//go:build integration

package integration

import (
	"fmt"
	"os"
	"strings"
	"testing"

	"github.com/aquasecurity/trivy/pkg/fanal/artifact"
	"github.com/aquasecurity/trivy/pkg/types"
	"github.com/stretchr/testify/require"
)

// TestRepository tests `trivy repo` with the local code repositories
func TestRepository(t *testing.T) {
	type args struct {
		scanner        types.Scanner
		ignoreIDs      []string
		policyPaths    []string
		namespaces     []string
		listAllPkgs    bool
		input          string
		secretConfig   string
		filePatterns   []string
		helmSet        []string
		helmValuesFile []string
		skipFiles      []string
		skipDirs       []string
		command        string
		format         types.Format
		includeDevDeps bool
		parallel       int
	}
	tests := []struct {
		name     string
		args     args
		golden   string
		override func(t *testing.T, want, got *types.Report)
	}{
		{
			name: "gomod",
			args: args{
				scanner: types.VulnerabilityScanner,
				input:   "testdata/fixtures/repo/gomod",
			},
			golden: "testdata/gomod.json.golden",
		},
		{
			name: "gomod with skip files",
			args: args{
				scanner:   types.VulnerabilityScanner,
				input:     "testdata/fixtures/repo/gomod",
				skipFiles: []string{"testdata/fixtures/repo/gomod/submod2/go.mod"},
			},
			golden: "testdata/gomod-skip.json.golden",
		},
		{
			name: "gomod with skip dirs",
			args: args{
				scanner:  types.VulnerabilityScanner,
				input:    "testdata/fixtures/repo/gomod",
				skipDirs: []string{"testdata/fixtures/repo/gomod/submod2"},
			},
			golden: "testdata/gomod-skip.json.golden",
		},
		{
			name: "gomod in series",
			args: args{
				scanner:  types.VulnerabilityScanner,
				input:    "testdata/fixtures/repo/gomod",
				parallel: 1,
			},
			golden: "testdata/gomod.json.golden",
		},
		{
			name: "npm",
			args: args{
				scanner:     types.VulnerabilityScanner,
				input:       "testdata/fixtures/repo/npm",
				listAllPkgs: true,
			},
			golden: "testdata/npm.json.golden",
		},
		{
			name: "npm with dev deps",
			args: args{
				scanner:        types.VulnerabilityScanner,
				input:          "testdata/fixtures/repo/npm",
				listAllPkgs:    true,
				includeDevDeps: true,
			},
			golden: "testdata/npm-with-dev.json.golden",
		},
		{
			name: "yarn",
			args: args{
				scanner:     types.VulnerabilityScanner,
				input:       "testdata/fixtures/repo/yarn",
				listAllPkgs: true,
			},
			golden: "testdata/yarn.json.golden",
		},
		{
			name: "pnpm",
			args: args{
				scanner: types.VulnerabilityScanner,
				input:   "testdata/fixtures/repo/pnpm",
			},
			golden: "testdata/pnpm.json.golden",
		},
		{
			name: "pip",
			args: args{
				scanner:     types.VulnerabilityScanner,
				listAllPkgs: true,
				input:       "testdata/fixtures/repo/pip",
			},
			golden: "testdata/pip.json.golden",
		},
		{
			name: "pipenv",
			args: args{
				scanner:     types.VulnerabilityScanner,
				listAllPkgs: true,
				input:       "testdata/fixtures/repo/pipenv",
			},
			golden: "testdata/pipenv.json.golden",
		},
		{
			name: "poetry",
			args: args{
				scanner:     types.VulnerabilityScanner,
				listAllPkgs: true,
				input:       "testdata/fixtures/repo/poetry",
			},
			golden: "testdata/poetry.json.golden",
		},
		{
			name: "pom",
			args: args{
				scanner: types.VulnerabilityScanner,
				input:   "testdata/fixtures/repo/pom",
			},
			golden: "testdata/pom.json.golden",
		},
		{
			name: "gradle",
			args: args{
				scanner: types.VulnerabilityScanner,
				input:   "testdata/fixtures/repo/gradle",
			},
			golden: "testdata/gradle.json.golden",
		},
		{
			name: "sbt",
			args: args{
				scanner: types.VulnerabilityScanner,
				input:   "testdata/fixtures/repo/sbt",
			},
			golden: "testdata/sbt.json.golden",
		},
		{
			name: "conan",
			args: args{
				scanner:     types.VulnerabilityScanner,
				listAllPkgs: true,
				input:       "testdata/fixtures/repo/conan",
			},
			golden: "testdata/conan.json.golden",
		},
		{
			name: "nuget",
			args: args{
				scanner:     types.VulnerabilityScanner,
				listAllPkgs: true,
				input:       "testdata/fixtures/repo/nuget",
			},
			golden: "testdata/nuget.json.golden",
		},
		{
			name: "dotnet",
			args: args{
				scanner:     types.VulnerabilityScanner,
				listAllPkgs: true,
				input:       "testdata/fixtures/repo/dotnet",
			},
			golden: "testdata/dotnet.json.golden",
		},
		{
			name: "packages-props",
			args: args{
				scanner:     types.VulnerabilityScanner,
				listAllPkgs: true,
				input:       "testdata/fixtures/repo/packagesprops",
			},
			golden: "testdata/packagesprops.json.golden",
		},
		{
			name: "swift",
			args: args{
				scanner:     types.VulnerabilityScanner,
				listAllPkgs: true,
				input:       "testdata/fixtures/repo/swift",
			},
			golden: "testdata/swift.json.golden",
		},
		{
			name: "cocoapods",
			args: args{
				scanner:     types.VulnerabilityScanner,
				listAllPkgs: true,
				input:       "testdata/fixtures/repo/cocoapods",
			},
			golden: "testdata/cocoapods.json.golden",
		},
		{
			name: "pubspec.lock",
			args: args{
				scanner:     types.VulnerabilityScanner,
				listAllPkgs: true,
				input:       "testdata/fixtures/repo/pubspec",
			},
			golden: "testdata/pubspec.lock.json.golden",
		},
		{
			name: "mix.lock",
			args: args{
				scanner:     types.VulnerabilityScanner,
				listAllPkgs: true,
				input:       "testdata/fixtures/repo/mixlock",
			},
			golden: "testdata/mix.lock.json.golden",
		},
		{
			name: "composer.lock",
			args: args{
				scanner:     types.VulnerabilityScanner,
				listAllPkgs: true,
				input:       "testdata/fixtures/repo/composer",
			},
			golden: "testdata/composer.lock.json.golden",
		},
		{
<<<<<<< HEAD
			name: "multiple lockfiles",
			args: args{
				scanner: types.VulnerabilityScanner,
				input:   "testdata/fixtures/repo/trivy-ci-test",
			},
			golden: "testdata/test-repo.json.golden",
		},
		{
=======
>>>>>>> c2650afb
			name: "installed.json",
			args: args{
				command:     "rootfs",
				scanner:     types.VulnerabilityScanner,
				listAllPkgs: true,
<<<<<<< HEAD
				input:       "testdata/fixtures/fs/composer-installed",
=======
				input:       "testdata/fixtures/repo/composer-installed",
>>>>>>> c2650afb
			},
			golden: "testdata/composer.installed.json.golden",
		},
		{
			name: "dockerfile",
			args: args{
				scanner:    types.MisconfigScanner,
				input:      "testdata/fixtures/repo/dockerfile",
				namespaces: []string{"testing"},
			},
			golden: "testdata/dockerfile.json.golden",
		},
		{
			name: "dockerfile with custom file pattern",
			args: args{
				scanner:      types.MisconfigScanner,
				input:        "testdata/fixtures/repo/dockerfile_file_pattern",
				namespaces:   []string{"testing"},
				filePatterns: []string{"dockerfile:Customfile"},
			},
			golden: "testdata/dockerfile_file_pattern.json.golden",
		},
		{
			name: "dockerfile with rule exception",
			args: args{
				scanner:     types.MisconfigScanner,
				policyPaths: []string{"testdata/fixtures/repo/rule-exception/policy"},
				input:       "testdata/fixtures/repo/rule-exception",
			},
			golden: "testdata/dockerfile-rule-exception.json.golden",
		},
		{
			name: "dockerfile with namespace exception",
			args: args{
				scanner:     types.MisconfigScanner,
				policyPaths: []string{"testdata/fixtures/repo/namespace-exception/policy"},
				input:       "testdata/fixtures/repo/namespace-exception",
			},
			golden: "testdata/dockerfile-namespace-exception.json.golden",
		},
		{
			name: "dockerfile with custom policies",
			args: args{
				scanner:     types.MisconfigScanner,
				policyPaths: []string{"testdata/fixtures/repo/custom-policy/policy"},
				namespaces:  []string{"user"},
				input:       "testdata/fixtures/repo/custom-policy",
			},
			golden: "testdata/dockerfile-custom-policies.json.golden",
		},
		{
			name: "tarball helm chart scanning with builtin policies",
			args: args{
				scanner: types.MisconfigScanner,
				input:   "testdata/fixtures/repo/helm",
			},
			golden: "testdata/helm.json.golden",
		},
		{
			name: "helm chart directory scanning with builtin policies",
			args: args{
				scanner: types.MisconfigScanner,
				input:   "testdata/fixtures/repo/helm_testchart",
			},
			golden: "testdata/helm_testchart.json.golden",
		},
		{
			name: "helm chart directory scanning with value overrides using set",
			args: args{
				scanner: types.MisconfigScanner,
				input:   "testdata/fixtures/repo/helm_testchart",
				helmSet: []string{"securityContext.runAsUser=0"},
			},
			golden: "testdata/helm_testchart.overridden.json.golden",
		},
		{
			name: "helm chart directory scanning with value overrides using value file",
			args: args{
				scanner:        types.MisconfigScanner,
				input:          "testdata/fixtures/repo/helm_testchart",
				helmValuesFile: []string{"testdata/fixtures/repo/helm_values/values.yaml"},
			},
			golden: "testdata/helm_testchart.overridden.json.golden",
		},
		{
			name: "helm chart directory scanning with builtin policies and non string Chart name",
			args: args{
				scanner: types.MisconfigScanner,
				input:   "testdata/fixtures/repo/helm_badname",
			},
			golden: "testdata/helm_badname.json.golden",
		},
		{
			name: "secrets",
			args: args{
				scanner:      "vuln,secret",
				input:        "testdata/fixtures/repo/secrets",
				secretConfig: "testdata/fixtures/repo/secrets/trivy-secret.yaml",
			},
			golden: "testdata/secrets.json.golden",
		},
		{
			name: "conda generating CycloneDX SBOM",
			args: args{
				command: "rootfs",
				format:  "cyclonedx",
				input:   "testdata/fixtures/repo/conda",
			},
			golden: "testdata/conda-cyclonedx.json.golden",
		},
		{
			name: "conda environment.yaml generating CycloneDX SBOM",
			args: args{
				command: "fs",
				format:  "cyclonedx",
				input:   "testdata/fixtures/repo/conda-environment",
			},
			golden: "testdata/conda-environment-cyclonedx.json.golden",
		},
		{
			name: "pom.xml generating CycloneDX SBOM (with vulnerabilities)",
			args: args{
				command: "fs",
				scanner: types.VulnerabilityScanner,
				format:  "cyclonedx",
				input:   "testdata/fixtures/repo/pom",
			},
			golden: "testdata/pom-cyclonedx.json.golden",
		},
		{
			name: "conda generating SPDX SBOM",
			args: args{
				command: "rootfs",
				format:  "spdx-json",
				input:   "testdata/fixtures/repo/conda",
			},
			golden: "testdata/conda-spdx.json.golden",
		},
		{
			name: "gomod with fs subcommand",
			args: args{
				command:   "fs",
				scanner:   types.VulnerabilityScanner,
				input:     "testdata/fixtures/repo/gomod",
				skipFiles: []string{"testdata/fixtures/repo/gomod/submod2/go.mod"},
			},
			golden: "testdata/gomod-skip.json.golden",
			override: func(_ *testing.T, want, _ *types.Report) {
				want.ArtifactType = artifact.TypeFilesystem
			},
		},
		{
			name: "dockerfile with fs subcommand and an alias scanner",
			args: args{
				command:     "fs",
				scanner:     "config", // for backward compatibility
				policyPaths: []string{"testdata/fixtures/repo/custom-policy/policy"},
				namespaces:  []string{"user"},
				input:       "testdata/fixtures/repo/custom-policy",
			},
			golden: "testdata/dockerfile-custom-policies.json.golden",
			override: func(_ *testing.T, want, got *types.Report) {
				want.ArtifactType = artifact.TypeFilesystem
			},
		},
		{
			name: "julia generating SPDX SBOM",
			args: args{
				command: "rootfs",
				format:  "spdx-json",
				input:   "testdata/fixtures/repo/julia",
			},
			golden: "testdata/julia-spdx.json.golden",
		},
	}

	// Set up testing DB
	cacheDir := initDB(t)

	// Set a temp dir so that modules will not be loaded
	t.Setenv("XDG_DATA_HOME", cacheDir)

	for _, tt := range tests {
		t.Run(tt.name, func(t *testing.T) {
			command := "repo"
			if tt.args.command != "" {
				command = tt.args.command
			}

			format := types.FormatJSON
			if tt.args.format != "" {
				format = tt.args.format
			}

			osArgs := []string{
				"-q",
				"--cache-dir",
				cacheDir,
				command,
				"--skip-db-update",
				"--skip-policy-update",
				"--format",
				string(format),
				"--parallel",
				fmt.Sprint(tt.args.parallel),
				"--offline-scan",
				tt.args.input,
			}

			if tt.args.scanner != "" {
				osArgs = append(osArgs, "--scanners", string(tt.args.scanner))
			}

			if len(tt.args.policyPaths) != 0 {
				for _, policyPath := range tt.args.policyPaths {
					osArgs = append(osArgs, "--config-policy", policyPath)
				}
			}

			if len(tt.args.namespaces) != 0 {
				for _, namespace := range tt.args.namespaces {
					osArgs = append(osArgs, "--policy-namespaces", namespace)
				}
			}

			if len(tt.args.ignoreIDs) != 0 {
				trivyIgnore := ".trivyignore"
				err := os.WriteFile(trivyIgnore, []byte(strings.Join(tt.args.ignoreIDs, "\n")), 0444)
				require.NoError(t, err, "failed to write .trivyignore")
				defer os.Remove(trivyIgnore)
			}

			if len(tt.args.filePatterns) != 0 {
				for _, filePattern := range tt.args.filePatterns {
					osArgs = append(osArgs, "--file-patterns", filePattern)
				}
			}

			if len(tt.args.helmSet) != 0 {
				for _, helmSet := range tt.args.helmSet {
					osArgs = append(osArgs, "--helm-set", helmSet)
				}
			}

			if len(tt.args.helmValuesFile) != 0 {
				for _, helmValuesFile := range tt.args.helmValuesFile {
					osArgs = append(osArgs, "--helm-values", helmValuesFile)
				}
			}

			if len(tt.args.skipFiles) != 0 {
				for _, skipFile := range tt.args.skipFiles {
					osArgs = append(osArgs, "--skip-files", skipFile)
				}
			}

			if len(tt.args.skipDirs) != 0 {
				for _, skipDir := range tt.args.skipDirs {
					osArgs = append(osArgs, "--skip-dirs", skipDir)
				}
			}

			if tt.args.listAllPkgs {
				osArgs = append(osArgs, "--list-all-pkgs")
			}

			if tt.args.includeDevDeps {
				osArgs = append(osArgs, "--include-dev-deps")
			}

			if tt.args.secretConfig != "" {
				osArgs = append(osArgs, "--secret-config", tt.args.secretConfig)
			}

			runTest(t, osArgs, tt.golden, "", format, runOptions{
				fakeUUID: "3ff14136-e09f-4df9-80ea-%012d",
				override: tt.override,
			})
		})
	}
}<|MERGE_RESOLUTION|>--- conflicted
+++ resolved
@@ -243,7 +243,6 @@
 			golden: "testdata/composer.lock.json.golden",
 		},
 		{
-<<<<<<< HEAD
 			name: "multiple lockfiles",
 			args: args{
 				scanner: types.VulnerabilityScanner,
@@ -252,18 +251,12 @@
 			golden: "testdata/test-repo.json.golden",
 		},
 		{
-=======
->>>>>>> c2650afb
 			name: "installed.json",
 			args: args{
 				command:     "rootfs",
 				scanner:     types.VulnerabilityScanner,
 				listAllPkgs: true,
-<<<<<<< HEAD
-				input:       "testdata/fixtures/fs/composer-installed",
-=======
 				input:       "testdata/fixtures/repo/composer-installed",
->>>>>>> c2650afb
 			},
 			golden: "testdata/composer.installed.json.golden",
 		},
