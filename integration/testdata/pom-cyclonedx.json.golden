--- conflicted
+++ resolved
@@ -2,11 +2,7 @@
   "$schema": "http://cyclonedx.org/schema/bom-1.6.schema.json",
   "bomFormat": "CycloneDX",
   "specVersion": "1.6",
-<<<<<<< HEAD
-  "serialNumber": "urn:uuid:3ff14136-e09f-4df9-80ea-000000000007",
-=======
-  "serialNumber": "urn:uuid:3ff14136-e09f-4df9-80ea-000000000006",
->>>>>>> 9c609c44
+  "serialNumber": "urn:uuid:3ff14136-e09f-4df9-80ea-000000000008",
   "version": 1,
   "metadata": {
     "timestamp": "2021-08-25T12:20:30+00:00",
@@ -21,11 +17,7 @@
       ]
     },
     "component": {
-<<<<<<< HEAD
-      "bom-ref": "3ff14136-e09f-4df9-80ea-000000000003",
-=======
-      "bom-ref": "3ff14136-e09f-4df9-80ea-000000000002",
->>>>>>> 9c609c44
+      "bom-ref": "3ff14136-e09f-4df9-80ea-000000000004",
       "type": "application",
       "name": "testdata/fixtures/repo/pom",
       "properties": [
@@ -38,11 +30,7 @@
   },
   "components": [
     {
-<<<<<<< HEAD
-      "bom-ref": "3ff14136-e09f-4df9-80ea-000000000004",
-=======
-      "bom-ref": "3ff14136-e09f-4df9-80ea-000000000003",
->>>>>>> 9c609c44
+      "bom-ref": "3ff14136-e09f-4df9-80ea-000000000005",
       "type": "application",
       "name": "pom.xml",
       "properties": [
@@ -66,7 +54,7 @@
       "properties": [
         {
           "name": "aquasecurity:trivy:PkgID",
-          "value": "3ff14136-e09f-4df9-80ea-000000000001"
+          "value": "3ff14136-e09f-4df9-80ea-000000000002"
         },
         {
           "name": "aquasecurity:trivy:PkgType",
@@ -84,7 +72,7 @@
       "properties": [
         {
           "name": "aquasecurity:trivy:PkgID",
-          "value": "3ff14136-e09f-4df9-80ea-000000000002"
+          "value": "3ff14136-e09f-4df9-80ea-000000000003"
         },
         {
           "name": "aquasecurity:trivy:PkgType",
@@ -95,23 +83,13 @@
   ],
   "dependencies": [
     {
-<<<<<<< HEAD
-      "ref": "3ff14136-e09f-4df9-80ea-000000000003",
+      "ref": "3ff14136-e09f-4df9-80ea-000000000004",
       "dependsOn": [
-        "3ff14136-e09f-4df9-80ea-000000000004"
-      ]
-    },
-    {
-      "ref": "3ff14136-e09f-4df9-80ea-000000000004",
-=======
-      "ref": "3ff14136-e09f-4df9-80ea-000000000002",
-      "dependsOn": [
-        "3ff14136-e09f-4df9-80ea-000000000003"
-      ]
-    },
-    {
-      "ref": "3ff14136-e09f-4df9-80ea-000000000003",
->>>>>>> 9c609c44
+        "3ff14136-e09f-4df9-80ea-000000000005"
+      ]
+    },
+    {
+      "ref": "3ff14136-e09f-4df9-80ea-000000000005",
       "dependsOn": [
         "pkg:maven/com.example/log4shell@1.0-SNAPSHOT"
       ]
