--- conflicted
+++ resolved
@@ -4,32 +4,17 @@
       pairs:
         - key: CVE-2019-3823
           value:
-<<<<<<< HEAD
-            FixedVersion: 7.61.1-11.el8
+            FixedVersion: "7.61.1-11.el8"
             Entries:
-              - FixedVersion: 7.61.1-11.el8
+              - FixedVersion: "7.61.1-11.el8"
                 Arches:
                   - x86_64
                   - aarch64
-                VendorIds:
-                  - ELSA-2019-3701
-        - key: CVE-2019-5436
-          value:
-            FixedVersion: 7.61.1-12.el8
-            Entries:
-              - FixedVersion: 7.61.1-12.el8
-                Arches:
-                  - x86_64
-                  - aarch64
-                VendorIds:
-                  - ELSA-2020-1792
-=======
-            FixedVersion: "7.61.1-11.el8"
-            Entries:
-              - FixedVersion: "7.61.1-11.el8"
         - key: CVE-2019-5436
           value:
             FixedVersion: "7.61.1-12.el8"
             Entries:
               - FixedVersion: "7.61.1-12.el8"
->>>>>>> a16270c3
+                Arches:
+                  - x86_64
+                  - aarch64