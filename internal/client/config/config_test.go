--- conflicted
+++ resolved
@@ -39,13 +39,8 @@
 				GlobalConfig: config.GlobalConfig{
 					Quiet: true,
 				},
-<<<<<<< HEAD
 				ArtifactConfig: config.ArtifactConfig{
 					Target: "alpine:3.10",
-=======
-				ImageConfig: config.ImageConfig{
-					ImageName: "alpine:3.10",
->>>>>>> 1218e111
 				},
 				ReportConfig: config.ReportConfig{
 					Severities: []dbTypes.Severity{dbTypes.SeverityCritical},
@@ -58,16 +53,14 @@
 		{
 			name: "happy path with token and token header",
 			args: []string{"--token", "secret", "--token-header", "X-Trivy-Token", "alpine:3.11"},
-<<<<<<< HEAD
-=======
-			want: Config{
-				ReportConfig: config.ReportConfig{
-					Severities: []dbTypes.Severity{dbTypes.SeverityCritical},
-					Output:     os.Stdout,
-					VulnType:   []string{"os", "library"},
-				},
-				ImageConfig: config.ImageConfig{
-					ImageName: "alpine:3.11",
+			want: Config{
+				ReportConfig: config.ReportConfig{
+					Severities: []dbTypes.Severity{dbTypes.SeverityCritical},
+					Output:     os.Stdout,
+					VulnType:   []string{"os", "library"},
+				},
+				ArtifactConfig: config.ArtifactConfig{
+					Target: "alpine:3.11",
 				},
 				token:       "secret",
 				tokenHeader: "X-Trivy-Token",
@@ -79,28 +72,14 @@
 		{
 			name: "happy path with good custom headers",
 			args: []string{"--custom-headers", "foo:bar", "alpine:3.11"},
->>>>>>> 1218e111
-			want: Config{
-				ReportConfig: config.ReportConfig{
-					Severities: []dbTypes.Severity{dbTypes.SeverityCritical},
-					Output:     os.Stdout,
-					VulnType:   []string{"os", "library"},
-				},
-<<<<<<< HEAD
+			want: Config{
+				ReportConfig: config.ReportConfig{
+					Severities: []dbTypes.Severity{dbTypes.SeverityCritical},
+					Output:     os.Stdout,
+					VulnType:   []string{"os", "library"},
+				},
 				ArtifactConfig: config.ArtifactConfig{
 					Target: "alpine:3.11",
-				},
-				token:       "secret",
-				tokenHeader: "X-Trivy-Token",
-				CustomHeaders: http.Header{
-					"X-Trivy-Token": []string{"secret"},
-				},
-			},
-		},
-		{
-=======
-				ImageConfig: config.ImageConfig{
-					ImageName: "alpine:3.11",
 				},
 				customHeaders: []string{"foo:bar"},
 				CustomHeaders: http.Header{
@@ -117,15 +96,14 @@
 					Output:     os.Stdout,
 					VulnType:   []string{"os", "library"},
 				},
-				ImageConfig: config.ImageConfig{
-					ImageName: "alpine:3.11",
+				ArtifactConfig: config.ArtifactConfig{
+					Target: "alpine:3.11",
 				},
 				customHeaders: []string{"foobaz"},
 				CustomHeaders: http.Header{},
 			},
 		},
 		{
->>>>>>> 1218e111
 			name: "happy path with an unknown severity",
 			args: []string{"--severity", "CRITICAL,INVALID", "centos:7"},
 			logs: []string{
@@ -137,13 +115,8 @@
 					Output:     os.Stdout,
 					VulnType:   []string{"os", "library"},
 				},
-<<<<<<< HEAD
 				ArtifactConfig: config.ArtifactConfig{
 					Target: "centos:7",
-=======
-				ImageConfig: config.ImageConfig{
-					ImageName: "centos:7",
->>>>>>> 1218e111
 				},
 				CustomHeaders: http.Header{},
 			},
@@ -161,13 +134,8 @@
 					VulnType:   []string{"os", "library"},
 					Template:   "@contrib/gitlab.tpl",
 				},
-<<<<<<< HEAD
 				ArtifactConfig: config.ArtifactConfig{
 					Target: "gitlab/gitlab-ce:12.7.2-ce.0",
-=======
-				ImageConfig: config.ImageConfig{
-					ImageName: "gitlab/gitlab-ce:12.7.2-ce.0",
->>>>>>> 1218e111
 				},
 				CustomHeaders: http.Header{},
 			},
@@ -186,7 +154,6 @@
 					Template:   "@contrib/gitlab.tpl",
 					Format:     "json",
 				},
-<<<<<<< HEAD
 				ArtifactConfig: config.ArtifactConfig{
 					Target: "gitlab/gitlab-ce:12.7.2-ce.0",
 				},
@@ -208,17 +175,11 @@
 				},
 				ArtifactConfig: config.ArtifactConfig{
 					Target: "gitlab/gitlab-ce:12.7.2-ce.0",
-=======
-				ImageConfig: config.ImageConfig{
-					ImageName: "gitlab/gitlab-ce:12.7.2-ce.0",
->>>>>>> 1218e111
-				},
-				CustomHeaders: http.Header{},
-			},
-		},
-		{
-<<<<<<< HEAD
-=======
+				},
+				CustomHeaders: http.Header{},
+			},
+		},
+		{
 			name: "invalid option combination: --format template without --template",
 			args: []string{"--format", "template", "--severity", "MEDIUM", "gitlab/gitlab-ce:12.7.2-ce.0"},
 			logs: []string{
@@ -231,14 +192,13 @@
 					VulnType:   []string{"os", "library"},
 					Format:     "template",
 				},
-				ImageConfig: config.ImageConfig{
-					ImageName: "gitlab/gitlab-ce:12.7.2-ce.0",
-				},
-				CustomHeaders: http.Header{},
-			},
-		},
-		{
->>>>>>> 1218e111
+				ArtifactConfig: config.ArtifactConfig{
+					Target: "gitlab/gitlab-ce:12.7.2-ce.0",
+				},
+				CustomHeaders: http.Header{},
+			},
+		},
+		{
 			name: "with latest tag",
 			args: []string{"gcr.io/distroless/base"},
 			logs: []string{
@@ -250,13 +210,8 @@
 					Output:     os.Stdout,
 					VulnType:   []string{"os", "library"},
 				},
-<<<<<<< HEAD
 				ArtifactConfig: config.ArtifactConfig{
 					Target: "gcr.io/distroless/base",
-=======
-				ImageConfig: config.ImageConfig{
-					ImageName: "gcr.io/distroless/base",
->>>>>>> 1218e111
 				},
 				CustomHeaders: http.Header{},
 			},
@@ -298,14 +253,7 @@
 			set.String("format", "", "")
 			set.String("token", "", "")
 			set.String("token-header", "", "")
-<<<<<<< HEAD
-=======
-			//set.String("custom-headers", "", "")
 			set.Var(&cli.StringSlice{}, "custom-headers", "")
-			//cli.StringSliceFlag{
-			//	Name: "custom-headers",
-			//}
->>>>>>> 1218e111
 
 			ctx := cli.NewContext(app, set, nil)
 			_ = set.Parse(tt.args)
