--- conflicted
+++ resolved
@@ -4,18 +4,16 @@
 
 `tri` is pronounced like **tri**gger, `vy` is pronounced like en**vy**.
 
-<<<<<<< HEAD
+### Does Trivy support X?
+
+Check out the [Scanning coverage page](./coverage.md)
+
 ### Is there a paid version of Trivy?
 
 If you liked Trivy, you will love Aqua which builds on top of Trivy to provide even more enhanced capabilities for a complete security management offering.  
 You can find a high level comparison table specific to Trivy users [here](https://github.com/aquasecurity/resources/blob/main/trivy-aqua.md).  
 In addition check out the <https://aquasec.com> website for more information about our products and services.
 If you'd like to contact Aqua or request a demo, please use this form: <https://www.aquasec.com/demo>
-=======
-### Does Trivy support X?
-
-Check out the [Scanning coverage page](./coverage.md)
->>>>>>> c6741bdd
 
 ### How to generate multiple reports?
 See [here](../docs/configuration/reporting.md#converting).
