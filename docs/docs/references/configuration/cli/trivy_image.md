## trivy image

Scan a container image

```
trivy image [flags] IMAGE_NAME
```

### Examples

```
  # Scan a container image
  $ trivy image python:3.4-alpine

  # Scan a container image from a tar archive
  $ trivy image --input ruby-3.1.tar

  # Filter by severities
  $ trivy image --severity HIGH,CRITICAL alpine:3.15

  # Ignore unfixed/unpatched vulnerabilities
  $ trivy image --ignore-unfixed alpine:3.15

  # Scan a container image in client mode
  $ trivy image --server http://127.0.0.1:4954 alpine:latest

  # Generate json result
  $ trivy image --format json --output result.json alpine:3.15

  # Generate a report in the CycloneDX format
  $ trivy image --format cyclonedx --output result.cdx alpine:3.15
```

### Options

```
      --cache-backend string              cache backend (e.g. redis://localhost:6379) (default "fs")
      --cache-ttl duration                cache TTL when using redis as cache backend
      --clear-cache                       clear image caches without scanning
      --compliance string                 compliance report to generate (docker-cis)
      --config-data strings               specify paths from which data for the Rego policies will be recursively loaded
      --config-policy strings             specify the paths to the Rego policy files or to the directories containing them, applying config files
      --custom-headers strings            custom headers in client mode
      --db-repository string              OCI repository to retrieve trivy-db from (default "ghcr.io/aquasecurity/trivy-db")
      --dependency-tree                   [EXPERIMENTAL] show dependency origin tree of vulnerable packages
      --docker-host string                unix domain socket path to use for docker scanning
      --download-db-only                  download/update vulnerability database but don't run a scan
      --download-java-db-only             download/update Java index database but don't run a scan
      --enable-modules strings            [EXPERIMENTAL] module names to enable
      --exit-code int                     specify exit code when any security issues are found
      --exit-on-eol int                   exit with the specified code when the OS reaches end of service/life
      --file-patterns strings             specify config file patterns
  -f, --format string                     format (table,json,template,sarif,cyclonedx,spdx,spdx-json,github,cosign-vuln) (default "table")
      --helm-set strings                  specify Helm values on the command line (can specify multiple or separate values with commas: key1=val1,key2=val2)
      --helm-set-file strings             specify Helm values from respective files specified via the command line (can specify multiple or separate values with commas: key1=path1,key2=path2)
      --helm-set-string strings           specify Helm string values on the command line (can specify multiple or separate values with commas: key1=val1,key2=val2)
      --helm-values strings               specify paths to override the Helm values.yaml files
  -h, --help                              help for image
      --ignore-policy string              specify the Rego file path to evaluate each vulnerability
      --ignore-status strings             comma-separated list of vulnerability status to ignore (unknown,not_affected,affected,fixed,under_investigation,will_not_fix,fix_deferred,end_of_life)
      --ignore-unfixed                    display only fixed vulnerabilities
      --ignored-licenses strings          specify a list of license to ignore
      --ignorefile string                 specify .trivyignore file (default ".trivyignore")
      --image-config-scanners strings     comma-separated list of what security issues to detect on container image configurations (misconfig,secret)
      --image-src strings                 image source(s) to use, in priority order (docker,containerd,podman,remote) (default [docker,containerd,podman,remote])
      --include-non-failures              include successes and exceptions, available with '--scanners misconfig'
      --input string                      input file path instead of image name
      --java-db-repository string         OCI repository to retrieve trivy-java-db from (default "ghcr.io/aquasecurity/trivy-java-db")
      --license-confidence-level float    specify license classifier's confidence level (default 0.9)
      --license-full                      eagerly look for licenses in source code headers and license files
      --list-all-pkgs                     enabling the option will output all packages regardless of vulnerability
      --module-dir string                 specify directory to the wasm modules that will be loaded (default "$HOME/.trivy/modules")
      --no-progress                       suppress progress bar
      --offline-scan                      do not issue API requests to identify dependencies
  -o, --output string                     output file name
<<<<<<< HEAD
      --parallel int                      number of goroutines enabled for parallel scanning (default 5)
=======
      --parallel int                      number of goroutines enabled for parallel scanning, set 0 to auto-detect parallelism (default 5)
>>>>>>> 13362233
      --password strings                  password. Comma-separated passwords allowed. TRIVY_PASSWORD should be used for security reasons.
      --platform string                   set platform in the form os/arch if image is multi-platform capable
      --policy-bundle-repository string   OCI registry URL to retrieve policy bundle from (default "ghcr.io/aquasecurity/trivy-policies:0")
      --policy-namespaces strings         Rego namespaces
      --redis-ca string                   redis ca file location, if using redis as cache backend
      --redis-cert string                 redis certificate file location, if using redis as cache backend
      --redis-key string                  redis key file location, if using redis as cache backend
      --redis-tls                         enable redis TLS with public certificates, if using redis as cache backend
      --registry-token string             registry token
      --rekor-url string                  [EXPERIMENTAL] address of rekor STL server (default "https://rekor.sigstore.dev")
      --removed-pkgs                      detect vulnerabilities of removed packages (only for Alpine)
      --report string                     specify a format for the compliance report. (all,summary) (default "summary")
      --reset                             remove all caches and database
      --reset-policy-bundle               remove policy bundle
      --sbom-sources strings              [EXPERIMENTAL] try to retrieve SBOM from the specified sources (oci,rekor)
      --scanners strings                  comma-separated list of what security issues to detect (vuln,misconfig,secret,license) (default [vuln,secret])
      --secret-config string              specify a path to config file for secret scanning (default "trivy-secret.yaml")
      --server string                     server address in client mode
  -s, --severity strings                  severities of security issues to be displayed (UNKNOWN,LOW,MEDIUM,HIGH,CRITICAL) (default [UNKNOWN,LOW,MEDIUM,HIGH,CRITICAL])
      --skip-db-update                    skip updating vulnerability database
      --skip-dirs strings                 specify the directories or glob patterns to skip
      --skip-files strings                specify the files or glob patterns to skip
      --skip-java-db-update               skip updating Java index database
      --skip-policy-update                skip fetching rego policy updates
  -t, --template string                   output template
      --tf-exclude-downloaded-modules     exclude misconfigurations for downloaded terraform modules
      --token string                      for authentication in client/server mode
      --token-header string               specify a header name for token in client/server mode (default "Trivy-Token")
      --trace                             enable more verbose trace output for custom queries
      --username strings                  username. Comma-separated usernames allowed.
      --vuln-type strings                 comma-separated list of vulnerability types (os,library) (default [os,library])
```

### Options inherited from parent commands

```
      --cache-dir string          cache directory (default "/path/to/cache")
  -c, --config string             config path (default "trivy.yaml")
  -d, --debug                     debug mode
      --generate-default-config   write the default config to trivy-default.yaml
      --insecure                  allow insecure server connections
  -q, --quiet                     suppress progress bar and log output
      --timeout duration          timeout (default 5m0s)
  -v, --version                   show version
```

### SEE ALSO

* [trivy](trivy.md)	 - Unified security scanner
<|MERGE_RESOLUTION|>--- conflicted
+++ resolved
@@ -73,11 +73,7 @@
       --no-progress                       suppress progress bar
       --offline-scan                      do not issue API requests to identify dependencies
   -o, --output string                     output file name
-<<<<<<< HEAD
-      --parallel int                      number of goroutines enabled for parallel scanning (default 5)
-=======
       --parallel int                      number of goroutines enabled for parallel scanning, set 0 to auto-detect parallelism (default 5)
->>>>>>> 13362233
       --password strings                  password. Comma-separated passwords allowed. TRIVY_PASSWORD should be used for security reasons.
       --platform string                   set platform in the form os/arch if image is multi-platform capable
       --policy-bundle-repository string   OCI registry URL to retrieve policy bundle from (default "ghcr.io/aquasecurity/trivy-policies:0")
