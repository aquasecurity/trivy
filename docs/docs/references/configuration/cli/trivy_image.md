## trivy image

Scan a container image

```
trivy image [flags] IMAGE_NAME
```

### Examples

```
  # Scan a container image
  $ trivy image python:3.4-alpine

  # Scan a container image from a tar archive
  $ trivy image --input ruby-3.1.tar

  # Filter by severities
  $ trivy image --severity HIGH,CRITICAL alpine:3.15

  # Ignore unfixed/unpatched vulnerabilities
  $ trivy image --ignore-unfixed alpine:3.15

  # Scan a container image in client mode
  $ trivy image --server http://127.0.0.1:4954 alpine:latest

  # Generate json result
  $ trivy image --format json --output result.json alpine:3.15

  # Generate a report in the CycloneDX format
  $ trivy image --format cyclonedx --output result.cdx alpine:3.15
```

### Options

```
      --cache-backend string              [EXPERIMENTAL] cache backend (e.g. redis://localhost:6379) (default "fs")
      --cache-ttl duration                cache TTL when using redis as cache backend
      --check-namespaces strings          Rego namespaces
      --checks-bundle-repository string   OCI registry URL to retrieve checks bundle from (default "mirror.gcr.io/aquasec/trivy-checks:1")
      --compliance string                 compliance report to generate (built-in compliance's: docker-cis-1.6.0)
      --config-check strings              specify the paths to the Rego check files or to the directories containing them, applying config files
      --config-data strings               specify paths from which data for the Rego checks will be recursively loaded
      --config-file-schemas strings       specify paths to JSON configuration file schemas to determine that a file matches some configuration and pass the schema to Rego checks for type checking
      --custom-headers strings            custom headers in client mode
      --db-repository strings             OCI repository(ies) to retrieve trivy-db in order of priority (default [mirror.gcr.io/aquasec/trivy-db:2,ghcr.io/aquasecurity/trivy-db:2])
      --dependency-tree                   [EXPERIMENTAL] show dependency origin tree of vulnerable packages
      --detection-priority string         specify the detection priority:
                                            - "precise": Prioritizes precise by minimizing false positives.
                                            - "comprehensive": Aims to detect more security findings at the cost of potential false positives.
                                           (allowed values: precise,comprehensive) (default "precise")
      --disable-telemetry                 disable sending anonymous usage data to Aqua
      --distro string                     [EXPERIMENTAL] specify a distribution, <family>/<version>
      --docker-host string                unix domain socket path to use for docker scanning
      --download-db-only                  download/update vulnerability database but don't run a scan
      --download-java-db-only             download/update Java index database but don't run a scan
      --enable-modules strings            [EXPERIMENTAL] module names to enable
      --exit-code int                     specify exit code when any security issues are found
      --exit-on-eol int                   exit with the specified code when the OS reaches end of service/life
      --file-patterns strings             specify config file patterns
  -f, --format string                     format
                                          Allowed values:
                                            - table
                                            - json
                                            - template
                                            - sarif
                                            - cyclonedx
                                            - spdx
                                            - spdx-json
                                            - github
                                            - cosign-vuln
                                           (default "table")
      --helm-api-versions strings         Available API versions used for Capabilities.APIVersions. This flag is the same as the api-versions flag of the helm template command. (can specify multiple or separate values with commas: policy/v1/PodDisruptionBudget,apps/v1/Deployment)
      --helm-kube-version string          Kubernetes version used for Capabilities.KubeVersion. This flag is the same as the kube-version flag of the helm template command.
      --helm-set strings                  specify Helm values on the command line (can specify multiple or separate values with commas: key1=val1,key2=val2)
      --helm-set-file strings             specify Helm values from respective files specified via the command line (can specify multiple or separate values with commas: key1=path1,key2=path2)
      --helm-set-string strings           specify Helm string values on the command line (can specify multiple or separate values with commas: key1=val1,key2=val2)
      --helm-values strings               specify paths to override the Helm values.yaml files
  -h, --help                              help for image
      --ignore-policy string              specify the Rego file path to evaluate each vulnerability
      --ignore-status strings             comma-separated list of vulnerability status to ignore
                                          Allowed values:
                                            - unknown
                                            - not_affected
                                            - affected
                                            - fixed
                                            - under_investigation
                                            - will_not_fix
                                            - fix_deferred
                                            - end_of_life
      --ignore-unfixed                    display only fixed vulnerabilities
      --ignored-licenses strings          specify a list of license to ignore
      --ignorefile string                 specify .trivyignore file (default ".trivyignore")
      --image-config-scanners strings     comma-separated list of what security issues to detect on container image configurations (allowed values: misconfig,secret)
      --image-src strings                 image source(s) to use, in priority order (allowed values: docker,containerd,podman,remote) (default [docker,containerd,podman,remote])
      --include-deprecated-checks         include deprecated checks
      --include-non-failures              include successes, available with '--scanners misconfig'
      --input string                      input file path instead of image name
      --java-db-repository strings        OCI repository(ies) to retrieve trivy-java-db in order of priority (default [mirror.gcr.io/aquasec/trivy-java-db:1,ghcr.io/aquasecurity/trivy-java-db:1])
      --license-confidence-level float    specify license classifier's confidence level (default 0.9)
      --license-full                      eagerly look for licenses in source code headers and license files
      --list-all-pkgs                     output all packages in the JSON report regardless of vulnerability
      --max-image-size string             [EXPERIMENTAL] maximum image size to process, specified in a human-readable format (e.g., '44kB', '17MB'); an error will be returned if the image exceeds this size
      --misconfig-scanners strings        comma-separated list of misconfig scanners to use for misconfiguration scanning (default [azure-arm,cloudformation,dockerfile,helm,kubernetes,terraform,terraformplan-json,terraformplan-snapshot])
      --module-dir string                 specify directory to the wasm modules that will be loaded (default "$HOME/.trivy/modules")
      --no-progress                       suppress progress bar
      --offline-scan                      do not issue API requests to identify dependencies
  -o, --output string                     output file name
      --output-plugin-arg string          [EXPERIMENTAL] output plugin arguments
      --parallel int                      number of goroutines enabled for parallel scanning, set 0 to auto-detect parallelism (default 5)
      --password strings                  password. Comma-separated passwords allowed. TRIVY_PASSWORD should be used for security reasons.
      --password-stdin                    password from stdin. Comma-separated passwords are not supported.
      --pkg-relationships strings         list of package relationships
                                          Allowed values:
                                            - unknown
                                            - root
                                            - workspace
                                            - direct
                                            - indirect
                                           (default [unknown,root,workspace,direct,indirect])
      --pkg-types strings                 list of package types (allowed values: os,library) (default [os,library])
      --platform string                   set platform in the form os/arch if image is multi-platform capable
      --podman-host string                unix podman socket path to use for podman scanning
      --raw-config-scanners strings       specify the types of scanners that will also scan raw configurations. For example, scanners will scan a non-adapted configuration into a shared state (allowed values: terraform)
      --redis-ca string                   redis ca file location, if using redis as cache backend
      --redis-cert string                 redis certificate file location, if using redis as cache backend
      --redis-key string                  redis key file location, if using redis as cache backend
      --redis-tls                         enable redis TLS with public certificates, if using redis as cache backend
      --registry-token string             registry token
      --rekor-url string                  [EXPERIMENTAL] address of rekor STL server (default "https://rekor.sigstore.dev")
      --removed-pkgs                      detect vulnerabilities of removed packages (only for Alpine)
      --render-cause strings              specify configuration types for which the rendered causes will be shown in the table report (allowed values: terraform)
      --report string                     specify a format for the compliance report. (allowed values: all,summary) (default "summary")
      --sbom-sources strings              [EXPERIMENTAL] try to retrieve SBOM from the specified sources (allowed values: oci,rekor)
      --scanners strings                  comma-separated list of what security issues to detect (allowed values: vuln,misconfig,secret,license) (default [vuln,secret])
      --secret-config string              specify a path to config file for secret scanning (default "trivy-secret.yaml")
      --server string                     server address in client mode
  -s, --severity strings                  severities of security issues to be displayed
                                          Allowed values:
                                            - UNKNOWN
                                            - LOW
                                            - MEDIUM
                                            - HIGH
                                            - CRITICAL
                                           (default [UNKNOWN,LOW,MEDIUM,HIGH,CRITICAL])
      --show-suppressed                   [EXPERIMENTAL] show suppressed vulnerabilities
      --skip-check-update                 skip fetching rego check updates
      --skip-db-update                    skip updating vulnerability database
      --skip-dirs strings                 specify the directories or glob patterns to skip
      --skip-files strings                specify the files or glob patterns to skip
      --skip-java-db-update               skip updating Java index database
      --skip-version-check                suppress notices about version updates and Trivy announcements
      --skip-vex-repo-update              [EXPERIMENTAL] Skip VEX Repository update
      --table-mode strings                [EXPERIMENTAL] tables that will be displayed in 'table' format (allowed values: summary,detailed) (default [summary,detailed])
  -t, --template string                   output template
      --tf-exclude-downloaded-modules     exclude misconfigurations for downloaded terraform modules
      --token string                      for authentication in client/server mode
      --token-header string               specify a header name for token in client/server mode (default "Trivy-Token")
      --trace                             enable more verbose trace output for custom queries
      --username strings                  username. Comma-separated usernames allowed.
      --vex strings                       [EXPERIMENTAL] VEX sources ("repo", "oci" or file path)
      --vuln-severity-source strings      order of data sources for selecting vulnerability severity level
                                          Allowed values:
                                            - nvd
                                            - redhat
                                            - redhat-oval
                                            - debian
                                            - ubuntu
                                            - alpine
                                            - amazon
                                            - oracle-oval
                                            - suse-cvrf
                                            - photon
                                            - arch-linux
                                            - alma
                                            - rocky
                                            - cbl-mariner
                                            - azure
                                            - ruby-advisory-db
                                            - php-security-advisories
                                            - nodejs-security-wg
                                            - ghsa
                                            - glad
                                            - aqua
                                            - osv
                                            - k8s
                                            - wolfi
                                            - chainguard
                                            - bitnami
                                            - govulndb
                                            - echo
<<<<<<< HEAD
                                            - minimos
=======
>>>>>>> c7b8cc39
                                            - auto
                                           (default [auto])
```

### Options inherited from parent commands

```
      --cache-dir string          cache directory (default "/path/to/cache")
  -c, --config string             config path (default "trivy.yaml")
  -d, --debug                     debug mode
      --generate-default-config   write the default config to trivy-default.yaml
      --insecure                  allow insecure server connections
  -q, --quiet                     suppress progress bar and log output
      --timeout duration          timeout (default 5m0s)
  -v, --version                   show version
```

### SEE ALSO

* [trivy](trivy.md)	 - Unified security scanner
<|MERGE_RESOLUTION|>--- conflicted
+++ resolved
@@ -189,10 +189,7 @@
                                             - bitnami
                                             - govulndb
                                             - echo
-<<<<<<< HEAD
                                             - minimos
-=======
->>>>>>> c7b8cc39
                                             - auto
                                            (default [auto])
 ```
