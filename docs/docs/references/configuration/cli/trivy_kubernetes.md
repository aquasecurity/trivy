## trivy kubernetes

[EXPERIMENTAL] Scan kubernetes cluster

```
trivy kubernetes [flags] { cluster | all | specific resources like kubectl. eg: pods, pod/NAME }
```

### Examples

```
  # cluster scanning
  $ trivy k8s --report summary cluster

  # namespace scanning:
  $ trivy k8s -n kube-system --report summary all

  # resources scanning:
  $ trivy k8s --report=summary deploy
  $ trivy k8s --namespace=kube-system --report=summary deploy,configmaps

  # resource scanning:
  $ trivy k8s deployment/orion

```

### Options

```
<<<<<<< HEAD
  -A, --all-namespaces              fetch resources from all cluster namespaces
      --cache-backend string        cache backend (e.g. redis://localhost:6379) (default "fs")
      --cache-ttl duration          cache TTL when using redis as cache backend
      --clear-cache                 clear image caches without scanning
      --compliance string           compliance report to generate (k8s-nsa,k8s-cis, k8s-pss-baseline, k8s-pss-restricted)
      --components strings          specify which components to scan (default [workload,infra])
      --config-data strings         specify paths from which data for the Rego policies will be recursively loaded
      --config-policy strings       specify paths to the Rego policy files directory, applying config files
      --context string              specify a context to scan
      --db-repository string        OCI repository to retrieve trivy-db from (default "ghcr.io/aquasecurity/trivy-db")
      --dependency-tree             [EXPERIMENTAL] show dependency origin tree of vulnerable packages
      --download-db-only            download/update vulnerability database but don't run a scan
      --download-java-db-only       download/update Java index database but don't run a scan
      --exit-code int               specify exit code when any security issues are found
      --file-patterns strings       specify config file patterns
  -f, --format string               format (table, json, template, sarif, cyclonedx, spdx, spdx-json, github, cosign-vuln) (default "table")
      --helm-set strings            specify Helm values on the command line (can specify multiple or separate values with commas: key1=val1,key2=val2)
      --helm-set-file strings       specify Helm values from respective files specified via the command line (can specify multiple or separate values with commas: key1=path1,key2=path2)
      --helm-set-string strings     specify Helm string values on the command line (can specify multiple or separate values with commas: key1=val1,key2=val2)
      --helm-values strings         specify paths to override the Helm values.yaml files
  -h, --help                        help for kubernetes
      --ignore-policy string        specify the Rego file path to evaluate each vulnerability
      --ignore-unfixed              display only fixed vulnerabilities
      --ignorefile string           specify .trivyignore file (default ".trivyignore")
      --image-src strings           image source(s) to use, in priority order (docker,containerd,podman,remote) (default [docker,containerd,podman,remote])
      --include-non-failures        include successes and exceptions, available with '--scanners config'
      --java-db-repository string   OCI repository to retrieve trivy-java-db from (default "ghcr.io/aquasecurity/trivy-java-db")
      --k8s-version string          specify k8s version to validate outdated api by it (example: 1.21.0)
      --kubeconfig string           specify the kubeconfig file path to use
      --list-all-pkgs               enabling the option will output all packages regardless of vulnerability
  -n, --namespace string            specify a namespace to scan
      --no-progress                 suppress progress bar
      --offline-scan                do not issue API requests to identify dependencies
  -o, --output string               output file name
      --parallel int                number (between 1-20) of goroutines enabled for parallel scanning (default 5)
      --policy-namespaces strings   Rego namespaces
      --redis-ca string             redis ca file location, if using redis as cache backend
      --redis-cert string           redis certificate file location, if using redis as cache backend
      --redis-key string            redis key file location, if using redis as cache backend
      --redis-tls                   enable redis TLS with public certificates, if using redis as cache backend
      --rekor-url string            [EXPERIMENTAL] address of rekor STL server (default "https://rekor.sigstore.dev")
      --report string               specify a report format for the output. (all,summary) (default "all")
      --reset                       remove all caches and database
      --sbom-sources strings        [EXPERIMENTAL] try to retrieve SBOM from the specified sources (oci,rekor)
      --scanners string             comma-separated list of what security issues to detect (vuln,config,secret,license) (default "vuln,config,secret,rbac")
      --secret-config string        specify a path to config file for secret scanning (default "trivy-secret.yaml")
  -s, --severity string             severities of security issues to be displayed (comma separated) (default "UNKNOWN,LOW,MEDIUM,HIGH,CRITICAL")
      --skip-db-update              skip updating vulnerability database
      --skip-dirs strings           specify the directories where the traversal is skipped
      --skip-files strings          specify the file paths to skip traversal
      --skip-java-db-update         skip updating Java index database
      --skip-policy-update          skip fetching rego policy updates
      --slow                        scan over time with lower CPU and memory utilization
  -t, --template string             output template
      --tf-vars strings             specify paths to override the Terraform tfvars files
      --tolerations strings         specify node-collector job tolerations (example: key1=value1:NoExecute,key2=value2:NoSchedule)
      --trace                       enable more verbose trace output for custom queries
      --vuln-type strings           comma-separated list of vulnerability types (os,library) (default [os,library])
=======
  -A, --all-namespaces                    fetch resources from all cluster namespaces
      --cache-backend string              cache backend (e.g. redis://localhost:6379) (default "fs")
      --cache-ttl duration                cache TTL when using redis as cache backend
      --clear-cache                       clear image caches without scanning
      --compliance string                 compliance report to generate (k8s-nsa,k8s-cis, k8s-pss-baseline, k8s-pss-restricted)
      --components strings                specify which components to scan (default [workload,infra])
      --config-data strings               specify paths from which data for the Rego policies will be recursively loaded
      --config-policy strings             specify paths to the Rego policy files directory, applying config files
      --context string                    specify a context to scan
      --db-repository string              OCI repository to retrieve trivy-db from (default "ghcr.io/aquasecurity/trivy-db")
      --dependency-tree                   [EXPERIMENTAL] show dependency origin tree of vulnerable packages
      --download-db-only                  download/update vulnerability database but don't run a scan
      --download-java-db-only             download/update Java index database but don't run a scan
      --exit-code int                     specify exit code when any security issues are found
      --file-patterns strings             specify config file patterns
  -f, --format string                     format (table, json, template, sarif, cyclonedx, spdx, spdx-json, github, cosign-vuln) (default "table")
      --helm-set strings                  specify Helm values on the command line (can specify multiple or separate values with commas: key1=val1,key2=val2)
      --helm-set-file strings             specify Helm values from respective files specified via the command line (can specify multiple or separate values with commas: key1=path1,key2=path2)
      --helm-set-string strings           specify Helm string values on the command line (can specify multiple or separate values with commas: key1=val1,key2=val2)
      --helm-values strings               specify paths to override the Helm values.yaml files
  -h, --help                              help for kubernetes
      --ignore-policy string              specify the Rego file path to evaluate each vulnerability
      --ignore-unfixed                    display only fixed vulnerabilities
      --ignorefile string                 specify .trivyignore file (default ".trivyignore")
      --include-non-failures              include successes and exceptions, available with '--scanners config'
      --java-db-repository string         OCI repository to retrieve trivy-java-db from (default "ghcr.io/aquasecurity/trivy-java-db")
      --k8s-version string                specify k8s version to validate outdated api by it (example: 1.21.0)
      --kubeconfig string                 specify the kubeconfig file path to use
      --list-all-pkgs                     enabling the option will output all packages regardless of vulnerability
  -n, --namespace string                  specify a namespace to scan
      --no-progress                       suppress progress bar
      --node-collector-namespace string   specify the namespace in which the node-collector job should be deployed (default "trivy-temp")
      --offline-scan                      do not issue API requests to identify dependencies
  -o, --output string                     output file name
      --parallel int                      number (between 1-20) of goroutines enabled for parallel scanning (default 5)
      --policy-namespaces strings         Rego namespaces
      --redis-ca string                   redis ca file location, if using redis as cache backend
      --redis-cert string                 redis certificate file location, if using redis as cache backend
      --redis-key string                  redis key file location, if using redis as cache backend
      --redis-tls                         enable redis TLS with public certificates, if using redis as cache backend
      --rekor-url string                  [EXPERIMENTAL] address of rekor STL server (default "https://rekor.sigstore.dev")
      --report string                     specify a report format for the output. (all,summary) (default "all")
      --reset                             remove all caches and database
      --sbom-sources strings              [EXPERIMENTAL] try to retrieve SBOM from the specified sources (oci,rekor)
      --scanners string                   comma-separated list of what security issues to detect (vuln,config,secret,license) (default "vuln,config,secret,rbac")
      --secret-config string              specify a path to config file for secret scanning (default "trivy-secret.yaml")
  -s, --severity string                   severities of security issues to be displayed (comma separated) (default "UNKNOWN,LOW,MEDIUM,HIGH,CRITICAL")
      --skip-db-update                    skip updating vulnerability database
      --skip-dirs strings                 specify the directories where the traversal is skipped
      --skip-files strings                specify the file paths to skip traversal
      --skip-java-db-update               skip updating Java index database
      --skip-policy-update                skip fetching rego policy updates
      --slow                              scan over time with lower CPU and memory utilization
  -t, --template string                   output template
      --tf-vars strings                   specify paths to override the Terraform tfvars files
      --tolerations strings               specify node-collector job tolerations (example: key1=value1:NoExecute,key2=value2:NoSchedule)
      --trace                             enable more verbose trace output for custom queries
      --vuln-type strings                 comma-separated list of vulnerability types (os,library) (default [os,library])
>>>>>>> 1a56295f
```

### Options inherited from parent commands

```
      --cache-dir string          cache directory (default "/path/to/cache")
  -c, --config string             config path (default "trivy.yaml")
  -d, --debug                     debug mode
      --generate-default-config   write the default config to trivy-default.yaml
      --insecure                  allow insecure server connections
  -q, --quiet                     suppress progress bar and log output
      --timeout duration          timeout (default 5m0s)
  -v, --version                   show version
```

### SEE ALSO

* [trivy](trivy.md)	 - Unified security scanner
<|MERGE_RESOLUTION|>--- conflicted
+++ resolved
@@ -27,66 +27,6 @@
 ### Options
 
 ```
-<<<<<<< HEAD
-  -A, --all-namespaces              fetch resources from all cluster namespaces
-      --cache-backend string        cache backend (e.g. redis://localhost:6379) (default "fs")
-      --cache-ttl duration          cache TTL when using redis as cache backend
-      --clear-cache                 clear image caches without scanning
-      --compliance string           compliance report to generate (k8s-nsa,k8s-cis, k8s-pss-baseline, k8s-pss-restricted)
-      --components strings          specify which components to scan (default [workload,infra])
-      --config-data strings         specify paths from which data for the Rego policies will be recursively loaded
-      --config-policy strings       specify paths to the Rego policy files directory, applying config files
-      --context string              specify a context to scan
-      --db-repository string        OCI repository to retrieve trivy-db from (default "ghcr.io/aquasecurity/trivy-db")
-      --dependency-tree             [EXPERIMENTAL] show dependency origin tree of vulnerable packages
-      --download-db-only            download/update vulnerability database but don't run a scan
-      --download-java-db-only       download/update Java index database but don't run a scan
-      --exit-code int               specify exit code when any security issues are found
-      --file-patterns strings       specify config file patterns
-  -f, --format string               format (table, json, template, sarif, cyclonedx, spdx, spdx-json, github, cosign-vuln) (default "table")
-      --helm-set strings            specify Helm values on the command line (can specify multiple or separate values with commas: key1=val1,key2=val2)
-      --helm-set-file strings       specify Helm values from respective files specified via the command line (can specify multiple or separate values with commas: key1=path1,key2=path2)
-      --helm-set-string strings     specify Helm string values on the command line (can specify multiple or separate values with commas: key1=val1,key2=val2)
-      --helm-values strings         specify paths to override the Helm values.yaml files
-  -h, --help                        help for kubernetes
-      --ignore-policy string        specify the Rego file path to evaluate each vulnerability
-      --ignore-unfixed              display only fixed vulnerabilities
-      --ignorefile string           specify .trivyignore file (default ".trivyignore")
-      --image-src strings           image source(s) to use, in priority order (docker,containerd,podman,remote) (default [docker,containerd,podman,remote])
-      --include-non-failures        include successes and exceptions, available with '--scanners config'
-      --java-db-repository string   OCI repository to retrieve trivy-java-db from (default "ghcr.io/aquasecurity/trivy-java-db")
-      --k8s-version string          specify k8s version to validate outdated api by it (example: 1.21.0)
-      --kubeconfig string           specify the kubeconfig file path to use
-      --list-all-pkgs               enabling the option will output all packages regardless of vulnerability
-  -n, --namespace string            specify a namespace to scan
-      --no-progress                 suppress progress bar
-      --offline-scan                do not issue API requests to identify dependencies
-  -o, --output string               output file name
-      --parallel int                number (between 1-20) of goroutines enabled for parallel scanning (default 5)
-      --policy-namespaces strings   Rego namespaces
-      --redis-ca string             redis ca file location, if using redis as cache backend
-      --redis-cert string           redis certificate file location, if using redis as cache backend
-      --redis-key string            redis key file location, if using redis as cache backend
-      --redis-tls                   enable redis TLS with public certificates, if using redis as cache backend
-      --rekor-url string            [EXPERIMENTAL] address of rekor STL server (default "https://rekor.sigstore.dev")
-      --report string               specify a report format for the output. (all,summary) (default "all")
-      --reset                       remove all caches and database
-      --sbom-sources strings        [EXPERIMENTAL] try to retrieve SBOM from the specified sources (oci,rekor)
-      --scanners string             comma-separated list of what security issues to detect (vuln,config,secret,license) (default "vuln,config,secret,rbac")
-      --secret-config string        specify a path to config file for secret scanning (default "trivy-secret.yaml")
-  -s, --severity string             severities of security issues to be displayed (comma separated) (default "UNKNOWN,LOW,MEDIUM,HIGH,CRITICAL")
-      --skip-db-update              skip updating vulnerability database
-      --skip-dirs strings           specify the directories where the traversal is skipped
-      --skip-files strings          specify the file paths to skip traversal
-      --skip-java-db-update         skip updating Java index database
-      --skip-policy-update          skip fetching rego policy updates
-      --slow                        scan over time with lower CPU and memory utilization
-  -t, --template string             output template
-      --tf-vars strings             specify paths to override the Terraform tfvars files
-      --tolerations strings         specify node-collector job tolerations (example: key1=value1:NoExecute,key2=value2:NoSchedule)
-      --trace                       enable more verbose trace output for custom queries
-      --vuln-type strings           comma-separated list of vulnerability types (os,library) (default [os,library])
-=======
   -A, --all-namespaces                    fetch resources from all cluster namespaces
       --cache-backend string              cache backend (e.g. redis://localhost:6379) (default "fs")
       --cache-ttl duration                cache TTL when using redis as cache backend
@@ -98,6 +38,7 @@
       --context string                    specify a context to scan
       --db-repository string              OCI repository to retrieve trivy-db from (default "ghcr.io/aquasecurity/trivy-db")
       --dependency-tree                   [EXPERIMENTAL] show dependency origin tree of vulnerable packages
+      --docker-host string                unix domain socket path to use for docker scanning
       --download-db-only                  download/update vulnerability database but don't run a scan
       --download-java-db-only             download/update Java index database but don't run a scan
       --exit-code int                     specify exit code when any security issues are found
@@ -111,7 +52,10 @@
       --ignore-policy string              specify the Rego file path to evaluate each vulnerability
       --ignore-unfixed                    display only fixed vulnerabilities
       --ignorefile string                 specify .trivyignore file (default ".trivyignore")
+      --image-config-scanners string      comma-separated list of what security issues to detect on container image configurations (config,secret)
+      --image-src strings                 image source(s) to use, in priority order (docker,containerd,podman,remote) (default [docker,containerd,podman,remote])
       --include-non-failures              include successes and exceptions, available with '--scanners config'
+      --input string                      input file path instead of image name
       --java-db-repository string         OCI repository to retrieve trivy-java-db from (default "ghcr.io/aquasecurity/trivy-java-db")
       --k8s-version string                specify k8s version to validate outdated api by it (example: 1.21.0)
       --kubeconfig string                 specify the kubeconfig file path to use
@@ -122,12 +66,14 @@
       --offline-scan                      do not issue API requests to identify dependencies
   -o, --output string                     output file name
       --parallel int                      number (between 1-20) of goroutines enabled for parallel scanning (default 5)
+      --platform string                   set platform in the form os/arch if image is multi-platform capable
       --policy-namespaces strings         Rego namespaces
       --redis-ca string                   redis ca file location, if using redis as cache backend
       --redis-cert string                 redis certificate file location, if using redis as cache backend
       --redis-key string                  redis key file location, if using redis as cache backend
       --redis-tls                         enable redis TLS with public certificates, if using redis as cache backend
       --rekor-url string                  [EXPERIMENTAL] address of rekor STL server (default "https://rekor.sigstore.dev")
+      --removed-pkgs                      detect vulnerabilities of removed packages (only for Alpine)
       --report string                     specify a report format for the output. (all,summary) (default "all")
       --reset                             remove all caches and database
       --sbom-sources strings              [EXPERIMENTAL] try to retrieve SBOM from the specified sources (oci,rekor)
@@ -145,7 +91,6 @@
       --tolerations strings               specify node-collector job tolerations (example: key1=value1:NoExecute,key2=value2:NoSchedule)
       --trace                             enable more verbose trace output for custom queries
       --vuln-type strings                 comma-separated list of vulnerability types (os,library) (default [os,library])
->>>>>>> 1a56295f
 ```
 
 ### Options inherited from parent commands
