## trivy sbom

Scan SBOM for vulnerabilities and licenses

```
trivy sbom [flags] SBOM_PATH
```

### Examples

```
  # Scan CycloneDX and show the result in tables
  $ trivy sbom /path/to/report.cdx

  # Scan CycloneDX-type attestation and show the result in tables
  $ trivy sbom /path/to/report.cdx.intoto.jsonl

```

### Options

```
      --cache-backend string           [EXPERIMENTAL] cache backend (e.g. redis://localhost:6379) (default "memory")
      --cache-ttl duration             cache TTL when using redis as cache backend
      --compliance string              compliance report to generate
      --custom-headers strings         custom headers in client mode
      --db-repository strings          OCI repository(ies) to retrieve trivy-db in order of priority (default [mirror.gcr.io/aquasec/trivy-db:2,ghcr.io/aquasecurity/trivy-db:2])
      --detection-priority string      specify the detection priority:
                                         - "precise": Prioritizes precise by minimizing false positives.
                                         - "comprehensive": Aims to detect more security findings at the cost of potential false positives.
                                        (allowed values: precise,comprehensive) (default "precise")
      --disable-telemetry              disable sending anonymous usage data to Aqua
      --distro string                  [EXPERIMENTAL] specify a distribution, <family>/<version>
      --download-db-only               download/update vulnerability database but don't run a scan
      --download-java-db-only          download/update Java index database but don't run a scan
      --exit-code int                  specify exit code when any security issues are found
      --exit-on-eol int                exit with the specified code when the OS reaches end of service/life
      --file-patterns strings          specify config file patterns
  -f, --format string                  format
                                       Allowed values:
                                         - table
                                         - json
                                         - template
                                         - sarif
                                         - cyclonedx
                                         - spdx
                                         - spdx-json
                                         - github
                                         - cosign-vuln
                                        (default "table")
  -h, --help                           help for sbom
      --ignore-policy string           specify the Rego file path to evaluate each vulnerability
      --ignore-status strings          comma-separated list of vulnerability status to ignore
                                       Allowed values:
                                         - unknown
                                         - not_affected
                                         - affected
                                         - fixed
                                         - under_investigation
                                         - will_not_fix
                                         - fix_deferred
                                         - end_of_life
      --ignore-unfixed                 display only fixed vulnerabilities
      --ignored-licenses strings       specify a list of license to ignore
      --ignorefile string              specify .trivyignore file (default ".trivyignore")
      --java-db-repository strings     OCI repository(ies) to retrieve trivy-java-db in order of priority (default [mirror.gcr.io/aquasec/trivy-java-db:1,ghcr.io/aquasecurity/trivy-java-db:1])
      --list-all-pkgs                  output all packages in the JSON report regardless of vulnerability
      --no-progress                    suppress progress bar
      --offline-scan                   do not issue API requests to identify dependencies
  -o, --output string                  output file name
      --output-plugin-arg string       [EXPERIMENTAL] output plugin arguments
      --password strings               password. Comma-separated passwords allowed. TRIVY_PASSWORD should be used for security reasons.
      --password-stdin                 password from stdin. Comma-separated passwords are not supported.
      --pkg-relationships strings      list of package relationships
                                       Allowed values:
                                         - unknown
                                         - root
                                         - workspace
                                         - direct
                                         - indirect
                                        (default [unknown,root,workspace,direct,indirect])
      --pkg-types strings              list of package types (allowed values: os,library) (default [os,library])
      --redis-ca string                redis ca file location, if using redis as cache backend
      --redis-cert string              redis certificate file location, if using redis as cache backend
      --redis-key string               redis key file location, if using redis as cache backend
      --redis-tls                      enable redis TLS with public certificates, if using redis as cache backend
      --registry-token string          registry token
      --rekor-url string               [EXPERIMENTAL] address of rekor STL server (default "https://rekor.sigstore.dev")
      --sbom-sources strings           [EXPERIMENTAL] try to retrieve SBOM from the specified sources (allowed values: oci,rekor)
      --scanners strings               comma-separated list of what security issues to detect (allowed values: vuln,license) (default [vuln])
      --server string                  server address in client mode
  -s, --severity strings               severities of security issues to be displayed
                                       Allowed values:
                                         - UNKNOWN
                                         - LOW
                                         - MEDIUM
                                         - HIGH
                                         - CRITICAL
                                        (default [UNKNOWN,LOW,MEDIUM,HIGH,CRITICAL])
      --show-suppressed                [EXPERIMENTAL] show suppressed vulnerabilities
      --skip-db-update                 skip updating vulnerability database
      --skip-java-db-update            skip updating Java index database
      --skip-version-check             suppress notices about version updates and Trivy announcements
      --skip-vex-repo-update           [EXPERIMENTAL] Skip VEX Repository update
      --table-mode strings             [EXPERIMENTAL] tables that will be displayed in 'table' format (allowed values: summary,detailed) (default [summary,detailed])
  -t, --template string                output template
      --token string                   for authentication in client/server mode
      --token-header string            specify a header name for token in client/server mode (default "Trivy-Token")
      --username strings               username. Comma-separated usernames allowed.
      --vex strings                    [EXPERIMENTAL] VEX sources ("repo", "oci" or file path)
      --vuln-severity-source strings   order of data sources for selecting vulnerability severity level
                                       Allowed values:
                                         - nvd
                                         - redhat
                                         - redhat-oval
                                         - debian
                                         - ubuntu
                                         - alpine
                                         - amazon
                                         - oracle-oval
                                         - suse-cvrf
                                         - photon
                                         - arch-linux
                                         - alma
                                         - rocky
                                         - cbl-mariner
                                         - azure
                                         - ruby-advisory-db
                                         - php-security-advisories
                                         - nodejs-security-wg
                                         - ghsa
                                         - glad
                                         - aqua
                                         - osv
                                         - k8s
                                         - wolfi
                                         - chainguard
                                         - bitnami
                                         - govulndb
                                         - echo
<<<<<<< HEAD
                                         - minimos
=======
>>>>>>> c7b8cc39
                                         - auto
                                        (default [auto])
```

### Options inherited from parent commands

```
      --cache-dir string          cache directory (default "/path/to/cache")
  -c, --config string             config path (default "trivy.yaml")
  -d, --debug                     debug mode
      --generate-default-config   write the default config to trivy-default.yaml
      --insecure                  allow insecure server connections
  -q, --quiet                     suppress progress bar and log output
      --timeout duration          timeout (default 5m0s)
  -v, --version                   show version
```

### SEE ALSO

* [trivy](trivy.md)	 - Unified security scanner
<|MERGE_RESOLUTION|>--- conflicted
+++ resolved
@@ -138,10 +138,7 @@
                                          - bitnami
                                          - govulndb
                                          - echo
-<<<<<<< HEAD
                                          - minimos
-=======
->>>>>>> c7b8cc39
                                          - auto
                                         (default [auto])
 ```
