--- conflicted
+++ resolved
@@ -10,11 +10,8 @@
 {{- if .Values.trivy.cache.redis.enabled }}
   TRIVY_CACHE_BACKEND: {{ .Values.trivy.cache.redis.url | quote }}
   TRIVY_CACHE_TTL: {{ .Values.trivy.cache.redis.ttl | quote }}
-<<<<<<< HEAD
   TRIVY_REDIS_MASTER_NAME: {{ .Values.trivy.cache.redis.masterName | quote }}
-=======
   TRIVY_REDIS_TLS: {{ .Values.trivy.cache.redis.tls | quote }}
->>>>>>> f8b57331
 {{- end }}
   TRIVY_DEBUG: {{ .Values.trivy.debugMode | quote }}
   TRIVY_SKIP_DB_UPDATE: {{ .Values.trivy.skipDBUpdate | quote }}
