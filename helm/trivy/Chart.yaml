apiVersion: v2
name: trivy
<<<<<<< HEAD
version: 0.4.0
appVersion: "0.14.0"
=======
version: 0.3.0
appVersion: "0.15.0"
>>>>>>> b9b84cd9
description: Trivy helm chart
keywords:
  - scanner
  - trivy
  - vulnerability
sources:
- https://github.com/aquasecurity/trivy<|MERGE_RESOLUTION|>--- conflicted
+++ resolved
@@ -1,12 +1,7 @@
 apiVersion: v2
 name: trivy
-<<<<<<< HEAD
 version: 0.4.0
-appVersion: "0.14.0"
-=======
-version: 0.3.0
 appVersion: "0.15.0"
->>>>>>> b9b84cd9
 description: Trivy helm chart
 keywords:
   - scanner
