--- conflicted
+++ resolved
@@ -63,13 +63,8 @@
     files:
       - README.md
       - LICENSE
-<<<<<<< HEAD
       - contrib/*.tpl
-=======
-      - contrib/gitlab.tpl
-      - contrib/junit.tpl
-      - contrib/sarif.tpl
->>>>>>> 188e108d
+
 
 brews:
   -
