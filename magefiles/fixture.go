package main

import (
	"fmt"
	"io"
	"os"
	"path/filepath"
	"strings"

	"github.com/google/go-containerregistry/pkg/authn"
	"github.com/google/go-containerregistry/pkg/authn/github"
	"github.com/google/go-containerregistry/pkg/crane"
	v1 "github.com/google/go-containerregistry/pkg/v1"
	"github.com/magefile/mage/sh"

	"github.com/aquasecurity/trivy/internal/testutil"
)

<<<<<<< HEAD
var auth = crane.WithAuthFromKeychain(authn.NewMultiKeychain(authn.DefaultKeychain, github.Keychain))
=======
const dir = "integration/testdata/fixtures/images/"
>>>>>>> 71391a58

func fixtureContainerImages() error {
	var testImages = testutil.ImageName("", "", "")

	if err := os.MkdirAll(dir, 0750); err != nil {
		return err
	}
	tags, err := crane.ListTags(testImages, auth)
	if err != nil {
		return err
	}
	// Save all tags for trivy-test-images
	for _, tag := range tags {
<<<<<<< HEAD
		fileName := tag + ".tar.gz"
		filePath := filepath.Join(dir, fileName)
		if exists(filePath) {
			continue
		}
		fmt.Printf("Downloading %s...\n", tag)
		imgName := fmt.Sprintf("%s:%s", testImages, tag)
		img, err := crane.Pull(imgName, auth)
		if err != nil {
			return err
		}
		tarPath := strings.TrimSuffix(filePath, ".gz")
		if err = crane.Save(img, imgName, tarPath); err != nil {
			return err
		}
		if err = sh.Run("gzip", tarPath); err != nil {
=======
		if err := saveImage("", tag); err != nil {
>>>>>>> 71391a58
			return err
		}
	}

	// Save trivy-test-images/containerd image
	if err := saveImage("containerd", "latest"); err != nil {
		return err
	}
	return nil
}

func saveImage(subpath, tag string) error {
	fileName := tag + ".tar.gz"
	imgName := testutil.ImageName("", tag, "")
	if subpath != "" {
		fileName = subpath + ".tar.gz"
		imgName = testutil.ImageName(subpath, "", "")
	}
	filePath := filepath.Join(dir, fileName)
	if exists(filePath) {
		return nil
	}
	fmt.Printf("Downloading %s...\n", imgName)

	img, err := crane.Pull(imgName)
	if err != nil {
		return err
	}
	tarPath := strings.TrimSuffix(filePath, ".gz")
	if err = crane.Save(img, imgName, tarPath); err != nil {
		return err
	}
	if err = sh.Run("gzip", tarPath); err != nil {
		return err
	}

	return nil
}

func fixtureVMImages() error {
	var testVMImages = testutil.VMImageName("", "", "")
	const (
		titleAnnotation = "org.opencontainers.image.title"
		dir             = "integration/testdata/fixtures/vm-images/"
	)
	if err := os.MkdirAll(dir, 0750); err != nil {
		return err
	}
	tags, err := crane.ListTags(testVMImages, auth)
	if err != nil {
		return err
	}
	for _, tag := range tags {
		img, err := crane.Pull(fmt.Sprintf("%s:%s", testVMImages, tag), auth)
		if err != nil {
			return err
		}

		manifest, err := img.Manifest()
		if err != nil {
			return err
		}

		layers, err := img.Layers()
		if err != nil {
			return err
		}

		for i, layer := range layers {
			fileName, ok := manifest.Layers[i].Annotations[titleAnnotation]
			if !ok {
				continue
			}
			filePath := filepath.Join(dir, fileName)
			if exists(filePath) {
				return nil
			}
			fmt.Printf("Downloading %s...\n", fileName)
			if err = saveLayer(layer, filePath); err != nil {
				return err
			}
		}
	}
	return nil
}

func saveLayer(layer v1.Layer, filePath string) error {
	f, err := os.Create(filePath)
	if err != nil {
		return err
	}
	defer f.Close()

	c, err := layer.Compressed()
	if err != nil {
		return err
	}
	if _, err = io.Copy(f, c); err != nil {
		return err
	}
	return nil
}<|MERGE_RESOLUTION|>--- conflicted
+++ resolved
@@ -16,11 +16,9 @@
 	"github.com/aquasecurity/trivy/internal/testutil"
 )
 
-<<<<<<< HEAD
+const dir = "integration/testdata/fixtures/images/"
+
 var auth = crane.WithAuthFromKeychain(authn.NewMultiKeychain(authn.DefaultKeychain, github.Keychain))
-=======
-const dir = "integration/testdata/fixtures/images/"
->>>>>>> 71391a58
 
 func fixtureContainerImages() error {
 	var testImages = testutil.ImageName("", "", "")
@@ -34,26 +32,7 @@
 	}
 	// Save all tags for trivy-test-images
 	for _, tag := range tags {
-<<<<<<< HEAD
-		fileName := tag + ".tar.gz"
-		filePath := filepath.Join(dir, fileName)
-		if exists(filePath) {
-			continue
-		}
-		fmt.Printf("Downloading %s...\n", tag)
-		imgName := fmt.Sprintf("%s:%s", testImages, tag)
-		img, err := crane.Pull(imgName, auth)
-		if err != nil {
-			return err
-		}
-		tarPath := strings.TrimSuffix(filePath, ".gz")
-		if err = crane.Save(img, imgName, tarPath); err != nil {
-			return err
-		}
-		if err = sh.Run("gzip", tarPath); err != nil {
-=======
 		if err := saveImage("", tag); err != nil {
->>>>>>> 71391a58
 			return err
 		}
 	}
@@ -78,7 +57,7 @@
 	}
 	fmt.Printf("Downloading %s...\n", imgName)
 
-	img, err := crane.Pull(imgName)
+	img, err := crane.Pull(imgName, auth)
 	if err != nil {
 		return err
 	}
@@ -89,7 +68,6 @@
 	if err = sh.Run("gzip", tarPath); err != nil {
 		return err
 	}
-
 	return nil
 }
 
