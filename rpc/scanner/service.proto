syntax = "proto3";

package trivy.scanner.v1;
option  go_package = "github.com/aquasecurity/trivy/rpc/scanner;scanner";

import "rpc/common/service.proto";

service Scanner {
  rpc Scan(ScanRequest) returns (ScanResponse);
}

message ScanRequest {
  string          target      = 1;  // image name or tar file path
  string          artifact_id = 2;
  repeated string blob_ids    = 3;
  ScanOptions     options     = 4;
}

// cf.
// https://stackoverflow.com/questions/38886789/protobuf3-how-to-describe-map-of-repeated-string
message Licenses {
  repeated string names = 1;
}

message ScanOptions {
<<<<<<< HEAD
  repeated string       pkg_types          = 1;
  repeated string       scanners           = 2;
  map<string, Licenses> license_categories = 4;
  bool                  include_dev_deps   = 5;
  repeated string       pkg_relationships  = 6;
  common.OS             distro             = 7;
  bool                  license_full       = 8;
=======
  repeated string       pkg_types             = 1;
  repeated string       scanners              = 2;
  map<string, Licenses> license_categories    = 4;
  bool                  include_dev_deps      = 5;
  repeated string       pkg_relationships     = 6;
  common.OS             distro                = 7;
  repeated string       vuln_severity_sources = 8;
>>>>>>> ab1cf03a

  reserved 3;  // deleted 'list_all_packages'
}

message ScanResponse {
  common.OS       os      = 1;
  repeated Result results = 3;
}

// Result is the same as github.com/aquasecurity/trivy/pkg/report.Result
message Result {
  string   target                                            = 1;
  repeated common.Vulnerability vulnerabilities              = 2;
  repeated common.DetectedMisconfiguration misconfigurations = 4;
  string class                                               = 6;
  string   type                                              = 3;
  repeated common.Package packages                           = 5;
  repeated common.CustomResource custom_resources            = 7;
  repeated common.SecretFinding secrets                      = 8;
  repeated common.DetectedLicense licenses                   = 9;
}<|MERGE_RESOLUTION|>--- conflicted
+++ resolved
@@ -23,15 +23,6 @@
 }
 
 message ScanOptions {
-<<<<<<< HEAD
-  repeated string       pkg_types          = 1;
-  repeated string       scanners           = 2;
-  map<string, Licenses> license_categories = 4;
-  bool                  include_dev_deps   = 5;
-  repeated string       pkg_relationships  = 6;
-  common.OS             distro             = 7;
-  bool                  license_full       = 8;
-=======
   repeated string       pkg_types             = 1;
   repeated string       scanners              = 2;
   map<string, Licenses> license_categories    = 4;
@@ -39,7 +30,7 @@
   repeated string       pkg_relationships     = 6;
   common.OS             distro                = 7;
   repeated string       vuln_severity_sources = 8;
->>>>>>> ab1cf03a
+  bool                  license_full          = 9;
 
   reserved 3;  // deleted 'list_all_packages'
 }
