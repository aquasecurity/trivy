site_name: Trivy
site_url: https://trivy.dev/
site_description: Trivy - All-in-one open source security scanner
docs_dir: docs/
repo_name: GitHub
repo_url: https://github.com/aquasecurity/trivy
edit_uri: "blob/main/docs/"

nav:
  - Home: index.md
  - Getting Started:
      - First steps: getting-started/index.md 
      - Installation: getting-started/installation.md
      - Signature Verification: getting-started/signature-verification.md
      - FAQ: getting-started/faq.md
  - Tutorials:
      - Overview: tutorials/overview.md   
      - CI/CD:
          - Overview: tutorials/integrations/index.md
          - GitHub Actions: tutorials/integrations/github-actions.md
          - CircleCI: tutorials/integrations/circleci.md
          - Travis CI: tutorials/integrations/travis-ci.md
          - GitLab CI: tutorials/integrations/gitlab-ci.md
          - Bitbucket Pipelines: tutorials/integrations/bitbucket.md
          - AWS CodePipeline: tutorials/integrations/aws-codepipeline.md
          - AWS Security Hub: tutorials/integrations/aws-security-hub.md
          - Azure: tutorials/integrations/azure-devops.md
      - Kubernetes:
          - Cluster Scanning: tutorials/kubernetes/cluster-scanning.md
          - Kyverno: tutorials/kubernetes/kyverno.md
          - GitOps: tutorials/kubernetes/gitops.md
      - Misconfiguration:
          - Terraform scanning: tutorials/misconfiguration/terraform.md
          - Custom Checks with Rego: tutorials/misconfiguration/custom-checks.md
      - Signing:
          - Vulnerability Scan Record Attestation: tutorials/signing/vuln-attestation.md
      - Shell:
          - Completion: tutorials/shell/shell-completion.md
      - Additional Resources:
          - Additional Resources: tutorials/additional-resources/references.md
          - Community References: tutorials/additional-resources/community.md
          - CKS Reference: tutorials/additional-resources/cks.md
  - User Guide:
      - Overview: guide/index.md
      - Target:
          - Container Image: guide/target/container_image.md
          - Filesystem: guide/target/filesystem.md
          - Rootfs: guide/target/rootfs.md
          - Code Repository: guide/target/repository.md
          - Virtual Machine Image: guide/target/vm.md
          - Kubernetes: guide/target/kubernetes.md
          - SBOM: guide/target/sbom.md
      - Scanner:
          - Vulnerability: guide/scanner/vulnerability.md
          - Misconfiguration:
              - Overview: guide/scanner/misconfiguration/index.md
              - Configuration: guide/scanner/misconfiguration/config/config.md
              - Policy:
                  - Built-in Checks: guide/scanner/misconfiguration/check/builtin.md
              - Custom Checks:
                  - Overview: guide/scanner/misconfiguration/custom/index.md
                  - Data: guide/scanner/misconfiguration/custom/data.md
                  - Combine: guide/scanner/misconfiguration/custom/combine.md
                  - Selectors: guide/scanner/misconfiguration/custom/selectors.md
                  - Schemas: guide/scanner/misconfiguration/custom/schema.md
                  - Testing: guide/scanner/misconfiguration/custom/testing.md
                  - Debugging Policies: guide/scanner/misconfiguration/custom/debug.md
                  - Contribute Checks: guide/scanner/misconfiguration/custom/contribute-checks.md
          - Secret: guide/scanner/secret.md
          - License: guide/scanner/license.md
      - Coverage:
          - Overview: guide/coverage/index.md
          - OS:
              - Overview: guide/coverage/os/index.md
              - AlmaLinux: guide/coverage/os/alma.md
              - Alpine Linux: guide/coverage/os/alpine.md
              - Amazon Linux: guide/coverage/os/amazon.md
              - Azure Linux (CBL-Mariner): guide/coverage/os/azure.md
              - Bottlerocket: guide/coverage/os/bottlerocket.md
              - CentOS: guide/coverage/os/centos.md
              - Chainguard: guide/coverage/os/chainguard.md
              - CoreOS: guide/coverage/os/coreos.md
              - Debian: guide/coverage/os/debian.md
              - Echo: guide/coverage/os/echo.md
              - MinimOS: guide/coverage/os/minimos.md
              - Oracle Linux: guide/coverage/os/oracle.md
              - Photon OS: guide/coverage/os/photon.md
              - Red Hat: guide/coverage/os/rhel.md
              - Rocky Linux: guide/coverage/os/rocky.md
              - SUSE: guide/coverage/os/suse.md
              - Ubuntu: guide/coverage/os/ubuntu.md
              - Wolfi: guide/coverage/os/wolfi.md
              - Google Distroless (Images): guide/coverage/os/google-distroless.md
          - Language:
              - Overview: guide/coverage/language/index.md
              - C/C++: guide/coverage/language/c.md
              - Dart: guide/coverage/language/dart.md
              - .NET: guide/coverage/language/dotnet.md
              - Elixir: guide/coverage/language/elixir.md
              - Go: guide/coverage/language/golang.md
              - Java: guide/coverage/language/java.md
              - Node.js: guide/coverage/language/nodejs.md
              - PHP: guide/coverage/language/php.md
              - Python: guide/coverage/language/python.md
              - Ruby: guide/coverage/language/ruby.md
              - Rust: guide/coverage/language/rust.md
              - Swift: guide/coverage/language/swift.md
              - Julia: guide/coverage/language/julia.md
          - IaC:
              - Overview: guide/coverage/iac/index.md
              - Ansible: guide/coverage/iac/ansible.md
              - Azure ARM Template: guide/coverage/iac/azure-arm.md
              - CloudFormation: guide/coverage/iac/cloudformation.md
              - Docker: guide/coverage/iac/docker.md
              - Helm: guide/coverage/iac/helm.md
              - Kubernetes: guide/coverage/iac/kubernetes.md
              - Terraform: guide/coverage/iac/terraform.md
          - Others:
              - Overview: guide/coverage/others/index.md
              - Bitnami Images: guide/coverage/others/bitnami.md
              - Conda: guide/coverage/others/conda.md
              - Root.io Images: guide/coverage/others/rootio.md
              - Seal Security: guide/coverage/others/seal.md
              - RPM Archives: guide/coverage/others/rpm.md
          - Kubernetes: guide/coverage/kubernetes.md
      - Configuration:
          - Overview: guide/configuration/index.md
          - Filtering: guide/configuration/filtering.md
          - Selecting Files: guide/configuration/skipping.md
          - Reporting: guide/configuration/reporting.md
          - Cache: guide/configuration/cache.md
          - Databases: guide/configuration/db.md
          - Others: guide/configuration/others.md
      - Supply Chain:
          - SBOM: guide/supply-chain/sbom.md
          - Attestation:
              - SBOM: guide/supply-chain/attestation/sbom.md
              - Cosign Vulnerability Scan Record: guide/supply-chain/attestation/vuln.md
              - SBOM Attestation in Rekor: guide/supply-chain/attestation/rekor.md
          - VEX:
              - Overview: guide/supply-chain/vex/index.md
              - VEX Repository: guide/supply-chain/vex/repo.md
              - Local VEX Files: guide/supply-chain/vex/file.md
              - VEX SBOM Reference: guide/supply-chain/vex/sbom-ref.md
              - VEX Attestation: guide/supply-chain/vex/oci.md
      - Compliance:
          - Built-in Compliance:  guide/compliance/compliance.md
          - Custom Compliance: guide/compliance/contrib-compliance.md
      - Plugins:
          - Overview: guide/plugin/index.md
          - User guide: guide/plugin/user-guide.md
          - Developer guide: guide/plugin/developer-guide.md
      - Advanced:
          - Modules: guide/advanced/modules.md
          - Connectivity and Network considerations: guide/advanced/air-gap.md
          - Self-Hosting Trivy's Databases: guide/advanced/self-hosting.md
          - Container Image:
              - Embed in Dockerfile: guide/advanced/container/embed-in-dockerfile.md
              - Unpacked container image filesystem: guide/advanced/container/unpacked-filesystem.md
              - Private Docker Registries:
                  - Overview: guide/advanced/private-registries/index.md
                  - Docker Hub: guide/advanced/private-registries/docker-hub.md
                  - AWS ECR (Elastic Container Registry): guide/advanced/private-registries/ecr.md
                  - GCR (Google Container Registry): guide/advanced/private-registries/gcr.md
                  - ACR (Azure Container Registry): guide/advanced/private-registries/acr.md
                  - Self-Hosted: guide/advanced/private-registries/self.md
          - Usage Telemetry: guide/advanced/telemetry.md
      - References:
          - Configuration:
              - CLI:
                  - Overview: guide/references/configuration/cli/trivy.md
                  - Clean: guide/references/configuration/cli/trivy_clean.md
<<<<<<< HEAD
                  - Cloud:
                      - Cloud: guide/references/configuration/cli/trivy_cloud.md
                      - Cloud Config: guide/references/configuration/cli/trivy_cloud_config.md
                      - Cloud Config Edit: guide/references/configuration/cli/trivy_cloud_config_edit.md
                      - Cloud Config List: guide/references/configuration/cli/trivy_cloud_config_list.md
                      - Cloud Config Set: guide/references/configuration/cli/trivy_cloud_config_set.md
                      - Cloud Config Unset: guide/references/configuration/cli/trivy_cloud_config_unset.md
                      - Cloud Config Get: guide/references/configuration/cli/trivy_cloud_config_get.md
=======
>>>>>>> 96e70833
                  - Config: guide/references/configuration/cli/trivy_config.md
                  - Convert: guide/references/configuration/cli/trivy_convert.md
                  - Filesystem: guide/references/configuration/cli/trivy_filesystem.md
                  - Image: guide/references/configuration/cli/trivy_image.md
                  - Kubernetes: guide/references/configuration/cli/trivy_kubernetes.md
                  - Module:
                      - Module: guide/references/configuration/cli/trivy_module.md
                      - Module Install: guide/references/configuration/cli/trivy_module_install.md
                      - Module Uninstall: guide/references/configuration/cli/trivy_module_uninstall.md
                  - Plugin:
                      - Plugin: guide/references/configuration/cli/trivy_plugin.md
                      - Plugin Info: guide/references/configuration/cli/trivy_plugin_info.md
                      - Plugin Install: guide/references/configuration/cli/trivy_plugin_install.md
                      - Plugin List: guide/references/configuration/cli/trivy_plugin_list.md
                      - Plugin Run: guide/references/configuration/cli/trivy_plugin_run.md
                      - Plugin Uninstall: guide/references/configuration/cli/trivy_plugin_uninstall.md
                      - Plugin Update: guide/references/configuration/cli/trivy_plugin_update.md
                      - Plugin Upgrade: guide/references/configuration/cli/trivy_plugin_upgrade.md
                      - Plugin Search: guide/references/configuration/cli/trivy_plugin_search.md
                  - Registry:
                        - Registry: guide/references/configuration/cli/trivy_registry.md
                        - Registry Login: guide/references/configuration/cli/trivy_registry_login.md
                        - Registry Logout: guide/references/configuration/cli/trivy_registry_logout.md
                  - Repository: guide/references/configuration/cli/trivy_repository.md
                  - Rootfs: guide/references/configuration/cli/trivy_rootfs.md
                  - SBOM: guide/references/configuration/cli/trivy_sbom.md
                  - Server: guide/references/configuration/cli/trivy_server.md
                  - Version: guide/references/configuration/cli/trivy_version.md
                  - VEX:
                      - VEX: guide/references/configuration/cli/trivy_vex.md
                      - VEX Download: guide/references/configuration/cli/trivy_vex_repo_download.md
                      - VEX Init: guide/references/configuration/cli/trivy_vex_repo_init.md
                      - VEX List: guide/references/configuration/cli/trivy_vex_repo_list.md
                      - VEX Repo: guide/references/configuration/cli/trivy_vex_repo.md
                  - VM: guide/references/configuration/cli/trivy_vm.md
              - Config file: guide/references/configuration/config-file.md
          - Modes:
              - Standalone: guide/references/modes/standalone.md
              - Client/Server: guide/references/modes/client-server.md
          - Troubleshooting: guide/references/troubleshooting.md
          - Terminology: guide/references/terminology.md
          - Abbreviations: guide/references/abbreviations.md
  - Ecosystem: 
    - Overview: ecosystem/index.md
    - CI/CD: ecosystem/cicd.md
    - IDE and Dev tools: ecosystem/ide.md
    - Production and Clouds: ecosystem/prod.md
    - Reporting: ecosystem/reporting.md
  - Contributing:
      - Principles: community/principles.md
      - How to contribute:
          - Issues: community/contribute/issue.md
          - Discussions: community/contribute/discussion.md
          - Pull Requests: community/contribute/pr.md
      - Contribute Rego Checks:
          - Overview: community/contribute/checks/overview.md
          - Add Service Support: community/contribute/checks/service-support.md
      - Contribute Vulnerability Data Sources:
          - Overview: community/contribute/vulnerability-database/overview.md
          - Add Vulnerability Advisory Source: community/contribute/vulnerability-database/add-vulnerability-source.md
      - Maintainer:
          - PR Review: community/maintainer/pr-review.md
          - Release Flow: community/maintainer/release-flow.md
          - Backporting: community/maintainer/backporting.md
          - Help Wanted: community/maintainer/help-wanted.md
          - Triage: community/maintainer/triage.md
  - Enterprise:
      - Comparison: commercial/compare.md
      - Contact Us: commercial/contact.md
theme:
  name: material
  custom_dir: docs/overrides
  language: "en"
  logo: imgs/logo-white.svg
  features:
    - navigation.tabs
    - navigation.tabs.sticky
    - navigation.sections
    - navigation.footer
    - content.action.edit
    - content.tabs.link
    - content.code.annotate
    - content.code.copy
  font:
    text: Inter

markdown_extensions:
  - abbr
  - admonition
  - attr_list
  - def_list
  - footnotes
  - md_in_html
  - toc:
      permalink: true
  - pymdownx.highlight
  - pymdownx.details
  - pymdownx.magiclink
  - pymdownx.snippets
  - pymdownx.superfences:
      custom_fences:
        - name: mermaid
          class: mermaid
          format: !!python/name:pymdownx.superfences.fence_code_format
  - pymdownx.tabbed:
      alternate_style: true

extra:
  generator: false
  version:
    method: mike
    provider: mike
    default: latest
  social:
    - icon: fontawesome/brands/x-twitter
      link: https://twitter.com/AquaTrivy
    - icon: fontawesome/brands/github
      link: https://github.com/aquasecurity/trivy
  analytics:
    provider: google
    property: G-V9LJGFH7GX

plugins:
  - search
  - macros<|MERGE_RESOLUTION|>--- conflicted
+++ resolved
@@ -170,17 +170,6 @@
               - CLI:
                   - Overview: guide/references/configuration/cli/trivy.md
                   - Clean: guide/references/configuration/cli/trivy_clean.md
-<<<<<<< HEAD
-                  - Cloud:
-                      - Cloud: guide/references/configuration/cli/trivy_cloud.md
-                      - Cloud Config: guide/references/configuration/cli/trivy_cloud_config.md
-                      - Cloud Config Edit: guide/references/configuration/cli/trivy_cloud_config_edit.md
-                      - Cloud Config List: guide/references/configuration/cli/trivy_cloud_config_list.md
-                      - Cloud Config Set: guide/references/configuration/cli/trivy_cloud_config_set.md
-                      - Cloud Config Unset: guide/references/configuration/cli/trivy_cloud_config_unset.md
-                      - Cloud Config Get: guide/references/configuration/cli/trivy_cloud_config_get.md
-=======
->>>>>>> 96e70833
                   - Config: guide/references/configuration/cli/trivy_config.md
                   - Convert: guide/references/configuration/cli/trivy_convert.md
                   - Filesystem: guide/references/configuration/cli/trivy_filesystem.md
