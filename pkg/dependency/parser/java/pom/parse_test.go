package pom_test

import (
	"net/http"
	"net/http/httptest"
	"os"
	"path/filepath"
	"testing"

	"github.com/aquasecurity/trivy/pkg/uuid"
	"github.com/stretchr/testify/assert"
	"github.com/stretchr/testify/require"

	"github.com/aquasecurity/trivy/pkg/dependency/parser/java/pom"
	ftypes "github.com/aquasecurity/trivy/pkg/fanal/types"
)

var (
	exampleNestedScopeCompile = func(id string, start, end int) ftypes.Package {
		var location ftypes.Locations
		if start != 0 && end != 0 {
			location = append(location, ftypes.Location{
				StartLine: start,
				EndLine:   end,
			})
		}
		return ftypes.Package{
			ID:           id,
			Name:         "org.example:example-nested-scope-compile",
			Version:      "1.0.0",
			Relationship: ftypes.RelationshipDirect,
			Locations:    location,
		}
	}

	exampleNestedScopeEmpty = func(id string, start, end int) ftypes.Package {
		var location ftypes.Locations
		if start != 0 && end != 0 {
			location = append(location, ftypes.Location{
				StartLine: start,
				EndLine:   end,
			})
		}
		return ftypes.Package{
			ID:           id,
			Name:         "org.example:example-nested-scope-empty",
			Version:      "1.0.0",
			Relationship: ftypes.RelationshipDirect,
			Locations:    location,
		}
	}

	exampleNestedScopeRuntime = func(id string, start, end int) ftypes.Package {
		var location ftypes.Locations
		if start != 0 && end != 0 {
			location = append(location, ftypes.Location{
				StartLine: start,
				EndLine:   end,
			})
		}
		return ftypes.Package{
			ID:           id,
			Name:         "org.example:example-nested-scope-runtime",
			Version:      "1.0.0",
			Relationship: ftypes.RelationshipDirect,
			Locations:    location,
		}
	}

	exampleScopeCompile = func(id string) ftypes.Package {
		return ftypes.Package{
			ID:           id,
			Name:         "org.example:example-scope-compile",
			Version:      "2.0.0",
			Relationship: ftypes.RelationshipIndirect,
		}
	}

	exampleScopeEmpty = func(id string) ftypes.Package {
		return ftypes.Package{
			ID:           id,
			Name:         "org.example:example-scope-empty",
			Version:      "2.0.0",
			Relationship: ftypes.RelationshipIndirect,
		}
	}

	exampleScopeRuntime = func(id string) ftypes.Package {
		return ftypes.Package{
			ID:           id,
			Name:         "org.example:example-scope-runtime",
			Version:      "2.0.0",
			Relationship: ftypes.RelationshipIndirect,
		}
	}
	exampleApiCompile = func(id string) ftypes.Package {
		return ftypes.Package{
			ID:           id,
			Name:         "org.example:example-api-compile",
			Version:      "3.0.0",
			Relationship: ftypes.RelationshipIndirect,
		}
	}

	exampleApiEmpty = func(id string) ftypes.Package {
		return ftypes.Package{
			ID:           id,
			Name:         "org.example:example-api-empty",
			Version:      "3.0.0",
			Relationship: ftypes.RelationshipIndirect,
		}
	}

	exampleApiRuntime = func(id string) ftypes.Package {
		return ftypes.Package{
			ID:           id,
			Name:         "org.example:example-api-runtime",
			Version:      "3.0.0",
			Relationship: ftypes.RelationshipIndirect,
		}
	}
)

func TestPom_Parse(t *testing.T) {
	tests := []struct {
		name      string
		inputFile string
		local     bool
		offline   bool
		want      []ftypes.Package
		wantDeps  []ftypes.Dependency
		wantErr   string
	}{
		{
			name:      "local repository",
			inputFile: filepath.Join("testdata", "happy", "pom.xml"),
			local:     true,
			want: []ftypes.Package{
				{
					ID:           "3ff14136-e09f-4df9-80ea-000000000001",
					Name:         "com.example:happy",
					Version:      "1.0.0",
					Licenses:     []string{"BSD-3-Clause"},
					Relationship: ftypes.RelationshipRoot,
				},
				{
					ID:           "3ff14136-e09f-4df9-80ea-000000000002",
					Name:         "org.example:example-api",
					Version:      "1.7.30",
					Licenses:     []string{"The Apache Software License, Version 2.0"},
					Relationship: ftypes.RelationshipDirect,
					Locations: ftypes.Locations{
						{
							StartLine: 32,
							EndLine:   36,
						},
					},
				},
				{
					ID:           "3ff14136-e09f-4df9-80ea-000000000003",
					Name:         "org.example:example-runtime",
					Version:      "1.0.0",
					Relationship: ftypes.RelationshipDirect,
					Locations: ftypes.Locations{
						{
							StartLine: 37,
							EndLine:   42,
						},
					},
				},
			},
			wantDeps: []ftypes.Dependency{
				{
					ID: "3ff14136-e09f-4df9-80ea-000000000001",
					DependsOn: []string{
						"3ff14136-e09f-4df9-80ea-000000000002",
						"3ff14136-e09f-4df9-80ea-000000000003",
					},
				},
			},
		},
		{
			name:      "remote release repository",
			inputFile: filepath.Join("testdata", "happy", "pom.xml"),
			local:     false,
			want: []ftypes.Package{
				{
					ID:           "3ff14136-e09f-4df9-80ea-000000000001",
					Name:         "com.example:happy",
					Version:      "1.0.0",
					Licenses:     []string{"BSD-3-Clause"},
					Relationship: ftypes.RelationshipRoot,
				},
				{
					ID:           "3ff14136-e09f-4df9-80ea-000000000002",
					Name:         "org.example:example-api",
					Version:      "1.7.30",
					Licenses:     []string{"The Apache Software License, Version 2.0"},
					Relationship: ftypes.RelationshipDirect,
					Locations: ftypes.Locations{
						{
							StartLine: 32,
							EndLine:   36,
						},
					},
				},
				{
					ID:           "3ff14136-e09f-4df9-80ea-000000000003",
					Name:         "org.example:example-runtime",
					Version:      "1.0.0",
					Relationship: ftypes.RelationshipDirect,
					Locations: ftypes.Locations{
						{
							StartLine: 37,
							EndLine:   42,
						},
					},
				},
			},
			wantDeps: []ftypes.Dependency{
				{
					ID: "3ff14136-e09f-4df9-80ea-000000000001",
					DependsOn: []string{
						"3ff14136-e09f-4df9-80ea-000000000002",
						"3ff14136-e09f-4df9-80ea-000000000003",
					},
				},
			},
		},
		{
			name:      "snapshot dependency",
			inputFile: filepath.Join("testdata", "snapshot", "pom.xml"),
			local:     false,
			want: []ftypes.Package{
				{
					ID:           "3ff14136-e09f-4df9-80ea-000000000001",
					Name:         "com.example:happy",
					Version:      "1.0.0",
					Relationship: ftypes.RelationshipRoot,
				},
				{
					ID:           "3ff14136-e09f-4df9-80ea-000000000002",
					Name:         "org.example:example-dependency",
					Version:      "1.2.3-SNAPSHOT",
					Relationship: ftypes.RelationshipDirect,
					Locations: ftypes.Locations{
						{
							StartLine: 14,
							EndLine:   18,
						},
					},
				},
				{
					ID:           "3ff14136-e09f-4df9-80ea-000000000003",
					Name:         "org.example:example-api",
					Version:      "2.0.0",
					Licenses:     []string{"The Apache Software License, Version 2.0"},
					Relationship: ftypes.RelationshipIndirect,
				},
			},
			wantDeps: []ftypes.Dependency{
				{
					ID: "3ff14136-e09f-4df9-80ea-000000000001",
					DependsOn: []string{
						"3ff14136-e09f-4df9-80ea-000000000002",
					},
				},
				{
					ID: "3ff14136-e09f-4df9-80ea-000000000002",
					DependsOn: []string{
						"3ff14136-e09f-4df9-80ea-000000000003",
					},
				},
			},
		},
		{
			name:      "snapshot repository with maven-metadata.xml",
			inputFile: filepath.Join("testdata", "snapshot", "with-maven-metadata", "pom.xml"),
			local:     false,
			want: []ftypes.Package{
				{
					ID:           "3ff14136-e09f-4df9-80ea-000000000001",
					Name:         "com.example:happy",
					Version:      "1.0.0",
					Relationship: ftypes.RelationshipRoot,
				},
				{
					ID:           "3ff14136-e09f-4df9-80ea-000000000002",
					Name:         "org.example:example-dependency",
					Version:      "2.17.0-SNAPSHOT",
					Relationship: ftypes.RelationshipDirect,
					Locations: ftypes.Locations{
						{
							StartLine: 14,
							EndLine:   18,
						},
					},
				},
				{
					ID:           "3ff14136-e09f-4df9-80ea-000000000003",
					Name:         "org.example:example-api",
					Version:      "2.0.0",
					Licenses:     []string{"The Apache Software License, Version 2.0"},
					Relationship: ftypes.RelationshipIndirect,
				},
			},
			wantDeps: []ftypes.Dependency{
				{
					ID: "3ff14136-e09f-4df9-80ea-000000000001",
					DependsOn: []string{
						"3ff14136-e09f-4df9-80ea-000000000002",
					},
				},
				{
					ID: "3ff14136-e09f-4df9-80ea-000000000002",
					DependsOn: []string{
						"3ff14136-e09f-4df9-80ea-000000000003",
					},
				},
			},
		},
		{
			name:      "offline mode",
			inputFile: filepath.Join("testdata", "offline", "pom.xml"),
			local:     false,
			offline:   true,
			want: []ftypes.Package{
				{
					ID:           "3ff14136-e09f-4df9-80ea-000000000001",
					Name:         "org.example:example-offline",
					Version:      "2.3.4",
					Relationship: ftypes.RelationshipDirect,
					Locations: ftypes.Locations{
						{
							StartLine: 17,
							EndLine:   21,
						},
					},
				},
			},
		},
		{
			name:      "inherit parent properties",
			inputFile: filepath.Join("testdata", "parent-properties", "child", "pom.xml"),
			local:     true,
			want: []ftypes.Package{
				{
					ID:           "3ff14136-e09f-4df9-80ea-000000000001",
					Name:         "com.example:child",
					Version:      "1.0.0",
					Licenses:     []string{"Apache 2.0"},
					Relationship: ftypes.RelationshipRoot,
				},
				{
					ID:           "3ff14136-e09f-4df9-80ea-000000000002",
					Name:         "org.example:example-api",
					Version:      "1.7.30",
					Licenses:     []string{"The Apache Software License, Version 2.0"},
					Relationship: ftypes.RelationshipDirect,
					Locations: ftypes.Locations{
						{
							StartLine: 33,
							EndLine:   37,
						},
					},
				},
			},
			wantDeps: []ftypes.Dependency{
				{
					ID: "3ff14136-e09f-4df9-80ea-000000000001",
					DependsOn: []string{
						"3ff14136-e09f-4df9-80ea-000000000002",
					},
				},
			},
		},
		{
			name:      "inherit project properties from parent",
			inputFile: filepath.Join("testdata", "project-version-from-parent", "child", "pom.xml"),
			local:     true,
			want: []ftypes.Package{
				{
					ID:           "3ff14136-e09f-4df9-80ea-000000000001",
					Name:         "com.example:child",
					Version:      "2.0.0",
					Relationship: ftypes.RelationshipRoot,
				},
				{
					ID:           "3ff14136-e09f-4df9-80ea-000000000002",
					Name:         "org.example:example-api",
					Version:      "2.0.0",
					Licenses:     []string{"The Apache Software License, Version 2.0"},
					Relationship: ftypes.RelationshipDirect,
					Locations: ftypes.Locations{
						{
							StartLine: 18,
							EndLine:   22,
						},
					},
				},
			},
			wantDeps: []ftypes.Dependency{
				{
					ID: "3ff14136-e09f-4df9-80ea-000000000001",
					DependsOn: []string{
						"3ff14136-e09f-4df9-80ea-000000000002",
					},
				},
			},
		},
		{
			name:      "inherit properties in parent depManagement with import scope",
			inputFile: filepath.Join("testdata", "inherit-props", "base", "pom.xml"),
			local:     true,
			want: []ftypes.Package{
				{
					ID:           "3ff14136-e09f-4df9-80ea-000000000001",
					Name:         "com.example:test",
					Version:      "0.0.1-SNAPSHOT",
					Relationship: ftypes.RelationshipRoot,
				},
				{
					ID:           "3ff14136-e09f-4df9-80ea-000000000002",
					Name:         "org.example:example-api",
					Version:      "2.0.0",
					Licenses:     []string{"The Apache Software License, Version 2.0"},
					Relationship: ftypes.RelationshipDirect,
					Locations: ftypes.Locations{
						{
							StartLine: 18,
							EndLine:   21,
						},
					},
				},
			},
			wantDeps: []ftypes.Dependency{
				{
					ID: "3ff14136-e09f-4df9-80ea-000000000001",
					DependsOn: []string{
						"3ff14136-e09f-4df9-80ea-000000000002",
					},
				},
			},
		},
		{
			name:      "dependencyManagement prefers child properties",
			inputFile: filepath.Join("testdata", "parent-child-properties", "child", "pom.xml"),
			local:     true,
			want: []ftypes.Package{
				{
					ID:           "3ff14136-e09f-4df9-80ea-000000000001",
					Name:         "com.example:child",
					Version:      "1.0.0",
					Relationship: ftypes.RelationshipRoot,
				},
				{
					ID:           "3ff14136-e09f-4df9-80ea-000000000002",
					Name:         "org.example:example-dependency",
					Version:      "1.2.3",
					Relationship: ftypes.RelationshipDirect,
					Locations: ftypes.Locations{
						{
							StartLine: 22,
							EndLine:   26,
						},
					},
				},
				{
					ID:           "3ff14136-e09f-4df9-80ea-000000000003",
					Name:         "org.example:example-api",
					Version:      "4.0.0",
					Relationship: ftypes.RelationshipIndirect,
				},
			},
			wantDeps: []ftypes.Dependency{
				{
					ID: "3ff14136-e09f-4df9-80ea-000000000001",
					DependsOn: []string{
						"3ff14136-e09f-4df9-80ea-000000000002",
					},
				},
				{
					ID: "3ff14136-e09f-4df9-80ea-000000000002",
					DependsOn: []string{
						"3ff14136-e09f-4df9-80ea-000000000003",
					},
				},
			},
		},
		{
			name:      "inherit parent dependencies",
			inputFile: filepath.Join("testdata", "parent-dependencies", "child", "pom.xml"),
			local:     false,
			want: []ftypes.Package{
				{
					ID:           "3ff14136-e09f-4df9-80ea-000000000001",
					Name:         "com.example:child",
					Version:      "1.0.0-SNAPSHOT",
					Licenses:     []string{"Apache 2.0"},
					Relationship: ftypes.RelationshipRoot,
				},
				{
					ID:           "3ff14136-e09f-4df9-80ea-000000000002",
					Name:         "org.example:example-api",
					Version:      "1.7.30",
					Licenses:     []string{"The Apache Software License, Version 2.0"},
					Relationship: ftypes.RelationshipDirect,
				},
			},
			wantDeps: []ftypes.Dependency{
				{
					ID: "3ff14136-e09f-4df9-80ea-000000000001",
					DependsOn: []string{
						"3ff14136-e09f-4df9-80ea-000000000002",
					},
				},
			},
		},
		{
			name:      "inherit parent dependencyManagement",
			inputFile: filepath.Join("testdata", "parent-dependency-management", "child", "pom.xml"),
			local:     true,
			want: []ftypes.Package{
				{
					ID:           "3ff14136-e09f-4df9-80ea-000000000001",
					Name:         "com.example:child",
					Version:      "3.0.0",
					Licenses:     []string{"Apache 2.0"},
					Relationship: ftypes.RelationshipRoot,
				},
				{
					ID:           "3ff14136-e09f-4df9-80ea-000000000002",
					Name:         "org.example:example-api",
					Version:      "1.7.30",
					Licenses:     []string{"The Apache Software License, Version 2.0"},
					Relationship: ftypes.RelationshipDirect,
					Locations: ftypes.Locations{
						{
							StartLine: 26,
							EndLine:   29,
						},
					},
				},
			},
			wantDeps: []ftypes.Dependency{
				{
					ID: "3ff14136-e09f-4df9-80ea-000000000001",
					DependsOn: []string{
						"3ff14136-e09f-4df9-80ea-000000000002",
					},
				},
			},
		},
		{
			name:      "transitive parents",
			inputFile: filepath.Join("testdata", "transitive-parents", "base", "pom.xml"),
			local:     true,
			want: []ftypes.Package{
				{
					ID:           "3ff14136-e09f-4df9-80ea-000000000001",
					Name:         "com.example:base",
					Version:      "4.0.0",
					Licenses:     []string{"Apache 2.0"},
					Relationship: ftypes.RelationshipRoot,
				},
				{
					ID:           "3ff14136-e09f-4df9-80ea-000000000002",
					Name:         "org.example:example-child",
					Version:      "2.0.0",
					Licenses:     []string{"Apache 2.0"},
					Relationship: ftypes.RelationshipDirect,
					Locations: ftypes.Locations{
						{
							StartLine: 28,
							EndLine:   32,
						},
					},
				},
				{
					ID:           "3ff14136-e09f-4df9-80ea-000000000003",
					Name:         "org.example:example-api",
					Version:      "1.7.30",
					Licenses:     []string{"The Apache Software License, Version 2.0"},
					Relationship: ftypes.RelationshipIndirect,
				},
			},
			wantDeps: []ftypes.Dependency{
				{
					ID: "3ff14136-e09f-4df9-80ea-000000000001",
					DependsOn: []string{
						"3ff14136-e09f-4df9-80ea-000000000002",
					},
				},
				{
					ID: "3ff14136-e09f-4df9-80ea-000000000002",
					DependsOn: []string{
						"3ff14136-e09f-4df9-80ea-000000000003",
					},
				},
			},
		},
		{
			name:      "parent relativePath",
			inputFile: filepath.Join("testdata", "parent-relative-path", "pom.xml"),
			local:     true,
			want: []ftypes.Package{
				{
					ID:           "3ff14136-e09f-4df9-80ea-000000000001",
					Name:         "com.example:child",
					Version:      "1.0.0",
					Licenses:     []string{"Apache 2.0"},
					Relationship: ftypes.RelationshipRoot,
				},
				{
					ID:           "3ff14136-e09f-4df9-80ea-000000000002",
					Name:         "org.example:example-api",
					Version:      "1.7.30",
					Licenses:     []string{"The Apache Software License, Version 2.0"},
					Relationship: ftypes.RelationshipDirect,
					Locations: ftypes.Locations{
						{
							StartLine: 26,
							EndLine:   30,
						},
					},
				},
			},
			wantDeps: []ftypes.Dependency{
				{
					ID: "3ff14136-e09f-4df9-80ea-000000000001",
					DependsOn: []string{
						"3ff14136-e09f-4df9-80ea-000000000002",
					},
				},
			},
		},
		{
			name:      "parent version in property",
			inputFile: filepath.Join("testdata", "parent-version-is-property", "child", "pom.xml"),
			local:     false,
			want: []ftypes.Package{
				{
					ID:           "3ff14136-e09f-4df9-80ea-000000000001",
					Name:         "com.example:child",
					Version:      "1.0.0-SNAPSHOT",
					Relationship: ftypes.RelationshipRoot,
				},
				{
					ID:           "3ff14136-e09f-4df9-80ea-000000000002",
					Name:         "org.example:example-api",
					Version:      "1.1.1",
					Relationship: ftypes.RelationshipDirect,
					Locations: ftypes.Locations{
						{
							StartLine: 19,
							EndLine:   22,
						},
					},
				},
			},
			wantDeps: []ftypes.Dependency{
				{
					ID: "3ff14136-e09f-4df9-80ea-000000000001",
					DependsOn: []string{
						"3ff14136-e09f-4df9-80ea-000000000002",
					},
				},
			},
		},
		{
			name:      "parent in a remote repository",
			inputFile: filepath.Join("testdata", "parent-remote-repository", "pom.xml"),
			local:     true,
			want: []ftypes.Package{
				{
					ID:           "3ff14136-e09f-4df9-80ea-000000000001",
					Name:         "org.example:child",
					Version:      "1.0.0",
					Licenses:     []string{"Apache 2.0"},
					Relationship: ftypes.RelationshipRoot,
				},
				{
					ID:           "3ff14136-e09f-4df9-80ea-000000000002",
					Name:         "org.example:example-api",
					Version:      "1.7.30",
					Licenses:     []string{"The Apache Software License, Version 2.0"},
					Relationship: ftypes.RelationshipDirect,
					Locations: ftypes.Locations{
						{
							StartLine: 25,
							EndLine:   29,
						},
					},
				},
			},
			wantDeps: []ftypes.Dependency{
				{
					ID: "3ff14136-e09f-4df9-80ea-000000000001",
					DependsOn: []string{
						"3ff14136-e09f-4df9-80ea-000000000002",
					},
				},
			},
		},
		{
			// mvn dependency:tree
			// [INFO] com.example:soft:jar:1.0.0
			// [INFO] +- org.example:example-api:jar:1.7.30:compile
			// [INFO] \- org.example:example-dependency:jar:1.2.3:compile
			// Save DependsOn for each package - https://github.com/aquasecurity/go-dep-parser/pull/243#discussion_r1303904548
			name:      "soft requirement",
			inputFile: filepath.Join("testdata", "soft-requirement", "pom.xml"),
			local:     true,
			want: []ftypes.Package{
				{
					ID:           "3ff14136-e09f-4df9-80ea-000000000001",
					Name:         "com.example:soft",
					Version:      "1.0.0",
					Licenses:     []string{"Apache 2.0"},
					Relationship: ftypes.RelationshipRoot,
				},
				{
					ID:           "3ff14136-e09f-4df9-80ea-000000000002",
					Name:         "org.example:example-api",
					Version:      "1.7.30",
					Licenses:     []string{"The Apache Software License, Version 2.0"},
					Relationship: ftypes.RelationshipDirect,
					Locations: ftypes.Locations{
						{
							StartLine: 32,
							EndLine:   36,
						},
					},
				},
				{
					ID:           "3ff14136-e09f-4df9-80ea-000000000003",
					Name:         "org.example:example-dependency",
					Version:      "1.2.3",
					Relationship: ftypes.RelationshipDirect,
					Locations: ftypes.Locations{
						{
							StartLine: 37,
							EndLine:   41,
						},
					},
				},
			},
			wantDeps: []ftypes.Dependency{
				{
					ID: "3ff14136-e09f-4df9-80ea-000000000001",
					DependsOn: []string{
						"3ff14136-e09f-4df9-80ea-000000000002",
						"3ff14136-e09f-4df9-80ea-000000000003",
					},
				},
				{
					ID: "3ff14136-e09f-4df9-80ea-000000000003",
					DependsOn: []string{
						"3ff14136-e09f-4df9-80ea-000000000002",
					},
				},
			},
		},
		{
			// mvn dependency:tree
			// [INFO] com.example:soft-transitive:jar:1.0.0
			// [INFO] +- org.example:example-dependency:jar:1.2.3:compile
			// [INFO] |  \- org.example:example-api:jar:2.0.0:compile
			// [INFO] \- org.example:example-dependency2:jar:2.3.4:compile
			// Save DependsOn for each package - https://github.com/aquasecurity/go-dep-parser/pull/243#discussion_r1303904548
			name:      "soft requirement with transitive dependencies",
			inputFile: filepath.Join("testdata", "soft-requirement-with-transitive-dependencies", "pom.xml"),
			local:     true,
			want: []ftypes.Package{
				{
					ID:           "3ff14136-e09f-4df9-80ea-000000000001",
					Name:         "com.example:soft-transitive",
					Version:      "1.0.0",
					Relationship: ftypes.RelationshipRoot,
				},
				{
					ID:           "3ff14136-e09f-4df9-80ea-000000000002",
					Name:         "org.example:example-dependency",
					Version:      "1.2.3",
					Relationship: ftypes.RelationshipDirect,
					Locations: ftypes.Locations{
						{
							StartLine: 13,
							EndLine:   17,
						},
					},
				},
				{
					ID:           "3ff14136-e09f-4df9-80ea-000000000003",
					Name:         "org.example:example-dependency2",
					Version:      "2.3.4",
					Relationship: ftypes.RelationshipDirect,
					Locations: ftypes.Locations{
						{
							StartLine: 18,
							EndLine:   22,
						},
					},
				},
				{
					ID:           "3ff14136-e09f-4df9-80ea-000000000004",
					Name:         "org.example:example-api",
					Version:      "2.0.0",
					Licenses:     []string{"The Apache Software License, Version 2.0"},
					Relationship: ftypes.RelationshipIndirect,
				},
			},
			wantDeps: []ftypes.Dependency{
				{
					ID: "3ff14136-e09f-4df9-80ea-000000000001",
					DependsOn: []string{
						"3ff14136-e09f-4df9-80ea-000000000002",
						"3ff14136-e09f-4df9-80ea-000000000003",
					},
				},
				{
					ID: "3ff14136-e09f-4df9-80ea-000000000002",
					DependsOn: []string{
						"3ff14136-e09f-4df9-80ea-000000000004",
					},
				},
				{
					ID: "3ff14136-e09f-4df9-80ea-000000000003",
					DependsOn: []string{
						"3ff14136-e09f-4df9-80ea-000000000004",
					},
				},
			},
		},
		{
			// mvn dependency:tree
			//[INFO] com.example:hard:jar:1.0.0
			//[INFO] +- org.example:example-nested:jar:3.3.4:compile
			//[INFO] \- org.example:example-dependency:jar:1.2.3:compile
			//[INFO]    \- org.example:example-api:jar:2.0.0:compile
			// Save DependsOn for each package - https://github.com/aquasecurity/go-dep-parser/pull/243#discussion_r1303904548
			name:      "hard requirement for the specified version",
			inputFile: filepath.Join("testdata", "hard-requirement", "pom.xml"),
			local:     true,
			want: []ftypes.Package{
				{
					ID:           "3ff14136-e09f-4df9-80ea-000000000001",
					Name:         "com.example:hard",
					Version:      "1.0.0",
					Licenses:     []string{"Apache 2.0"},
					Relationship: ftypes.RelationshipRoot,
				},
				{
					ID:           "3ff14136-e09f-4df9-80ea-000000000004",
					Name:         "org.example:example-dependency",
					Version:      "1.2.3",
					Relationship: ftypes.RelationshipDirect,
					Locations: ftypes.Locations{
						{
							StartLine: 33,
							EndLine:   37,
						},
					},
				},
				{
					ID:           "3ff14136-e09f-4df9-80ea-000000000002",
					Name:         "org.example:example-nested",
					Version:      "3.3.4",
					Relationship: ftypes.RelationshipDirect,
					Locations: ftypes.Locations{
						{
							StartLine: 28,
							EndLine:   32,
						},
					},
				},
				{
					ID:           "3ff14136-e09f-4df9-80ea-000000000005",
					Name:         "org.example:example-api",
					Version:      "2.0.0",
					Licenses:     []string{"The Apache Software License, Version 2.0"},
					Relationship: ftypes.RelationshipIndirect,
				},
			},
			wantDeps: []ftypes.Dependency{
				{
					ID: "3ff14136-e09f-4df9-80ea-000000000001",
					DependsOn: []string{
						"3ff14136-e09f-4df9-80ea-000000000002",
						"3ff14136-e09f-4df9-80ea-000000000004",
					},
				},
				{
					ID: "3ff14136-e09f-4df9-80ea-000000000002",
					DependsOn: []string{
						"3ff14136-e09f-4df9-80ea-000000000004",
					},
				},
				{
					ID: "3ff14136-e09f-4df9-80ea-000000000004",
					DependsOn: []string{
						"3ff14136-e09f-4df9-80ea-000000000005",
					},
				},
			},
		},
		{
			name:      "version requirement",
			inputFile: filepath.Join("testdata", "version-requirement", "pom.xml"),
			local:     true,
			want: []ftypes.Package{
				{
					ID:           "3ff14136-e09f-4df9-80ea-000000000001",
					Name:         "com.example:hard",
					Version:      "1.0.0",
					Licenses:     []string{"Apache 2.0"},
					Relationship: ftypes.RelationshipRoot,
				},
				{
					ID:           "3ff14136-e09f-4df9-80ea-000000000002",
					Name:         "org.example:example-api",
					Relationship: ftypes.RelationshipDirect,
					Locations: []ftypes.Location{
						{
							StartLine: 28,
							EndLine:   32,
						},
					},
				},
			},
			wantDeps: []ftypes.Dependency{
				{
					ID: "3ff14136-e09f-4df9-80ea-000000000001",
					DependsOn: []string{
						"3ff14136-e09f-4df9-80ea-000000000002",
					},
				},
			},
		},
		{
			name:      "import dependencyManagement",
			inputFile: filepath.Join("testdata", "import-dependency-management", "pom.xml"),
			local:     true,
			want: []ftypes.Package{
				{
					ID:           "3ff14136-e09f-4df9-80ea-000000000001",
					Name:         "com.example:import",
					Version:      "2.0.0",
					Licenses:     []string{"Apache 2.0"},
					Relationship: ftypes.RelationshipRoot,
				},
				{
					ID:           "3ff14136-e09f-4df9-80ea-000000000002",
					Name:         "org.example:example-api",
					Version:      "1.7.30",
					Licenses:     []string{"The Apache Software License, Version 2.0"},
					Relationship: ftypes.RelationshipDirect,
					Locations: ftypes.Locations{
						{
							StartLine: 34,
							EndLine:   37,
						},
					},
				},
			},
			wantDeps: []ftypes.Dependency{
				{
					ID: "3ff14136-e09f-4df9-80ea-000000000001",
					DependsOn: []string{
						"3ff14136-e09f-4df9-80ea-000000000002",
					},
				},
			},
		},
		{
			name:      "import multiple dependencyManagement",
			inputFile: filepath.Join("testdata", "import-dependency-management-multiple", "pom.xml"),
			local:     true,
			want: []ftypes.Package{
				{
					ID:           "3ff14136-e09f-4df9-80ea-000000000001",
					Name:         "com.example:import",
					Version:      "2.0.0",
					Licenses:     []string{"Apache 2.0"},
					Relationship: ftypes.RelationshipRoot,
				},
				{
					ID:           "3ff14136-e09f-4df9-80ea-000000000002",
					Name:         "org.example:example-api",
					Version:      "1.7.30",
					Licenses:     []string{"The Apache Software License, Version 2.0"},
					Relationship: ftypes.RelationshipDirect,
					Locations: ftypes.Locations{
						{
							StartLine: 42,
							EndLine:   45,
						},
					},
				},
			},
			wantDeps: []ftypes.Dependency{
				{
					ID: "3ff14136-e09f-4df9-80ea-000000000001",
					DependsOn: []string{
						"3ff14136-e09f-4df9-80ea-000000000002",
					},
				},
			},
		},
		{
			name:      "exclusions",
			inputFile: filepath.Join("testdata", "exclusions", "pom.xml"),
			local:     true,
			want: []ftypes.Package{
				{
					ID:           "3ff14136-e09f-4df9-80ea-000000000001",
					Name:         "com.example:exclusions",
					Version:      "3.0.0",
					Relationship: ftypes.RelationshipRoot,
				},
				{
					ID:           "3ff14136-e09f-4df9-80ea-000000000002",
					Name:         "org.example:example-nested",
					Version:      "3.3.3",
					Relationship: ftypes.RelationshipDirect,
					Locations: ftypes.Locations{
						{
							StartLine: 14,
							EndLine:   28,
						},
					},
				},
				{
					ID:           "3ff14136-e09f-4df9-80ea-000000000003",
					Name:         "org.example:example-dependency",
					Version:      "1.2.3",
					Relationship: ftypes.RelationshipIndirect,
				},
			},
			wantDeps: []ftypes.Dependency{
				{
					ID: "3ff14136-e09f-4df9-80ea-000000000001",
					DependsOn: []string{
						"3ff14136-e09f-4df9-80ea-000000000002",
					},
				},
				{
					ID: "3ff14136-e09f-4df9-80ea-000000000002",
					DependsOn: []string{
						"3ff14136-e09f-4df9-80ea-000000000003",
					},
				},
			},
		},
		{
			name:      "exclusions in child",
			inputFile: filepath.Join("testdata", "exclusions-in-child", "pom.xml"),
			local:     true,
			want: []ftypes.Package{
				{
					ID:           "3ff14136-e09f-4df9-80ea-000000000001",
					Name:         "com.example:example",
					Version:      "1.0.0",
					Relationship: ftypes.RelationshipRoot,
				},
				{
					ID:           "3ff14136-e09f-4df9-80ea-000000000002",
					Name:         "org.example:example-exclusions",
					Version:      "4.0.0",
					Relationship: ftypes.RelationshipDirect,
					Locations: ftypes.Locations{
						{
							StartLine: 10,
							EndLine:   14,
						},
					},
				},
				{
					ID:           "3ff14136-e09f-4df9-80ea-000000000004",
					Name:         "org.example:example-api",
					Version:      "1.7.30",
					Licenses:     []string{"The Apache Software License, Version 2.0"},
					Relationship: ftypes.RelationshipIndirect,
				},
				{
					ID:           "3ff14136-e09f-4df9-80ea-000000000003",
					Name:         "org.example:example-dependency",
					Version:      "1.2.3",
					Relationship: ftypes.RelationshipIndirect,
				},
			},
			wantDeps: []ftypes.Dependency{
				{
					ID: "3ff14136-e09f-4df9-80ea-000000000001",
					DependsOn: []string{
						"3ff14136-e09f-4df9-80ea-000000000002",
					},
				},
				{
					ID: "3ff14136-e09f-4df9-80ea-000000000002",
					DependsOn: []string{
						"3ff14136-e09f-4df9-80ea-000000000003",
						"3ff14136-e09f-4df9-80ea-000000000004",
					},
				},
			},
		},
		// ➜ mvn dependency:tree
		// ...
		// [INFO]
		// [INFO] --- maven-dependency-plugin:2.8:tree (default-cli) @ child ---
		// [INFO] com.example:child:jar:3.0.0
		// [INFO] \- org.example:example-exclusions:jar:3.0.0:compile
		// [INFO]    \- org.example:example-nested:jar:3.3.3:compile
		// [INFO] ------------------------------------------------------------------------
		{
			name:      "exclusions in child and parent dependency management",
			inputFile: filepath.Join("testdata", "exclusions-parent-dependency-management", "child", "pom.xml"),
			local:     true,
			want: []ftypes.Package{
				{
					ID:           "3ff14136-e09f-4df9-80ea-000000000001",
					Name:         "com.example:child",
					Version:      "3.0.0",
					Licenses:     []string{"Apache 2.0"},
					Relationship: ftypes.RelationshipRoot,
				},
				{
					ID:           "3ff14136-e09f-4df9-80ea-000000000002",
					Name:         "org.example:example-exclusions",
					Version:      "3.0.0",
					Relationship: ftypes.RelationshipDirect,
					Locations: ftypes.Locations{
						{
							StartLine: 26,
							EndLine:   35,
						},
					},
				},
				{
					ID:           "3ff14136-e09f-4df9-80ea-000000000003",
					Name:         "org.example:example-nested",
					Version:      "3.3.3",
					Relationship: ftypes.RelationshipIndirect,
				},
			},
			wantDeps: []ftypes.Dependency{
				{
					ID: "3ff14136-e09f-4df9-80ea-000000000001",
					DependsOn: []string{
						"3ff14136-e09f-4df9-80ea-000000000002",
					},
				},
				{
					ID: "3ff14136-e09f-4df9-80ea-000000000002",
					DependsOn: []string{
						"3ff14136-e09f-4df9-80ea-000000000003",
					},
				},
			},
		},
		{
			name:      "exclusions with wildcards",
			inputFile: filepath.Join("testdata", "wildcard-exclusions", "pom.xml"),
			local:     true,
			want: []ftypes.Package{
				{
					ID:           "3ff14136-e09f-4df9-80ea-000000000001",
					Name:         "com.example:wildcard-exclusions",
					Version:      "4.0.0",
					Relationship: ftypes.RelationshipRoot,
				},
				{
					ID:           "3ff14136-e09f-4df9-80ea-000000000002",
					Name:         "org.example:example-dependency",
					Version:      "1.2.3",
					Relationship: ftypes.RelationshipDirect,
					Locations: ftypes.Locations{
						{
							StartLine: 14,
							EndLine:   24,
						},
					},
				},
				{
					ID:           "3ff14136-e09f-4df9-80ea-000000000003",
					Name:         "org.example:example-dependency2",
					Version:      "2.3.4",
					Relationship: ftypes.RelationshipDirect,
					Locations: ftypes.Locations{
						{
							StartLine: 25,
							EndLine:   35,
						},
					},
				},
				{
					ID:           "3ff14136-e09f-4df9-80ea-000000000004",
					Name:         "org.example:example-nested",
					Version:      "3.3.3",
					Relationship: ftypes.RelationshipDirect,
					Locations: ftypes.Locations{
						{
							StartLine: 36,
							EndLine:   46,
						},
					},
				},
			},
			wantDeps: []ftypes.Dependency{
				{
					ID: "3ff14136-e09f-4df9-80ea-000000000001",
					DependsOn: []string{
						"3ff14136-e09f-4df9-80ea-000000000002",
						"3ff14136-e09f-4df9-80ea-000000000003",
						"3ff14136-e09f-4df9-80ea-000000000004",
					},
				},
			},
		},
		{
			name:      "multi module",
			inputFile: filepath.Join("testdata", "multi-module", "pom.xml"),
			local:     true,
			want: []ftypes.Package{
				{
					ID:           "3ff14136-e09f-4df9-80ea-000000000001",
					Name:         "com.example:aggregation",
					Version:      "1.0.0",
					Licenses:     []string{"Apache 2.0"},
					Relationship: ftypes.RelationshipRoot,
				},
				{
					ID:           "3ff14136-e09f-4df9-80ea-000000000002",
					Name:         "com.example:module",
					Version:      "1.1.1",
					Licenses:     []string{"Apache 2.0"},
					Relationship: ftypes.RelationshipWorkspace,
				},
				{
					ID:           "3ff14136-e09f-4df9-80ea-000000000003",
					Name:         "org.example:example-dependency",
					Version:      "1.2.3",
					Relationship: ftypes.RelationshipDirect,
				},
				{
					ID:           "3ff14136-e09f-4df9-80ea-000000000004",
					Name:         "org.example:example-api",
					Version:      "2.0.0",
					Licenses:     []string{"The Apache Software License, Version 2.0"},
					Relationship: ftypes.RelationshipIndirect,
				},
			},
			// `mvn` doesn't include modules in dep tree of root pom and builds separate graphs.
			// But we have `root` and `workspace` relationships, so we can merge these graphs.
			wantDeps: []ftypes.Dependency{
				{
<<<<<<< HEAD
					ID: "3ff14136-e09f-4df9-80ea-000000000002",
					DependsOn: []string{
						"3ff14136-e09f-4df9-80ea-000000000003",
					},
				},
				{
					ID: "3ff14136-e09f-4df9-80ea-000000000003",
					DependsOn: []string{
						"3ff14136-e09f-4df9-80ea-000000000004",
					},
				},
			},
		},
		{
			name:      "multi module with deps with same GAV",
			inputFile: filepath.Join("testdata", "multiple-modules-with-deps-with-same-gav", "pom.xml"),
			local:     true,
			want: []ftypes.Package{
				{
					ID:           "3ff14136-e09f-4df9-80ea-000000000002",
					Name:         "com.example:module1",
					Version:      "1.0.0",
					Relationship: ftypes.RelationshipRoot,
				},
				{
					ID:           "3ff14136-e09f-4df9-80ea-000000000004",
					Name:         "com.example:module2",
					Version:      "2.0.0",
					Relationship: ftypes.RelationshipRoot,
				},
				{
					ID:           "3ff14136-e09f-4df9-80ea-000000000001",
					Name:         "com.example:root",
					Version:      "1.0.0",
					Relationship: ftypes.RelationshipRoot,
				},
				{
					ID:           "3ff14136-e09f-4df9-80ea-000000000003",
					Name:         "org.example:example-api",
					Version:      "1.7.30",
					Licenses:     []string{"The Apache Software License, Version 2.0"},
					Relationship: ftypes.RelationshipDirect,
				},
				{
					ID:           "3ff14136-e09f-4df9-80ea-000000000005",
					Name:         "org.example:example-api",
					Version:      "1.7.30",
					Licenses:     []string{"The Apache Software License, Version 2.0"},
					Relationship: ftypes.RelationshipDirect,
				},
			},
			//[INFO] --------------------------------[ pom ]---------------------------------
			//[INFO]
			//[INFO] --- dependency:3.7.0:tree (default-cli) @ module1 ---
			//[INFO] com.example:module1:pom:1.0.0
			//[INFO] \- org.example:example-api:jar:1.7.30:compile
			//[INFO] --------------------------------[ pom ]---------------------------------
			//[INFO]
			//[INFO] --- dependency:3.7.0:tree (default-cli) @ module2 ---
			//[INFO] com.example:module2:pom:2.0.0
			//[INFO] \- org.example:example-api:jar:1.7.30:compile
			//[INFO]
			//[INFO] --------------------------------[ pom ]---------------------------------
			//[INFO]
			//[INFO] --- dependency:3.7.0:tree (default-cli) @ root ---
			//[INFO] com.example:root:pom:1.0.0
			//[INFO] ------------------------------------------------------------------------
			wantDeps: []ftypes.Dependency{
				{
					ID: "3ff14136-e09f-4df9-80ea-000000000002",
=======
					ID: "com.example:aggregation:1.0.0",
					DependsOn: []string{
						"com.example:module:1.1.1",
					},
				},
				{
					ID: "com.example:module:1.1.1",
>>>>>>> a16270c3
					DependsOn: []string{
						"3ff14136-e09f-4df9-80ea-000000000003",
					},
				},
				{
					ID: "3ff14136-e09f-4df9-80ea-000000000004",
					DependsOn: []string{
						"3ff14136-e09f-4df9-80ea-000000000005",
					},
				},
			},
		},
		{
			name:      "nested modules",
			inputFile: filepath.Join("testdata", "nested-modules", "pom.xml"),
			local:     true,
			want: []ftypes.Package{
				{
					ID:           "com.example:root:1.0.0",
					Name:         "com.example:root",
					Version:      "1.0.0",
					Relationship: ftypes.RelationshipRoot,
				},
				{
					ID:           "com.example:module1:1.0.0",
					Name:         "com.example:module1",
					Version:      "1.0.0",
					Relationship: ftypes.RelationshipWorkspace,
				},
				{
					ID:           "com.example:module2:2.0.0",
					Name:         "com.example:module2",
					Version:      "2.0.0",
					Relationship: ftypes.RelationshipWorkspace,
				},
				{
					ID:      "org.example:example-api:1.7.30",
					Name:    "org.example:example-api",
					Version: "1.7.30",
					Licenses: []string{
						"The Apache Software License, Version 2.0",
					},
					Relationship: ftypes.RelationshipDirect,
				},
			},
			wantDeps: []ftypes.Dependency{
				{
					ID: "com.example:module2:2.0.0",
					DependsOn: []string{
						"org.example:example-api:1.7.30",
					},
				},
				{
					ID: "com.example:root:1.0.0",
					DependsOn: []string{
						"com.example:module1:1.0.0",
						"com.example:module2:2.0.0",
					},
				},
			},
		},
		{
			name:      "Infinity loop for modules",
			inputFile: filepath.Join("testdata", "modules-infinity-loop", "pom.xml"),
			local:     true,
			want: []ftypes.Package{
				{
					ID:           "org.example:root:1.0.0",
					Name:         "org.example:root",
					Version:      "1.0.0",
					Relationship: ftypes.RelationshipRoot,
				},
				// as module
				{
					ID:           "3ff14136-e09f-4df9-80ea-000000000002",
					Name:         "org.example:module-1",
					Version:      "2.0.0",
					Relationship: ftypes.RelationshipWorkspace,
				},
				{
					ID:           "3ff14136-e09f-4df9-80ea-000000000003",
					Name:         "org.example:module-2",
					Version:      "3.0.0",
<<<<<<< HEAD
					Relationship: ftypes.RelationshipRoot, // TODO: Several root modules break SBOM relationships
				},
				{
					ID:           "3ff14136-e09f-4df9-80ea-000000000001",
					Name:         "org.example:root",
					Version:      "1.0.0",
					Relationship: ftypes.RelationshipRoot, // TODO: Several root modules break SBOM relationships
=======
					Relationship: ftypes.RelationshipWorkspace,
>>>>>>> a16270c3
				},
				// as dependency
				{
					ID:           "3ff14136-e09f-4df9-80ea-000000000004",
					Name:         "org.example:module-1",
					Version:      "2.0.0",
					Relationship: ftypes.RelationshipDirect,
				},
			},
			wantDeps: []ftypes.Dependency{
				{
					ID: "3ff14136-e09f-4df9-80ea-000000000003",
					DependsOn: []string{
						"3ff14136-e09f-4df9-80ea-000000000004",
					},
				},
				{
					ID: "org.example:root:1.0.0",
					DependsOn: []string{
						"org.example:module-1:2.0.0",
						"org.example:module-2:3.0.0",
					},
				},
			},
		},
		{
			name:      "multi module soft requirement",
			inputFile: filepath.Join("testdata", "multi-module-soft-requirement", "pom.xml"),
			local:     true,
			want: []ftypes.Package{
				{
					ID:           "3ff14136-e09f-4df9-80ea-000000000001",
					Name:         "com.example:aggregation",
					Version:      "1.0.0",
					Relationship: ftypes.RelationshipRoot,
				},
				{
					ID:           "3ff14136-e09f-4df9-80ea-000000000002",
					Name:         "com.example:module1",
					Version:      "1.1.1",
					Relationship: ftypes.RelationshipWorkspace,
				},
				{
					ID:           "3ff14136-e09f-4df9-80ea-000000000004",
					Name:         "com.example:module2",
					Version:      "1.1.1",
					Relationship: ftypes.RelationshipWorkspace,
				},
				{
					ID:           "3ff14136-e09f-4df9-80ea-000000000003",
					Name:         "org.example:example-api",
					Version:      "1.7.30",
					Licenses:     []string{"The Apache Software License, Version 2.0"},
					Relationship: ftypes.RelationshipDirect,
				},
				{
					ID:           "3ff14136-e09f-4df9-80ea-000000000005",
					Name:         "org.example:example-api",
					Version:      "2.0.0",
					Licenses:     []string{"The Apache Software License, Version 2.0"},
					Relationship: ftypes.RelationshipDirect,
				},
			},
			wantDeps: []ftypes.Dependency{
				{
<<<<<<< HEAD
					ID: "3ff14136-e09f-4df9-80ea-000000000002",
=======
					ID: "com.example:aggregation:1.0.0",
					DependsOn: []string{
						"com.example:module1:1.1.1",
						"com.example:module2:1.1.1",
					},
				},
				{
					ID: "com.example:module1:1.1.1",
>>>>>>> a16270c3
					DependsOn: []string{
						"3ff14136-e09f-4df9-80ea-000000000003",
					},
				},
				{
					ID: "3ff14136-e09f-4df9-80ea-000000000004",
					DependsOn: []string{
						"3ff14136-e09f-4df9-80ea-000000000005",
					},
				},
			},
		},
		{
			name:      "overwrite artifact version from dependencyManagement in the root POM",
			inputFile: filepath.Join("testdata", "root-pom-dep-management", "pom.xml"),
			local:     true,
			want: []ftypes.Package{
				{
					ID:           "3ff14136-e09f-4df9-80ea-000000000001",
					Name:         "com.example:root-pom-dep-management",
					Version:      "1.0.0",
					Relationship: ftypes.RelationshipRoot,
				},
				{
					ID:           "3ff14136-e09f-4df9-80ea-000000000002",
					Name:         "org.example:example-nested",
					Version:      "3.3.3",
					Relationship: ftypes.RelationshipDirect,
					Locations: ftypes.Locations{
						{
							StartLine: 20,
							EndLine:   24,
						},
					},
				},
				{
					ID:           "3ff14136-e09f-4df9-80ea-000000000004",
					Name:         "org.example:example-api",
					Version:      "2.0.0",
					Licenses:     []string{"The Apache Software License, Version 2.0"},
					Relationship: ftypes.RelationshipIndirect,
				},
				// dependency version is taken from `com.example:root-pom-dep-management` from dependencyManagement
				// not from `com.example:example-nested` from `com.example:example-nested`
				{
					ID:           "3ff14136-e09f-4df9-80ea-000000000003",
					Name:         "org.example:example-dependency",
					Version:      "1.2.4",
					Relationship: ftypes.RelationshipIndirect,
				},
			},
			wantDeps: []ftypes.Dependency{
				{
					ID: "3ff14136-e09f-4df9-80ea-000000000001",
					DependsOn: []string{
						"3ff14136-e09f-4df9-80ea-000000000002",
					},
				},
				{
					ID: "3ff14136-e09f-4df9-80ea-000000000002",
					DependsOn: []string{
						"3ff14136-e09f-4df9-80ea-000000000003",
					},
				},
				{
					ID: "3ff14136-e09f-4df9-80ea-000000000003",
					DependsOn: []string{
						"3ff14136-e09f-4df9-80ea-000000000004",
					},
				},
			},
		},
		{
			name:      "transitive dependencyManagement should not be inherited",
			inputFile: filepath.Join("testdata", "transitive-dependency-management", "pom.xml"),
			local:     true,
			want: []ftypes.Package{
				{
					ID:           "3ff14136-e09f-4df9-80ea-000000000001",
					Name:         "org.example:transitive-dependency-management",
					Version:      "2.0.0",
					Relationship: ftypes.RelationshipRoot,
				},
				{
					ID:           "3ff14136-e09f-4df9-80ea-000000000002",
					Name:         "org.example:example-dependency-management3",
					Version:      "1.1.1",
					Relationship: ftypes.RelationshipDirect,
					Locations: ftypes.Locations{
						{
							StartLine: 14,
							EndLine:   18,
						},
					},
				},
				// Managed dependencies (org.example:example-api:1.7.30) in org.example:example-dependency-management3
				// should not affect dependencies of example-dependency (org.example:example-api:2.0.0)
				{
					ID:           "3ff14136-e09f-4df9-80ea-000000000004",
					Name:         "org.example:example-api",
					Version:      "2.0.0",
					Licenses:     []string{"The Apache Software License, Version 2.0"},
					Relationship: ftypes.RelationshipIndirect,
				},
				{
					ID:           "3ff14136-e09f-4df9-80ea-000000000003",
					Name:         "org.example:example-dependency",
					Version:      "1.2.3",
					Relationship: ftypes.RelationshipIndirect,
				},
			},
			wantDeps: []ftypes.Dependency{
				{
					ID: "3ff14136-e09f-4df9-80ea-000000000001",
					DependsOn: []string{
						"3ff14136-e09f-4df9-80ea-000000000002",
					},
				},
				{
					ID: "3ff14136-e09f-4df9-80ea-000000000002",
					DependsOn: []string{
						"3ff14136-e09f-4df9-80ea-000000000003",
					},
				},
				{
					ID: "3ff14136-e09f-4df9-80ea-000000000003",
					DependsOn: []string{
						"3ff14136-e09f-4df9-80ea-000000000004",
					},
				},
			},
		},
		{
			name:      "parent not found",
			inputFile: filepath.Join("testdata", "not-found-parent", "pom.xml"),
			local:     true,
			want: []ftypes.Package{
				{
					ID:           "3ff14136-e09f-4df9-80ea-000000000001",
					Name:         "com.example:no-parent",
					Version:      "1.0-SNAPSHOT",
					Licenses:     []string{"Apache 2.0"},
					Relationship: ftypes.RelationshipRoot,
				},
				{
					ID:           "3ff14136-e09f-4df9-80ea-000000000002",
					Name:         "org.example:example-api",
					Version:      "1.7.30",
					Licenses:     []string{"The Apache Software License, Version 2.0"},
					Relationship: ftypes.RelationshipDirect,
					Locations: ftypes.Locations{
						{
							StartLine: 27,
							EndLine:   31,
						},
					},
				},
			},
			wantDeps: []ftypes.Dependency{
				{
					ID: "3ff14136-e09f-4df9-80ea-000000000001",
					DependsOn: []string{
						"3ff14136-e09f-4df9-80ea-000000000002",
					},
				},
			},
		},
		{
			name:      "dependency not found",
			inputFile: filepath.Join("testdata", "not-found-dependency", "pom.xml"),
			local:     true,
			want: []ftypes.Package{
				{
					ID:           "3ff14136-e09f-4df9-80ea-000000000001",
					Name:         "com.example:not-found-dependency",
					Version:      "1.0.0",
					Licenses:     []string{"Apache 2.0"},
					Relationship: ftypes.RelationshipRoot,
				},
				{
					ID:           "3ff14136-e09f-4df9-80ea-000000000002",
					Name:         "org.example:example-not-found",
					Version:      "999",
					Relationship: ftypes.RelationshipDirect,
					Locations: ftypes.Locations{
						{
							StartLine: 21,
							EndLine:   25,
						},
					},
				},
			},
			wantDeps: []ftypes.Dependency{
				{
					ID: "3ff14136-e09f-4df9-80ea-000000000001",
					DependsOn: []string{
						"3ff14136-e09f-4df9-80ea-000000000002",
					},
				},
			},
		},
		{
			name:      "module not found - unable to parse module",
			inputFile: filepath.Join("testdata", "not-found-module", "pom.xml"),
			local:     true,
			want: []ftypes.Package{
				{
					ID:           "3ff14136-e09f-4df9-80ea-000000000001",
					Name:         "com.example:aggregation",
					Version:      "1.0.0",
					Licenses:     []string{"Apache 2.0"},
					Relationship: ftypes.RelationshipRoot,
				},
			},
		},
		{
			name:      "multiply licenses",
			inputFile: filepath.Join("testdata", "multiply-licenses", "pom.xml"),
			local:     true,
			want: []ftypes.Package{
				{
					ID:      "3ff14136-e09f-4df9-80ea-000000000001",
					Name:    "com.example:multiply-licenses",
					Version: "1.0.0",
					Licenses: []string{
						"MIT",
						"Apache 2.0",
					},
					Relationship: ftypes.RelationshipRoot,
				},
			},
		},
		{
			name:      "inherit parent license",
			inputFile: filepath.Join("testdata", "inherit-license", "module", "submodule", "pom.xml"),
			local:     true,
			want: []ftypes.Package{
				{
					ID:           "3ff14136-e09f-4df9-80ea-000000000001",
					Name:         "com.example.app:submodule",
					Version:      "1.0.0",
					Licenses:     []string{"Apache-2.0"},
					Relationship: ftypes.RelationshipRoot,
				},
			},
		},
		{
			name:      "compare ArtifactIDs for base and parent pom's",
			inputFile: filepath.Join("testdata", "no-parent-infinity-loop", "pom.xml"),
			local:     true,
			want: []ftypes.Package{
				{
					ID:           "3ff14136-e09f-4df9-80ea-000000000001",
					Name:         "com.example:child",
					Version:      "1.0.0",
					Licenses:     []string{"The Apache Software License, Version 2.0"},
					Relationship: ftypes.RelationshipRoot,
				},
			},
		},
		{
			name:      "dependency without version",
			inputFile: filepath.Join("testdata", "dep-without-version", "pom.xml"),
			local:     true,
			want: []ftypes.Package{
				{
					ID:           "3ff14136-e09f-4df9-80ea-000000000001",
					Name:         "com.example:dep-without-version",
					Version:      "1.0.0",
					Relationship: ftypes.RelationshipRoot,
				},
				{
					ID:           "3ff14136-e09f-4df9-80ea-000000000002",
					Name:         "org.example:example-api",
					Relationship: ftypes.RelationshipDirect,
					Locations: ftypes.Locations{
						{
							StartLine: 19,
							EndLine:   22,
						},
					},
				},
			},
			wantDeps: []ftypes.Dependency{
				{
					ID: "3ff14136-e09f-4df9-80ea-000000000001",
					DependsOn: []string{
						"3ff14136-e09f-4df9-80ea-000000000002",
					},
				},
			},
		},
		// [INFO] com.example:root-depManagement-in-parent:jar:1.0.0
		// [INFO] \- org.example:example-dependency:jar:2.0.0:compile
		// [INFO]    \- org.example:example-api:jar:1.0.1:compile
		{
			name:      "dependency from parent uses version from root pom depManagement",
			inputFile: filepath.Join("testdata", "use-root-dep-management-in-parent", "pom.xml"),
			local:     true,
			want: []ftypes.Package{
				{
					ID:           "3ff14136-e09f-4df9-80ea-000000000001",
					Name:         "com.example:root-depManagement-in-parent",
					Version:      "1.0.0",
					Relationship: ftypes.RelationshipRoot,
				},
				{
					ID:           "3ff14136-e09f-4df9-80ea-000000000002",
					Name:         "org.example:example-dependency",
					Version:      "2.0.0",
					Relationship: ftypes.RelationshipDirect,
					Locations: ftypes.Locations{
						{
							StartLine: 25,
							EndLine:   29,
						},
					},
				},
				{
					ID:           "3ff14136-e09f-4df9-80ea-000000000003",
					Name:         "org.example:example-api",
					Version:      "1.0.1",
					Relationship: ftypes.RelationshipIndirect,
				},
			},
			wantDeps: []ftypes.Dependency{
				{
					ID: "3ff14136-e09f-4df9-80ea-000000000001",
					DependsOn: []string{
						"3ff14136-e09f-4df9-80ea-000000000002",
					},
				},
				{
					ID: "3ff14136-e09f-4df9-80ea-000000000002",
					DependsOn: []string{
						"3ff14136-e09f-4df9-80ea-000000000003",
					},
				},
			},
		},
		// [INFO] com.example:root-depManagement-in-parent:jar:1.0.0
		// [INFO] \- org.example:example-dependency:jar:2.0.0:compile
		// [INFO]    \- org.example:example-api:jar:2.0.1:compile
		{
			name:      "dependency from parent uses version from child pom depManagement",
			inputFile: filepath.Join("testdata", "use-dep-management-from-child-in-parent", "pom.xml"),
			local:     true,
			want: []ftypes.Package{
				{
					ID:           "3ff14136-e09f-4df9-80ea-000000000001",
					Name:         "com.example:root-depManagement-in-parent",
					Version:      "1.0.0",
					Relationship: ftypes.RelationshipRoot,
				},
				{
					ID:           "3ff14136-e09f-4df9-80ea-000000000002",
					Name:         "org.example:example-dependency",
					Version:      "2.0.0",
					Relationship: ftypes.RelationshipDirect,
					Locations: ftypes.Locations{
						{
							StartLine: 15,
							EndLine:   19,
						},
					},
				},
				{
					ID:           "3ff14136-e09f-4df9-80ea-000000000003",
					Name:         "org.example:example-api",
					Version:      "2.0.1",
					Relationship: ftypes.RelationshipIndirect,
				},
			},
			wantDeps: []ftypes.Dependency{
				{
					ID: "3ff14136-e09f-4df9-80ea-000000000001",
					DependsOn: []string{
						"3ff14136-e09f-4df9-80ea-000000000002",
					},
				},
				{
					ID: "3ff14136-e09f-4df9-80ea-000000000002",
					DependsOn: []string{
						"3ff14136-e09f-4df9-80ea-000000000003",
					},
				},
			},
		},
		// [INFO] com.example:child-depManagement-in-parent:jar:1.0.0
		// [INFO] +- org.example:example-api2:jar:1.0.2:runtime
		// [INFO] +- org.example:example-api3:jar:4.0.3:compile
		// [INFO] \- org.example:example-api:jar:1.0.1:compile
		{
			name:      "dependency from parent uses version from child(scanned) pom depManagement",
			inputFile: filepath.Join("testdata", "use-child-dep-management-in-parent", "pom.xml"),
			local:     true,
			want: []ftypes.Package{
				{
					ID:           "3ff14136-e09f-4df9-80ea-000000000001",
					Name:         "com.example:child-depManagement-in-parent",
					Version:      "1.0.0",
					Relationship: ftypes.RelationshipRoot,
				},
				{
					ID:           "3ff14136-e09f-4df9-80ea-000000000004",
					Name:         "org.example:example-api",
					Version:      "1.0.1",
					Relationship: ftypes.RelationshipDirect,
				},
				{
					ID:           "3ff14136-e09f-4df9-80ea-000000000002",
					Name:         "org.example:example-api2",
					Version:      "1.0.2",
					Relationship: ftypes.RelationshipDirect,
				},
				{
					ID:           "3ff14136-e09f-4df9-80ea-000000000003",
					Name:         "org.example:example-api3",
					Version:      "4.0.3",
					Relationship: ftypes.RelationshipDirect,
				},
			},
			wantDeps: []ftypes.Dependency{
				{
					ID: "3ff14136-e09f-4df9-80ea-000000000001",
					DependsOn: []string{
						"3ff14136-e09f-4df9-80ea-000000000002",
						"3ff14136-e09f-4df9-80ea-000000000003",
						"3ff14136-e09f-4df9-80ea-000000000004",
					},
				},
			},
		},
		// [INFO] com.example:inherit-scopes-from-child-deps-and-their-parents:jar:0.0.1
		// [INFO] +- org.example:example-nested-scope-runtime:jar:1.0.0:runtime
		// [INFO] |  \- org.example:example-scope-runtime:jar:2.0.0:runtime
		// [INFO] |     \- org.example:example-api-runtime:jar:3.0.0:runtime
		// [INFO] +- org.example:example-nested-scope-compile:jar:1.0.0:compile
		// [INFO] |  \- org.example:example-scope-compile:jar:2.0.0:compile
		// [INFO] |     \- org.example:example-api-compile:jar:3.0.0:compile
		// [INFO] \- org.example:example-nested-scope-empty:jar:1.0.0:compile
		// [INFO]    \- org.example:example-scope-empty:jar:2.0.0:compile
		// [INFO]       \- org.example:example-api-empty:jar:3.0.0:compile
		//
		// `example-nested-*" dependencies and their parents contain `dependencyManagement` with changed scopes
		{
			name:      "inherit scopes from child dependencies and their parents",
			inputFile: filepath.Join("testdata", "inherit-scopes-from-child-deps-and-their-parents", "pom.xml"),
			local:     true,
			want: []ftypes.Package{
				{
					ID:           "3ff14136-e09f-4df9-80ea-000000000001",
					Name:         "com.example:inherit-scopes-from-child-deps-and-their-parents",
					Version:      "0.0.1",
					Relationship: ftypes.RelationshipRoot,
				},
				exampleNestedScopeCompile("3ff14136-e09f-4df9-80ea-000000000003", 16, 21),
				exampleNestedScopeEmpty("3ff14136-e09f-4df9-80ea-000000000004", 22, 26),
				exampleNestedScopeRuntime("3ff14136-e09f-4df9-80ea-000000000002", 10, 15),
				exampleApiCompile("3ff14136-e09f-4df9-80ea-000000000009"),
				exampleApiEmpty("3ff14136-e09f-4df9-80ea-000000000010"),
				exampleApiRuntime("3ff14136-e09f-4df9-80ea-000000000008"),
				exampleScopeCompile("3ff14136-e09f-4df9-80ea-000000000006"),
				exampleScopeEmpty("3ff14136-e09f-4df9-80ea-000000000007"),
				exampleScopeRuntime("3ff14136-e09f-4df9-80ea-000000000005"),
			},
			wantDeps: []ftypes.Dependency{
				{
					ID: "3ff14136-e09f-4df9-80ea-000000000001",
					DependsOn: []string{
						"3ff14136-e09f-4df9-80ea-000000000002",
						"3ff14136-e09f-4df9-80ea-000000000003",
						"3ff14136-e09f-4df9-80ea-000000000004",
					},
				},
				{
					ID: "3ff14136-e09f-4df9-80ea-000000000002",
					DependsOn: []string{
						"3ff14136-e09f-4df9-80ea-000000000005",
					},
				},
				{
					ID: "3ff14136-e09f-4df9-80ea-000000000003",
					DependsOn: []string{
						"3ff14136-e09f-4df9-80ea-000000000006",
					},
				},
				{
					ID: "3ff14136-e09f-4df9-80ea-000000000004",
					DependsOn: []string{
						"3ff14136-e09f-4df9-80ea-000000000007",
					},
				},
				{
					ID: "3ff14136-e09f-4df9-80ea-000000000005",
					DependsOn: []string{
						"3ff14136-e09f-4df9-80ea-000000000008",
					},
				},
				{
					ID: "3ff14136-e09f-4df9-80ea-000000000006",
					DependsOn: []string{
						"3ff14136-e09f-4df9-80ea-000000000009",
					},
				},
				{
					ID: "3ff14136-e09f-4df9-80ea-000000000007",
					DependsOn: []string{
						"3ff14136-e09f-4df9-80ea-000000000010",
					},
				},
			},
		},
		// [INFO] com.example:inherit-scopes-in-parents-from-root:jar:0.1.0
		// [INFO] +- org.example:example-nested-scope-runtime:jar:1.0.0:runtime
		// [INFO] |  \- org.example:example-scope-runtime:jar:2.0.0:compile
		// [INFO] |     \- org.example:example-api-runtime:jar:3.0.0:runtime
		// [INFO] +- org.example:example-nested-scope-compile:jar:1.0.0:compile
		// [INFO] |  \- org.example:example-scope-compile:jar:2.0.0:runtime
		// [INFO] |     \- org.example:example-api-compile:jar:3.0.0:test
		// [INFO] \- org.example:example-nested-scope-empty:jar:1.0.0:compile
		// [INFO]    \- org.example:example-scope-empty:jar:2.0.0:runtime
		// [INFO]       \- org.example:example-api-empty:jar:3.0.0:test
		//
		// `example-nested-*" dependencies and their parents contain `dependencyManagement` with changed scopes
		// scopes from `dependencyManagement` of root pom are used
		{
			name:      "inherit scopes in children from root pom",
			inputFile: filepath.Join("testdata", "inherit-scopes-in-children-from-root", "pom.xml"),
			local:     true,
			want: []ftypes.Package{
				{
					ID:           "3ff14136-e09f-4df9-80ea-000000000001",
					Name:         "com.example:inherit-scopes-in-children-from-root",
					Version:      "0.0.1",
					Relationship: ftypes.RelationshipRoot,
				},
				exampleNestedScopeCompile("3ff14136-e09f-4df9-80ea-000000000003", 51, 56),
				exampleNestedScopeEmpty("3ff14136-e09f-4df9-80ea-000000000004", 57, 61),
				exampleNestedScopeRuntime("3ff14136-e09f-4df9-80ea-000000000002", 45, 50),
				exampleApiRuntime("3ff14136-e09f-4df9-80ea-000000000008"),
				exampleScopeCompile("3ff14136-e09f-4df9-80ea-000000000006"),
				exampleScopeEmpty("3ff14136-e09f-4df9-80ea-000000000007"),
				exampleScopeRuntime("3ff14136-e09f-4df9-80ea-000000000005"),
			},
			wantDeps: []ftypes.Dependency{
				{
					ID: "3ff14136-e09f-4df9-80ea-000000000001",
					DependsOn: []string{
						"3ff14136-e09f-4df9-80ea-000000000002",
						"3ff14136-e09f-4df9-80ea-000000000003",
						"3ff14136-e09f-4df9-80ea-000000000004",
					},
				},
				{
					ID: "3ff14136-e09f-4df9-80ea-000000000002",
					DependsOn: []string{
						"3ff14136-e09f-4df9-80ea-000000000005",
					},
				},
				{
					ID: "3ff14136-e09f-4df9-80ea-000000000003",
					DependsOn: []string{
						"3ff14136-e09f-4df9-80ea-000000000006",
					},
				},
				{
					ID: "3ff14136-e09f-4df9-80ea-000000000004",
					DependsOn: []string{
						"3ff14136-e09f-4df9-80ea-000000000007",
					},
				},
				{
					ID: "3ff14136-e09f-4df9-80ea-000000000005",
					DependsOn: []string{
						"3ff14136-e09f-4df9-80ea-000000000008",
					},
				},
			},
		},
		// [INFO] com.example:inherit-scopes-in-parents-from-root:jar:0.1.0
		// [INFO] +- org.example:example-nested-scope-runtime:jar:1.0.0:runtime
		// [INFO] |  \- org.example:example-scope-runtime:jar:2.0.0:compile
		// [INFO] |     \- org.example:example-api-runtime:jar:3.0.0:runtime
		// [INFO] +- org.example:example-nested-scope-compile:jar:1.0.0:compile
		// [INFO] |  \- org.example:example-scope-compile:jar:2.0.0:runtime
		// [INFO] |     \- org.example:example-api-compile:jar:3.0.0:test
		// [INFO] \- org.example:example-nested-scope-empty:jar:1.0.0:test
		// [INFO]    \- org.example:example-scope-empty:jar:2.0.0:test
		// [INFO]       \- org.example:example-api-empty:jar:3.0.0:test
		//
		// `example-nested-*" dependencies and their parents contain `dependencyManagement` with changed scopes
		// scopes from `dependencyManagement` of root pom are used in parent dependencies
		{
			name:      "inherit scopes in parent from root pom",
			inputFile: filepath.Join("testdata", "inherit-scopes-in-parents-from-root", "pom.xml"),
			local:     true,
			want: []ftypes.Package{
				{
					ID:           "3ff14136-e09f-4df9-80ea-000000000001",
					Name:         "com.example:inherit-scopes-in-parents-from-root",
					Version:      "0.1.0",
					Relationship: ftypes.RelationshipRoot,
				},
				exampleNestedScopeCompile("3ff14136-e09f-4df9-80ea-000000000003", 0, 0),
				exampleNestedScopeRuntime("3ff14136-e09f-4df9-80ea-000000000002", 0, 0),
				exampleApiRuntime("3ff14136-e09f-4df9-80ea-000000000006"),
				exampleScopeCompile("3ff14136-e09f-4df9-80ea-000000000005"),
				exampleScopeRuntime("3ff14136-e09f-4df9-80ea-000000000004"),
			},
			wantDeps: []ftypes.Dependency{
				{
					ID: "3ff14136-e09f-4df9-80ea-000000000001",
					DependsOn: []string{
						"3ff14136-e09f-4df9-80ea-000000000002",
						"3ff14136-e09f-4df9-80ea-000000000003",
					},
				},
				{
					ID: "3ff14136-e09f-4df9-80ea-000000000002",
					DependsOn: []string{
						"3ff14136-e09f-4df9-80ea-000000000004",
					},
				},
				{
					ID: "3ff14136-e09f-4df9-80ea-000000000003",
					DependsOn: []string{
						"3ff14136-e09f-4df9-80ea-000000000005",
					},
				},
				{
					ID: "3ff14136-e09f-4df9-80ea-000000000004",
					DependsOn: []string{
						"3ff14136-e09f-4df9-80ea-000000000006",
					},
				},
			},
		},
		//[INFO] com.example:root-pom-with-spaces:jar:1.0.0
		//[INFO] \- org.example:example-nested:jar:3.3.3:compile
		//[INFO]    \- org.example:example-dependency:jar:1.2.4:compile
		//[INFO]       \- org.example:example-api:jar:2.0.0:compile
		{
			name:      "space at the start and/or end of the text nodes",
			inputFile: filepath.Join("testdata", "with-spaces", "pom.xml"),
			local:     true,
			want: []ftypes.Package{
				{
					ID:           "3ff14136-e09f-4df9-80ea-000000000001",
					Name:         "com.example:root-pom-with-spaces",
					Version:      "1.0.0",
					Relationship: ftypes.RelationshipRoot,
				},
				{
					ID:           "3ff14136-e09f-4df9-80ea-000000000002",
					Name:         "org.example:example-nested",
					Version:      "3.3.3",
					Relationship: ftypes.RelationshipDirect,
					Locations: ftypes.Locations{
						{
							StartLine: 24,
							EndLine:   28,
						},
					},
				},
				{
					ID:           "3ff14136-e09f-4df9-80ea-000000000004",
					Name:         "org.example:example-api",
					Version:      "2.0.0",
					Licenses:     []string{"The Apache Software License, Version 2.0"},
					Relationship: ftypes.RelationshipIndirect,
				},
				// dependency version is taken from `com.example:root-pom-with-spaces` from dependencyManagement
				// not from `com.example:example-nested` from `com.example:example-nested`
				{
					ID:           "3ff14136-e09f-4df9-80ea-000000000003",
					Name:         "org.example:example-dependency",
					Version:      "1.2.4",
					Relationship: ftypes.RelationshipIndirect,
				},
			},
			wantDeps: []ftypes.Dependency{
				{
					ID: "3ff14136-e09f-4df9-80ea-000000000001",
					DependsOn: []string{
						"3ff14136-e09f-4df9-80ea-000000000002",
					},
				},
				{
					ID: "3ff14136-e09f-4df9-80ea-000000000002",
					DependsOn: []string{
						"3ff14136-e09f-4df9-80ea-000000000003",
					},
				},
				{
					ID: "3ff14136-e09f-4df9-80ea-000000000003",
					DependsOn: []string{
						"3ff14136-e09f-4df9-80ea-000000000004",
					},
				},
			},
		},
	}
	for _, tt := range tests {
		t.Run(tt.name, func(t *testing.T) {
			uuid.SetFakeUUID(t, "3ff14136-e09f-4df9-80ea-%012d")

			f, err := os.Open(tt.inputFile)
			require.NoError(t, err)
			defer f.Close()

			var remoteRepos []string
			if tt.local {
				// for local repository
				t.Setenv("MAVEN_HOME", "testdata/settings/global")
			} else {
				// for remote repository
				h := http.FileServer(http.Dir(filepath.Join("testdata", "repository")))
				ts := httptest.NewServer(h)
				remoteRepos = []string{ts.URL}
			}

			p := pom.NewParser(tt.inputFile, pom.WithReleaseRemoteRepos(remoteRepos), pom.WithSnapshotRemoteRepos(remoteRepos), pom.WithOffline(tt.offline))

			gotPkgs, gotDeps, err := p.Parse(f)
			if tt.wantErr != "" {
				require.Error(t, err)
				assert.Contains(t, err.Error(), tt.wantErr)
				return
			}
			require.NoError(t, err)

			assert.Equal(t, tt.want, gotPkgs)
			assert.Equal(t, tt.wantDeps, gotDeps)
		})
	}
}<|MERGE_RESOLUTION|>--- conflicted
+++ resolved
@@ -1255,8 +1255,13 @@
 			// But we have `root` and `workspace` relationships, so we can merge these graphs.
 			wantDeps: []ftypes.Dependency{
 				{
-<<<<<<< HEAD
-					ID: "3ff14136-e09f-4df9-80ea-000000000002",
+					ID: "com.example:aggregation:1.0.0",
+					DependsOn: []string{
+						"com.example:module:1.1.1",
+					},
+				},
+				{
+					ID: "com.example:module:1.1.1",
 					DependsOn: []string{
 						"3ff14136-e09f-4df9-80ea-000000000003",
 					},
@@ -1326,15 +1331,6 @@
 			wantDeps: []ftypes.Dependency{
 				{
 					ID: "3ff14136-e09f-4df9-80ea-000000000002",
-=======
-					ID: "com.example:aggregation:1.0.0",
-					DependsOn: []string{
-						"com.example:module:1.1.1",
-					},
-				},
-				{
-					ID: "com.example:module:1.1.1",
->>>>>>> a16270c3
 					DependsOn: []string{
 						"3ff14136-e09f-4df9-80ea-000000000003",
 					},
@@ -1418,17 +1414,13 @@
 					ID:           "3ff14136-e09f-4df9-80ea-000000000003",
 					Name:         "org.example:module-2",
 					Version:      "3.0.0",
-<<<<<<< HEAD
+					Relationship: ftypes.RelationshipWorkspace,
+				},
+				{
+					ID:           "3ff14136-e09f-4df9-80ea-000000000001",
+					Name:         "org.example:root",
+					Version:      "1.0.0",
 					Relationship: ftypes.RelationshipRoot, // TODO: Several root modules break SBOM relationships
-				},
-				{
-					ID:           "3ff14136-e09f-4df9-80ea-000000000001",
-					Name:         "org.example:root",
-					Version:      "1.0.0",
-					Relationship: ftypes.RelationshipRoot, // TODO: Several root modules break SBOM relationships
-=======
-					Relationship: ftypes.RelationshipWorkspace,
->>>>>>> a16270c3
 				},
 				// as dependency
 				{
@@ -1442,7 +1434,7 @@
 				{
 					ID: "3ff14136-e09f-4df9-80ea-000000000003",
 					DependsOn: []string{
-						"3ff14136-e09f-4df9-80ea-000000000004",
+						"org.example:module-1:2.0.0",
 					},
 				},
 				{
@@ -1494,9 +1486,6 @@
 			},
 			wantDeps: []ftypes.Dependency{
 				{
-<<<<<<< HEAD
-					ID: "3ff14136-e09f-4df9-80ea-000000000002",
-=======
 					ID: "com.example:aggregation:1.0.0",
 					DependsOn: []string{
 						"com.example:module1:1.1.1",
@@ -1505,9 +1494,8 @@
 				},
 				{
 					ID: "com.example:module1:1.1.1",
->>>>>>> a16270c3
-					DependsOn: []string{
-						"3ff14136-e09f-4df9-80ea-000000000003",
+					DependsOn: []string{
+						"org.example:example-api:1.7.30",
 					},
 				},
 				{
