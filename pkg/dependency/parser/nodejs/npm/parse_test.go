package npm

import (
	"os"
	"testing"

	"github.com/stretchr/testify/assert"
	"github.com/stretchr/testify/require"

	ftypes "github.com/aquasecurity/trivy/pkg/fanal/types"
)

func TestParse(t *testing.T) {
	tests := []struct {
		name           string
		file           string // Test input file
		includeDevDeps bool
		want           []ftypes.Package
		wantDeps       []ftypes.Dependency
	}{
		{
			name:           "lock version v1",
			file:           "testdata/package-lock_v1.json",
			includeDevDeps: true,
			want:           npmV1Pkgs,
			wantDeps:       npmDeps,
		},
		{
			name:           "lock version v1. Exclude Dev deps",
			file:           "testdata/package-lock_v1.json",
			includeDevDeps: false,
			want:           npmV1PkgsExcludeDev,
			wantDeps:       npmDepsExcludeDev,
		},
		{
			name:           "lock version v2",
			file:           "testdata/package-lock_v2.json",
			includeDevDeps: true,
			want:           npmV2Pkgs,
			wantDeps:       npmDeps,
		},
		{
			name:           "lock version v3",
			file:           "testdata/package-lock_v3.json",
			includeDevDeps: true,
			want:           npmV2Pkgs,
			wantDeps:       npmDeps,
		},
		{
<<<<<<< HEAD
			name:           "lock version v3. Exclude Dev deps",
			file:           "testdata/package-lock_v3.json",
			includeDevDeps: false,
			want:           npmV2PkgsExcludeDev,
			wantDeps:       npmV2DepsExcludeDev,
=======
			name:     "lock version v3 with peer dependencies",
			file:     "testdata/package-lock_v3_with_peer.json",
			want:     npmV3WithPeerDependenciesPkgs,
			wantDeps: npmV3WithPeerDependenciesDeps,
		},
		{
			name:     "lock file v3 contains same dev and non-dev dependencies",
			file:     "testdata/package-lock_v3_with-same-dev-and-non-dev.json",
			want:     npmV3WithSameDevAndNonDevPkgs,
			wantDeps: npmV3WithSameDevAndNonDevDeps,
>>>>>>> fe400ea5
		},
		{
			name:           "lock version v3 with workspace",
			file:           "testdata/package-lock_v3_with_workspace.json",
			includeDevDeps: true,
			want:           npmV3WithWorkspacePkgs,
			wantDeps:       npmV3WithWorkspaceDeps,
		},
		{
			name:           "lock file v3 contains same dev and non-dev dependencies",
			file:           "testdata/package-lock_v3_with-same-dev-and-non-dev.json",
			includeDevDeps: true,
			want:           npmV3WithSameDevAndNonDevPkgs,
			wantDeps:       npmV3WithSameDevAndNonDevDeps,
		},
		{
			name:           "lock file v3 contains same dev and non-dev dependencies. Exclude Dev deps",
			file:           "testdata/package-lock_v3_with-same-dev-and-non-dev.json",
			includeDevDeps: false,
			want:           npmV3WithSameDevAndNonDevPkgsExcludeDev,
			wantDeps:       nil,
		},
		{
			name:           "lock version v3 with workspace and without direct deps field",
			file:           "testdata/package-lock_v3_without_root_deps_field.json",
			includeDevDeps: true,
			want:           npmV3WithoutRootDepsField,
			wantDeps:       npmV3WithoutRootDepsFieldDeps,
		},
		{
			name:     "lock version v3 with broken link",
			file:     "testdata/package-lock_v3_broken_link.json",
			want:     nil,
			wantDeps: nil,
		},
	}

	for _, tt := range tests {
		t.Run(tt.name, func(t *testing.T) {
			f, err := os.Open(tt.file)
			require.NoError(t, err)

			got, deps, err := NewParser(tt.includeDevDeps).Parse(f)
			require.NoError(t, err)

			assert.Equal(t, tt.want, got)
			if tt.wantDeps != nil {
				assert.Equal(t, tt.wantDeps, deps)
			}
		})
	}
}<|MERGE_RESOLUTION|>--- conflicted
+++ resolved
@@ -47,24 +47,11 @@
 			wantDeps:       npmDeps,
 		},
 		{
-<<<<<<< HEAD
 			name:           "lock version v3. Exclude Dev deps",
 			file:           "testdata/package-lock_v3.json",
 			includeDevDeps: false,
 			want:           npmV2PkgsExcludeDev,
 			wantDeps:       npmV2DepsExcludeDev,
-=======
-			name:     "lock version v3 with peer dependencies",
-			file:     "testdata/package-lock_v3_with_peer.json",
-			want:     npmV3WithPeerDependenciesPkgs,
-			wantDeps: npmV3WithPeerDependenciesDeps,
-		},
-		{
-			name:     "lock file v3 contains same dev and non-dev dependencies",
-			file:     "testdata/package-lock_v3_with-same-dev-and-non-dev.json",
-			want:     npmV3WithSameDevAndNonDevPkgs,
-			wantDeps: npmV3WithSameDevAndNonDevDeps,
->>>>>>> fe400ea5
 		},
 		{
 			name:           "lock version v3 with workspace",
@@ -74,11 +61,18 @@
 			wantDeps:       npmV3WithWorkspaceDeps,
 		},
 		{
-			name:           "lock file v3 contains same dev and non-dev dependencies",
-			file:           "testdata/package-lock_v3_with-same-dev-and-non-dev.json",
+			name:     "lock version v3 with peer dependencies",
+			file:     "testdata/package-lock_v3_with_peer.json",
+			want:     npmV3WithPeerDependenciesPkgs,
 			includeDevDeps: true,
-			want:           npmV3WithSameDevAndNonDevPkgs,
-			wantDeps:       npmV3WithSameDevAndNonDevDeps,
+			wantDeps: npmV3WithPeerDependenciesDeps,
+		},
+		{
+			name:     "lock file v3 contains same dev and non-dev dependencies",
+			file:     "testdata/package-lock_v3_with-same-dev-and-non-dev.json",
+			includeDevDeps: true,
+			want:     npmV3WithSameDevAndNonDevPkgs,
+			wantDeps: npmV3WithSameDevAndNonDevDeps,
 		},
 		{
 			name:           "lock file v3 contains same dev and non-dev dependencies. Exclude Dev deps",
