--- conflicted
+++ resolved
@@ -124,7 +124,7 @@
 	FilePatterns        []string
 	IncludeDevDeps      bool
 	Distro              types.OS // Forced OS
-<<<<<<< HEAD
+	VulnSeveritySources []dbTypes.SourceID
 }
 
 // ScanResponse contains result of `Scan` function of `Driver` interface
@@ -132,7 +132,4 @@
 	Results        Results
 	OS             types.OS
 	LayersMetadata types.LayersMetadata
-=======
-	VulnSeveritySources []dbTypes.SourceID
->>>>>>> e25de252
 }