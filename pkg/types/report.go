--- conflicted
+++ resolved
@@ -6,11 +6,7 @@
 	v1 "github.com/google/go-containerregistry/pkg/v1" // nolint: goimports
 
 	ftypes "github.com/aquasecurity/fanal/types"
-<<<<<<< HEAD
-	godeptypes "github.com/aquasecurity/go-dep-parser/pkg/types"
-=======
 	gdpTypes "github.com/aquasecurity/go-dep-parser/pkg/types"
->>>>>>> 6fd1887e
 )
 
 // Report represents a scan result
@@ -53,11 +49,7 @@
 	Class             ResultClass                `json:"Class,omitempty"`
 	Type              string                     `json:"Type,omitempty"`
 	Packages          []ftypes.Package           `json:"Packages,omitempty"`
-<<<<<<< HEAD
-	Dependencies      []godeptypes.Dependency    `json:"Dependencies,omitempty"`
-=======
 	Dependencies      []gdpTypes.Dependency      `json:"Dependencies,omitempty"`
->>>>>>> 6fd1887e
 	Vulnerabilities   []DetectedVulnerability    `json:"Vulnerabilities,omitempty"`
 	MisconfSummary    *MisconfSummary            `json:"MisconfSummary,omitempty"`
 	Misconfigurations []DetectedMisconfiguration `json:"Misconfigurations,omitempty"`
