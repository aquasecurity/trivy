--- conflicted
+++ resolved
@@ -9,14 +9,10 @@
 	"os"
 	"os/exec"
 	"path/filepath"
-<<<<<<< HEAD
 	"strings"
-=======
 	"unicode"
 
 	"golang.org/x/xerrors"
->>>>>>> 3562529d
-
 	"github.com/bmatcuk/doublestar/v4"
 	"github.com/samber/lo"
 
@@ -106,7 +102,6 @@
 	return false, nil
 }
 
-<<<<<<< HEAD
 func CleanSkipPaths(skipPaths []string) []string {
 	return lo.Map(skipPaths, func(skipPath string, index int) string {
 		skipPath = filepath.ToSlash(filepath.Clean(skipPath))
@@ -128,7 +123,7 @@
 		}
 	}
 	return false
-=======
+
 func ExtractPrintableBytes(content xio.ReadSeekerAt) ([]byte, error) {
 	const minLength = 4 // Minimum length of strings to extract
 	var result []byte
@@ -161,5 +156,4 @@
 		result = append(result, currentPrintableLine.Bytes()...)
 	}
 	return result, nil
->>>>>>> 3562529d
 }