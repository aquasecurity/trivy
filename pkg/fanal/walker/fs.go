package walker

import (
	"errors"
	"io/fs"
	"os"
	"path/filepath"
	"strings"

	"golang.org/x/xerrors"

	dio "github.com/aquasecurity/go-dep-parser/pkg/io"
	"github.com/aquasecurity/trivy/pkg/log"
)

var _ FSWalker = (*FS)(nil)

<<<<<<< HEAD
type FSWalker interface {
	Walk(root string, opt Option, fn WalkFunc) error
}

// FS is the filesystem walker
type FS struct{}

func NewFS() *FS {
	return &FS{}
}

// Walk walks the filesystem rooted at root, calling fn for each unfiltered file.
func (w *FS) Walk(root string, opt Option, fn WalkFunc) error {
	opt.SkipFiles = w.BuildSkipPaths(root, opt.SkipFiles)
	opt.SkipDirs = append(opt.SkipDirs, defaultSkipDirs...)
	opt.SkipDirs = w.BuildSkipPaths(root, opt.SkipDirs)

	walkDirFunc := w.WalkDirFunc(root, fn, opt)
	walkDirFunc = w.onError(walkDirFunc)

	// Walk the filesystem
	if err := filepath.WalkDir(root, walkDirFunc); err != nil {
		return xerrors.Errorf("walk dir error: %w", err)
=======
type FS struct {
	walker
	parallel    int
	errCallback ErrorCallback
}

func NewFS(skipFiles, skipDirs []string, parallel int, errCallback ErrorCallback) FS {
	if errCallback == nil {
		errCallback = func(pathname string, err error) error {
			// ignore permission errors
			if os.IsPermission(err) {
				return nil
			}
			// halt traversal on any other error
			return xerrors.Errorf("unknown error with %s: %w", pathname, err)
		}
	}

	return FS{
		walker:      newWalker(skipFiles, skipDirs),
		parallel:    parallel,
		errCallback: errCallback,
>>>>>>> 13362233
	}

	return nil
}

func (w *FS) WalkDirFunc(root string, fn WalkFunc, opt Option) fs.WalkDirFunc {
	return func(filePath string, d fs.DirEntry, err error) error {
		if err != nil {
			return err
		}

		// For exported rootfs (e.g. images/alpine/etc/alpine-release)
		relPath, err := filepath.Rel(root, filePath)
		if err != nil {
			return xerrors.Errorf("filepath rel (%s): %w", relPath, err)
		}
		relPath = filepath.ToSlash(relPath)

		info, err := d.Info()
		if err != nil {
			return xerrors.Errorf("file info error: %w", err)
		}

		// Skip unnecessary files
		switch {
		case info.IsDir():
			if SkipPath(relPath, opt.SkipDirs) {
				return filepath.SkipDir
			}
			return nil
		case !info.Mode().IsRegular():
			return nil
		case SkipPath(relPath, opt.SkipFiles):
			return nil
		}

		if err = fn(relPath, info, fileOpener(filePath)); err != nil {
			return xerrors.Errorf("failed to analyze file: %w", err)
		}

<<<<<<< HEAD
		return nil
=======
	if w.parallel <= 1 {
		// In series: fast, with higher CPU/memory
		return w.walkSlow(root, walkFn)
>>>>>>> 13362233
	}
}

func (w *FS) onError(wrapped fs.WalkDirFunc) fs.WalkDirFunc {
	return func(filePath string, d fs.DirEntry, err error) error {
		err = wrapped(filePath, d, err)
		switch {
		// Unwrap fs.SkipDir error
		case errors.Is(err, fs.SkipDir):
			return fs.SkipDir
		// ignore permission errors
		case os.IsPermission(err):
			return nil
		case err != nil:
			// halt traversal on any other error
			return xerrors.Errorf("unknown error with %s: %w", filePath, err)
		}
		return nil
	}
}

// BuildSkipPaths builds correct patch for defaultSkipDirs and skipFiles
func (w *FS) BuildSkipPaths(base string, paths []string) []string {
	var relativePaths []string
	absBase, err := filepath.Abs(base)
	if err != nil {
		log.Logger.Warnf("Failed to get an absolute path of %s: %s", base, err)
		return nil
	}
	for _, path := range paths {
		// Supports three types of flag specification.
		// All of them are converted into the relative path from the root directory.
		// 1. Relative skip dirs/files from the root directory
		//     The specified dirs and files will be used as is.
		//       e.g. $ trivy fs --skip-dirs bar ./foo
		//     The skip dir from the root directory will be `bar/`.
		// 2. Relative skip dirs/files from the working directory
		//     The specified dirs and files wll be converted to the relative path from the root directory.
		//       e.g. $ trivy fs --skip-dirs ./foo/bar ./foo
		//     The skip dir will be converted to `bar/`.
		// 3. Absolute skip dirs/files
		//     The specified dirs and files wll be converted to the relative path from the root directory.
		//       e.g. $ trivy fs --skip-dirs /bar/foo/baz ./foo
		//     When the working directory is
		//       3.1 /bar: the skip dir will be converted to `baz/`.
		//       3.2 /hoge : the skip dir will be converted to `../../bar/foo/baz/`.

		absSkipPath, err := filepath.Abs(path)
		if err != nil {
			log.Logger.Warnf("Failed to get an absolute path of %s: %s", base, err)
			continue
		}
		rel, err := filepath.Rel(absBase, absSkipPath)
		if err != nil {
			log.Logger.Warnf("Failed to get a relative path from %s to %s: %s", base, path, err)
			continue
		}

		var relPath string
		switch {
		case !filepath.IsAbs(path) && strings.HasPrefix(rel, ".."):
			// #1: Use the path as is
			relPath = path
		case !filepath.IsAbs(path) && !strings.HasPrefix(rel, ".."):
			// #2: Use the relative path from the root directory
			relPath = rel
		case filepath.IsAbs(path):
			// #3: Use the relative path from the root directory
			relPath = rel
		}
		relPath = filepath.ToSlash(relPath)
		relativePaths = append(relativePaths, relPath)
	}

	relativePaths = CleanSkipPaths(relativePaths)
	return relativePaths
}

func fileOpener(filePath string) func() (dio.ReadSeekCloserAt, error) {
	return func() (dio.ReadSeekCloserAt, error) {
		return os.Open(filePath)
	}
}<|MERGE_RESOLUTION|>--- conflicted
+++ resolved
@@ -12,13 +12,6 @@
 	dio "github.com/aquasecurity/go-dep-parser/pkg/io"
 	"github.com/aquasecurity/trivy/pkg/log"
 )
-
-var _ FSWalker = (*FS)(nil)
-
-<<<<<<< HEAD
-type FSWalker interface {
-	Walk(root string, opt Option, fn WalkFunc) error
-}
 
 // FS is the filesystem walker
 type FS struct{}
@@ -39,30 +32,6 @@
 	// Walk the filesystem
 	if err := filepath.WalkDir(root, walkDirFunc); err != nil {
 		return xerrors.Errorf("walk dir error: %w", err)
-=======
-type FS struct {
-	walker
-	parallel    int
-	errCallback ErrorCallback
-}
-
-func NewFS(skipFiles, skipDirs []string, parallel int, errCallback ErrorCallback) FS {
-	if errCallback == nil {
-		errCallback = func(pathname string, err error) error {
-			// ignore permission errors
-			if os.IsPermission(err) {
-				return nil
-			}
-			// halt traversal on any other error
-			return xerrors.Errorf("unknown error with %s: %w", pathname, err)
-		}
-	}
-
-	return FS{
-		walker:      newWalker(skipFiles, skipDirs),
-		parallel:    parallel,
-		errCallback: errCallback,
->>>>>>> 13362233
 	}
 
 	return nil
@@ -103,13 +72,7 @@
 			return xerrors.Errorf("failed to analyze file: %w", err)
 		}
 
-<<<<<<< HEAD
 		return nil
-=======
-	if w.parallel <= 1 {
-		// In series: fast, with higher CPU/memory
-		return w.walkSlow(root, walkFn)
->>>>>>> 13362233
 	}
 }
 
