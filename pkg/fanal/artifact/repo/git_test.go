--- conflicted
+++ resolved
@@ -331,11 +331,7 @@
 		t.Run(tt.name, func(t *testing.T) {
 			got, err := newURL(tt.args.rawurl)
 			if tt.wantErr != "" {
-<<<<<<< HEAD
-				assert.ErrorContains(t, err, tt.wantErr)
-=======
 				require.ErrorContains(t, err, tt.wantErr)
->>>>>>> 715575d7
 				return
 			}
 			require.NoError(t, err)
