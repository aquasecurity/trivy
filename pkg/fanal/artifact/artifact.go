--- conflicted
+++ resolved
@@ -23,11 +23,6 @@
 	AppDirs           []string
 	SBOMSources       []string
 	RekorURL          string
-<<<<<<< HEAD
-=======
-	Platform          string
-	DockerHost        string
->>>>>>> 547391c2
 	Slow              bool // Lower CPU and memory
 	AWSRegion         string
 	FileChecksum      bool // For SPDX
