--- conflicted
+++ resolved
@@ -223,12 +223,7 @@
 			// Set fake UUID for consistent test results
 			uuid.SetFakeUUID(t, "3ff14136-e09f-4df9-80ea-%012d")
 
-<<<<<<< HEAD
 			c := cachetest.NewCache(t, tt.setupCache)
-=======
-			c := cache.NewMockArtifactCache(t)
-			c.ApplyPutBlobExpectation(tt.putBlobExpectation)
->>>>>>> 3e503a0c
 
 			a, err := NewArtifact(tt.fields.dir, c, walker.NewFS(), tt.artifactOpt)
 			require.NoError(t, err)
@@ -293,28 +288,6 @@
 											Service:   "general",
 											StartLine: 1,
 											EndLine:   3,
-											Code: types.Code{
-												Lines: []types.Line{
-													{
-														Number:      1,
-														Content:     "resource \"aws_s3_bucket\" \"asd\" {",
-														IsCause:     true,
-														Highlighted: "\x1b[38;5;33mresource\x1b[0m \x1b[38;5;37m\"aws_s3_bucket\"\x1b[0m \x1b[38;5;37m\"asd\"\x1b[0m {",
-														FirstCause:  true,
-													},
-													{
-														Number:  2,
-														IsCause: true,
-													},
-													{
-														Number:      3,
-														Content:     "}",
-														IsCause:     true,
-														Highlighted: "}",
-														LastCause:   true,
-													},
-												},
-											},
 										},
 									},
 								},
@@ -434,28 +407,6 @@
 											Service:   "general",
 											StartLine: 1,
 											EndLine:   3,
-											Code: types.Code{
-												Lines: []types.Line{
-													{
-														Number:      1,
-														Content:     "resource \"aws_s3_bucket\" \"three\" {",
-														IsCause:     true,
-														Highlighted: "\x1b[38;5;33mresource\x1b[0m \x1b[38;5;37m\"aws_s3_bucket\"\x1b[0m \x1b[38;5;37m\"three\"\x1b[0m {",
-														FirstCause:  true,
-													},
-													{
-														Number:  2,
-														IsCause: true,
-													},
-													{
-														Number:      3,
-														Content:     "}",
-														IsCause:     true,
-														Highlighted: "}",
-														LastCause:   true,
-													},
-												},
-											},
 										},
 									},
 								},
@@ -595,28 +546,6 @@
 											Service:   "general",
 											StartLine: 5,
 											EndLine:   7,
-											Code: types.Code{
-												Lines: []types.Line{
-													{
-														Number:      5,
-														Content:     " resource \"aws_s3_bucket\" \"two\" {",
-														IsCause:     true,
-														Highlighted: "\x1b[38;5;33m resource\x1b[0m \x1b[38;5;37m\"aws_s3_bucket\"\x1b[0m \x1b[38;5;37m\"two\"\x1b[0m {",
-														FirstCause:  true,
-													},
-													{
-														Number:  6,
-														IsCause: true,
-													},
-													{
-														Number:      7,
-														Content:     " }",
-														IsCause:     true,
-														Highlighted: " }",
-														LastCause:   true,
-													},
-												},
-											},
 										},
 									},
 								},
@@ -786,28 +715,6 @@
 											Service:   "general",
 											StartLine: 1,
 											EndLine:   3,
-											Code: types.Code{
-												Lines: []types.Line{
-													{
-														Number:      1,
-														Content:     "resource \"aws_s3_bucket\" \"two\" {",
-														IsCause:     true,
-														Highlighted: "\x1b[38;5;33mresource\x1b[0m \x1b[38;5;37m\"aws_s3_bucket\"\x1b[0m \x1b[38;5;37m\"two\"\x1b[0m {",
-														FirstCause:  true,
-													},
-													{
-														Number:  2,
-														IsCause: true,
-													},
-													{
-														Number:      3,
-														Content:     "}",
-														IsCause:     true,
-														Highlighted: "}",
-														LastCause:   true,
-													},
-												},
-											},
 										},
 									},
 								},
@@ -831,12 +738,7 @@
 			// Set fake UUID for consistent test results
 			uuid.SetFakeUUID(t, "3ff14136-e09f-4df9-80ea-%012d")
 
-<<<<<<< HEAD
 			c := cachetest.NewCache(t, nil)
-=======
-			c := cache.NewMockArtifactCache(t)
-			c.ApplyPutBlobExpectation(tt.putBlobExpectation)
->>>>>>> 3e503a0c
 			tt.artifactOpt.DisabledHandlers = []types.HandlerType{
 				types.SystemFileFilteringPostHandler,
 			}
@@ -936,28 +838,6 @@
 											Service:   "general",
 											StartLine: 10,
 											EndLine:   12,
-											Code: types.Code{
-												Lines: []types.Line{
-													{
-														Number:      10,
-														Content:     "resource \"aws_s3_bucket\" \"this\" {",
-														IsCause:     true,
-														Highlighted: "\x1b[38;5;33mresource\x1b[0m \x1b[38;5;37m\"aws_s3_bucket\"\x1b[0m \x1b[38;5;37m\"this\"\x1b[0m {",
-														FirstCause:  true,
-													},
-													{
-														Number:  11,
-														IsCause: true,
-													},
-													{
-														Number:      12,
-														Content:     "}",
-														IsCause:     true,
-														Highlighted: "}",
-														LastCause:   true,
-													},
-												},
-											},
 										},
 									},
 								},
@@ -1077,28 +957,6 @@
 											Service:   "general",
 											StartLine: 1,
 											EndLine:   3,
-											Code: types.Code{
-												Lines: []types.Line{
-													{
-														Number:      1,
-														Content:     "resource \"aws_s3_bucket\" \"three\" {",
-														IsCause:     true,
-														Highlighted: "\x1b[38;5;33mresource\x1b[0m \x1b[38;5;37m\"aws_s3_bucket\"\x1b[0m \x1b[38;5;37m\"three\"\x1b[0m {",
-														FirstCause:  true,
-													},
-													{
-														Number:  2,
-														IsCause: true,
-													},
-													{
-														Number:      3,
-														Content:     "}",
-														IsCause:     true,
-														Highlighted: "}",
-														LastCause:   true,
-													},
-												},
-											},
 										},
 									},
 								},
@@ -1169,12 +1027,7 @@
 			_, err = f.WriteString(emptyBucketCheck)
 			require.NoError(t, err)
 
-<<<<<<< HEAD
 			c := cachetest.NewCache(t, nil)
-=======
-			c := cache.NewMockArtifactCache(t)
-			c.ApplyPutBlobExpectation(tt.putBlobExpectation)
->>>>>>> 3e503a0c
 
 			opt := artifact.Option{
 				DisabledHandlers: []types.HandlerType{
@@ -1254,36 +1107,6 @@
 											Service:   "general",
 											StartLine: 3,
 											EndLine:   6,
-											Code: types.Code{
-												Lines: []types.Line{
-													{
-														Number:      3,
-														Content:     "  S3Bucket:",
-														IsCause:     true,
-														Highlighted: "  \x1b[38;5;33mS3Bucket\x1b[0m:",
-														FirstCause:  true,
-													},
-													{
-														Number:      4,
-														Content:     "    Type: 'AWS::S3::Bucket'",
-														IsCause:     true,
-														Highlighted: "    \x1b[38;5;33mType\x1b[0m: \x1b[38;5;37m'AWS::S3::Bucket'",
-													},
-													{
-														Number:      5,
-														Content:     "    Properties:",
-														IsCause:     true,
-														Highlighted: "\x1b[0m    \x1b[38;5;33mProperties\x1b[0m:",
-													},
-													{
-														Number:      6,
-														Content:     "      BucketName: public-bucket",
-														IsCause:     true,
-														Highlighted: "      \x1b[38;5;33mBucketName\x1b[0m: public-bucket",
-														LastCause:   true,
-													},
-												},
-											},
 										},
 									},
 								},
@@ -1395,36 +1218,6 @@
 											Service:   "general",
 											StartLine: 6,
 											EndLine:   9,
-											Code: types.Code{
-												Lines: []types.Line{
-													{
-														Number:      6,
-														Content:     "  S3BucketTwo:",
-														IsCause:     true,
-														Highlighted: "  \x1b[38;5;33mS3BucketTwo\x1b[0m:",
-														FirstCause:  true,
-													},
-													{
-														Number:      7,
-														Content:     "    Type: 'AWS::S3::Bucket'",
-														IsCause:     true,
-														Highlighted: "    \x1b[38;5;33mType\x1b[0m: \x1b[38;5;37m'AWS::S3::Bucket'",
-													},
-													{
-														Number:      8,
-														Content:     "    Properties:",
-														IsCause:     true,
-														Highlighted: "\x1b[0m    \x1b[38;5;33mProperties\x1b[0m:",
-													},
-													{
-														Number:      9,
-														Content:     "      BucketName: bucket-two",
-														IsCause:     true,
-														Highlighted: "      \x1b[38;5;33mBucketName\x1b[0m: bucket-two",
-														LastCause:   true,
-													},
-												},
-											},
 										},
 									},
 								},
@@ -1587,12 +1380,7 @@
 			// Set fake UUID for consistent test results
 			uuid.SetFakeUUID(t, "3ff14136-e09f-4df9-80ea-%012d")
 
-<<<<<<< HEAD
 			c := cachetest.NewCache(t, nil)
-=======
-			c := cache.NewMockArtifactCache(t)
-			c.ApplyPutBlobExpectation(tt.putBlobExpectation)
->>>>>>> 3e503a0c
 			tt.artifactOpt.DisabledHandlers = []types.HandlerType{
 				types.SystemFileFilteringPostHandler,
 			}
@@ -1820,12 +1608,7 @@
 			// Set fake UUID for consistent test results
 			uuid.SetFakeUUID(t, "3ff14136-e09f-4df9-80ea-%012d")
 
-<<<<<<< HEAD
 			c := cachetest.NewCache(t, nil)
-=======
-			c := cache.NewMockArtifactCache(t)
-			c.ApplyPutBlobExpectation(tt.putBlobExpectation)
->>>>>>> 3e503a0c
 			tt.artifactOpt.DisabledHandlers = []types.HandlerType{
 				types.SystemFileFilteringPostHandler,
 			}
@@ -1895,30 +1678,6 @@
 											Service:   "general",
 											StartLine: 7,
 											EndLine:   9,
-											Code: types.Code{
-												Lines: []types.Line{
-													{
-														Number:      7,
-														Content:     "    - command: [ \"sh\", \"-c\", \"echo 'Hello' && sleep 1h\" ]",
-														IsCause:     true,
-														Highlighted: "    - \x1b[38;5;33mcommand\x1b[0m: [ \x1b[38;5;37m\"sh\"\x1b[0m, \x1b[38;5;37m\"-c\"\x1b[0m, \x1b[38;5;37m\"echo 'Hello' && sleep 1h\"\x1b[0m ]",
-														FirstCause:  true,
-													},
-													{
-														Number:      8,
-														Content:     "      image: evil",
-														IsCause:     true,
-														Highlighted: "      \x1b[38;5;33mimage\x1b[0m: evil",
-													},
-													{
-														Number:      9,
-														Content:     "      name: evil",
-														IsCause:     true,
-														Highlighted: "      \x1b[38;5;33mname\x1b[0m: evil",
-														LastCause:   true,
-													},
-												},
-											},
 										},
 									},
 								},
@@ -2026,30 +1785,6 @@
 											Service:   "general",
 											StartLine: 10,
 											EndLine:   12,
-											Code: types.Code{
-												Lines: []types.Line{
-													{
-														Number:      10,
-														Content:     "    - command: [ \"sh\", \"-c\", \"echo 'Hello' && sleep 1h\" ]",
-														IsCause:     true,
-														Highlighted: "    - \x1b[38;5;33mcommand\x1b[0m: [ \x1b[38;5;37m\"sh\"\x1b[0m, \x1b[38;5;37m\"-c\"\x1b[0m, \x1b[38;5;37m\"echo 'Hello' && sleep 1h\"\x1b[0m ]",
-														FirstCause:  true,
-													},
-													{
-														Number:      11,
-														Content:     "      image: evil",
-														IsCause:     true,
-														Highlighted: "      \x1b[38;5;33mimage\x1b[0m: evil",
-													},
-													{
-														Number:      12,
-														Content:     "      name: evil2",
-														IsCause:     true,
-														Highlighted: "      \x1b[38;5;33mname\x1b[0m: evil2",
-														LastCause:   true,
-													},
-												},
-											},
 										},
 									},
 								},
@@ -2158,12 +1893,7 @@
 			// Set fake UUID for consistent test results
 			uuid.SetFakeUUID(t, "3ff14136-e09f-4df9-80ea-%012d")
 
-<<<<<<< HEAD
 			c := cachetest.NewCache(t, nil)
-=======
-			c := cache.NewMockArtifactCache(t)
-			c.ApplyPutBlobExpectation(tt.putBlobExpectation)
->>>>>>> 3e503a0c
 			tt.artifactOpt.DisabledHandlers = []types.HandlerType{
 				types.SystemFileFilteringPostHandler,
 			}
@@ -2231,71 +1961,6 @@
 											Service:   "general",
 											StartLine: 30,
 											EndLine:   40,
-											Code: types.Code{
-												Lines: []types.Line{
-													{
-														Number:      30,
-														Content:     "    {",
-														IsCause:     true,
-														Highlighted: "    {",
-														FirstCause:  true,
-													},
-													{
-														Number:      31,
-														Content:     "      \"type\": \"Microsoft.Storage/storageAccounts\",",
-														IsCause:     true,
-														Highlighted: "      \x1b[38;5;33m\"type\"\x1b[0m: \x1b[38;5;37m\"Microsoft.Storage/storageAccounts\"\x1b[0m,",
-													},
-													{
-														Number:      32,
-														Content:     "      \"name\": \"[variables('storageAccountName')]\",",
-														IsCause:     true,
-														Highlighted: "      \x1b[38;5;33m\"name\"\x1b[0m: \x1b[38;5;37m\"[variables('storageAccountName')]\"\x1b[0m,",
-													},
-													{
-														Number:      33,
-														Content:     "      \"location\": \"[parameters('location')]\",",
-														IsCause:     true,
-														Highlighted: "      \x1b[38;5;33m\"location\"\x1b[0m: \x1b[38;5;37m\"[parameters('location')]\"\x1b[0m,",
-													},
-													{
-														Number:      34,
-														Content:     "      \"apiVersion\": \"2018-07-01\",",
-														IsCause:     true,
-														Highlighted: "      \x1b[38;5;33m\"apiVersion\"\x1b[0m: \x1b[38;5;37m\"2018-07-01\"\x1b[0m,",
-													},
-													{
-														Number:      35,
-														Content:     "      \"sku\": {",
-														IsCause:     true,
-														Highlighted: "      \x1b[38;5;33m\"sku\"\x1b[0m: {",
-													},
-													{
-														Number:      36,
-														Content:     "        \"name\": \"[parameters('storageAccountType')]\"",
-														IsCause:     true,
-														Highlighted: "        \x1b[38;5;33m\"name\"\x1b[0m: \x1b[38;5;37m\"[parameters('storageAccountType')]\"",
-													},
-													{
-														Number:      37,
-														Content:     "      },",
-														IsCause:     true,
-														Highlighted: "\x1b[0m      },",
-													},
-													{
-														Number:      38,
-														Content:     "      \"kind\": \"StorageV2\",",
-														IsCause:     true,
-														Highlighted: "      \x1b[38;5;33m\"kind\"\x1b[0m: \x1b[38;5;37m\"StorageV2\"\x1b[0m,",
-														LastCause:   true,
-													},
-													{
-														Number:    39,
-														IsCause:   false,
-														Truncated: true,
-													},
-												},
-											},
 										},
 									},
 								},
@@ -2441,71 +2106,6 @@
 											Service:   "general",
 											StartLine: 41,
 											EndLine:   51,
-											Code: types.Code{
-												Lines: []types.Line{
-													{
-														Number:      41,
-														Content:     "    {",
-														IsCause:     true,
-														Highlighted: "    {",
-														FirstCause:  true,
-													},
-													{
-														Number:      42,
-														Content:     "      \"type\": \"Microsoft.Storage/storageAccounts\",",
-														IsCause:     true,
-														Highlighted: "      \x1b[38;5;33m\"type\"\x1b[0m: \x1b[38;5;37m\"Microsoft.Storage/storageAccounts\"\x1b[0m,",
-													},
-													{
-														Number:      43,
-														Content:     "      \"name\": \"bucket2\",",
-														IsCause:     true,
-														Highlighted: "      \x1b[38;5;33m\"name\"\x1b[0m: \x1b[38;5;37m\"bucket2\"\x1b[0m,",
-													},
-													{
-														Number:      44,
-														Content:     "      \"location\": \"[parameters('location')]\",",
-														IsCause:     true,
-														Highlighted: "      \x1b[38;5;33m\"location\"\x1b[0m: \x1b[38;5;37m\"[parameters('location')]\"\x1b[0m,",
-													},
-													{
-														Number:      45,
-														Content:     "      \"apiVersion\": \"2018-07-01\",",
-														IsCause:     true,
-														Highlighted: "      \x1b[38;5;33m\"apiVersion\"\x1b[0m: \x1b[38;5;37m\"2018-07-01\"\x1b[0m,",
-													},
-													{
-														Number:      46,
-														Content:     "      \"sku\": {",
-														IsCause:     true,
-														Highlighted: "      \x1b[38;5;33m\"sku\"\x1b[0m: {",
-													},
-													{
-														Number:      47,
-														Content:     "        \"name\": \"[parameters('storageAccountType')]\"",
-														IsCause:     true,
-														Highlighted: "        \x1b[38;5;33m\"name\"\x1b[0m: \x1b[38;5;37m\"[parameters('storageAccountType')]\"",
-													},
-													{
-														Number:      48,
-														Content:     "      },",
-														IsCause:     true,
-														Highlighted: "\x1b[0m      },",
-													},
-													{
-														Number:      49,
-														Content:     "      \"kind\": \"StorageV2\",",
-														IsCause:     true,
-														Highlighted: "      \x1b[38;5;33m\"kind\"\x1b[0m: \x1b[38;5;37m\"StorageV2\"\x1b[0m,",
-														LastCause:   true,
-													},
-													{
-														Number:    50,
-														IsCause:   false,
-														Truncated: true,
-													},
-												},
-											},
 										},
 									},
 								},
@@ -2611,12 +2211,7 @@
 			// Set fake UUID for consistent test results
 			uuid.SetFakeUUID(t, "3ff14136-e09f-4df9-80ea-%012d")
 
-<<<<<<< HEAD
 			c := cachetest.NewCache(t, nil)
-=======
-			c := cache.NewMockArtifactCache(t)
-			c.ApplyPutBlobExpectation(tt.putBlobExpectation)
->>>>>>> 3e503a0c
 			tt.artifactOpt.DisabledHandlers = []types.HandlerType{
 				types.SystemFileFilteringPostHandler,
 			}
@@ -2743,28 +2338,6 @@
 											Service:   "general",
 											StartLine: 1,
 											EndLine:   3,
-											Code: types.Code{
-												Lines: []types.Line{
-													{
-														Number:      1,
-														Content:     "resource \"aws_s3_bucket\" \"asd\" {",
-														IsCause:     true,
-														Highlighted: "\x1b[38;5;33mresource\x1b[0m \x1b[38;5;37m\"aws_s3_bucket\"\x1b[0m \x1b[38;5;37m\"asd\"\x1b[0m {",
-														FirstCause:  true,
-													},
-													{
-														Number:  2,
-														IsCause: true,
-													},
-													{
-														Number:      3,
-														Content:     " }",
-														IsCause:     true,
-														Highlighted: " }",
-														LastCause:   true,
-													},
-												},
-											},
 										},
 									},
 								},
@@ -2782,15 +2355,10 @@
 
 	for _, tt := range tests {
 		t.Run(tt.name, func(t *testing.T) {
-<<<<<<< HEAD
 			// Set fake UUID for consistent test results
 			uuid.SetFakeUUID(t, "3ff14136-e09f-4df9-80ea-%012d")
 
 			c := cachetest.NewCache(t, nil)
-=======
-			c := cache.NewMockArtifactCache(t)
-			c.ApplyPutBlobExpectation(tt.putBlobExpectation)
->>>>>>> 3e503a0c
 			tt.artifactOpt.DisabledHandlers = []types.HandlerType{
 				types.SystemFileFilteringPostHandler,
 			}
@@ -2945,15 +2513,10 @@
 
 	for _, tt := range tests {
 		t.Run(tt.name, func(t *testing.T) {
-<<<<<<< HEAD
 			// Set fake UUID for consistent test results
 			uuid.SetFakeUUID(t, "3ff14136-e09f-4df9-80ea-%012d")
 
 			c := cachetest.NewCache(t, nil)
-=======
-			c := cache.NewMockArtifactCache(t)
-			c.ApplyPutBlobExpectation(tt.putBlobExpectation)
->>>>>>> 3e503a0c
 
 			tt.artifactOpt.MisconfScannerOption.DisableEmbeddedPolicies = true
 			if len(tt.fields.schemas) > 0 {
@@ -3112,15 +2675,10 @@
 
 	for _, tt := range tests {
 		t.Run(tt.name, func(t *testing.T) {
-<<<<<<< HEAD
 			// Set fake UUID for consistent test results
 			uuid.SetFakeUUID(t, "3ff14136-e09f-4df9-80ea-%012d")
 
 			c := cachetest.NewCache(t, nil)
-=======
-			c := cache.NewMockArtifactCache(t)
-			c.ApplyPutBlobExpectation(tt.putBlobExpectation)
->>>>>>> 3e503a0c
 
 			tt.artifactOpt.MisconfScannerOption.DisableEmbeddedPolicies = true
 			if len(tt.fields.schemas) > 0 {
