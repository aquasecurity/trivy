package local

import (
	"os"
	"path/filepath"
	"testing"

	"github.com/stretchr/testify/assert"
	"github.com/stretchr/testify/require"

	"github.com/aquasecurity/trivy/internal/cachetest"
	"github.com/aquasecurity/trivy/pkg/cache"
	"github.com/aquasecurity/trivy/pkg/fanal/analyzer"
	"github.com/aquasecurity/trivy/pkg/fanal/artifact"
	"github.com/aquasecurity/trivy/pkg/fanal/types"
	"github.com/aquasecurity/trivy/pkg/fanal/walker"
	"github.com/aquasecurity/trivy/pkg/misconf"
	"github.com/aquasecurity/trivy/pkg/uuid"

	_ "github.com/aquasecurity/trivy/pkg/fanal/analyzer/config/all"
	_ "github.com/aquasecurity/trivy/pkg/fanal/analyzer/language/nodejs/npm"
	_ "github.com/aquasecurity/trivy/pkg/fanal/analyzer/language/python/pip"
	_ "github.com/aquasecurity/trivy/pkg/fanal/analyzer/os/alpine"
	_ "github.com/aquasecurity/trivy/pkg/fanal/analyzer/pkg/apk"
	_ "github.com/aquasecurity/trivy/pkg/fanal/analyzer/secret"
	_ "github.com/aquasecurity/trivy/pkg/fanal/handler/sysfile"
)

func TestArtifact_Inspect(t *testing.T) {
	type fields struct {
		dir string
	}
	tests := []struct {
		name              string
		fields            fields
		setupCache        func(t *testing.T) cache.Cache
		artifactOpt       artifact.Option
		scannerOpt        misconf.ScannerOption
		disabledAnalyzers []analyzer.Type
		disabledHandlers  []types.HandlerType
		wantBlobs         []cachetest.WantBlob
		want              artifact.Reference
		wantErr           string
	}{
		{
			name: "happy path",
			fields: fields{
				dir: "./testdata/alpine",
			},
<<<<<<< HEAD
			putBlobExpectation: cache.ArtifactCachePutBlobExpectation{
				Args: cache.ArtifactCachePutBlobArgs{
					BlobID: "sha256:08434f862f7e9a56a6575749dd38b1885985b959c9e234a8be1b98b741fe199c",
=======
			wantBlobs: []cachetest.WantBlob{
				{
					ID: "sha256:6f4672e139d4066fd00391df614cdf42bda5f7a3f005d39e1d8600be86157098",
>>>>>>> 9bedd989
					BlobInfo: types.BlobInfo{
						SchemaVersion: types.BlobJSONSchemaVersion,
						OS: types.OS{
							Family: "alpine",
							Name:   "3.11.6",
						},
						PackageInfos: []types.PackageInfo{
							{
								FilePath: "lib/apk/db/installed",
								Packages: types.Packages{
									{
										ID:         "musl@1.1.24-r2",
										Name:       "musl",
										Version:    "1.1.24-r2",
										SrcName:    "musl",
										SrcVersion: "1.1.24-r2",
										Licenses:   []string{"MIT"},
										Arch:       "x86_64",
										Digest:     "sha1:cb2316a189ebee5282c4a9bd98794cc2477a74c6",
										InstalledFiles: []string{
											"lib/libc.musl-x86_64.so.1",
											"lib/ld-musl-x86_64.so.1",
										},
									},
								},
							},
						},
					},
				},
			},
			want: artifact.Reference{
				Name: "host",
<<<<<<< HEAD
				Type: artifact.TypeFilesystem,
				ID:   "sha256:08434f862f7e9a56a6575749dd38b1885985b959c9e234a8be1b98b741fe199c",
				BlobIDs: []string{
					"sha256:08434f862f7e9a56a6575749dd38b1885985b959c9e234a8be1b98b741fe199c",
=======
				Type: types.TypeFilesystem,
				ID:   "sha256:6f4672e139d4066fd00391df614cdf42bda5f7a3f005d39e1d8600be86157098",
				BlobIDs: []string{
					"sha256:6f4672e139d4066fd00391df614cdf42bda5f7a3f005d39e1d8600be86157098",
>>>>>>> 9bedd989
				},
			},
		},
		{
			name: "disable analyzers",
			fields: fields{
				dir: "./testdata/alpine",
			},
			artifactOpt: artifact.Option{
				DisabledAnalyzers: []analyzer.Type{
					analyzer.TypeAlpine,
					analyzer.TypeApk,
					analyzer.TypePip,
					analyzer.TypeNpmPkgLock,
				},
			},
			wantBlobs: []cachetest.WantBlob{
				{
					ID: "sha256:6f4672e139d4066fd00391df614cdf42bda5f7a3f005d39e1d8600be86157098",
					BlobInfo: types.BlobInfo{
						SchemaVersion: types.BlobJSONSchemaVersion,
					},
				},
			},
			want: artifact.Reference{
				Name: "host",
				Type: types.TypeFilesystem,
				ID:   "sha256:6f4672e139d4066fd00391df614cdf42bda5f7a3f005d39e1d8600be86157098",
				BlobIDs: []string{
					"sha256:6f4672e139d4066fd00391df614cdf42bda5f7a3f005d39e1d8600be86157098",
				},
			},
		},
		{
			name: "sad path PutBlob returns an error",
			fields: fields{
				dir: "./testdata/alpine",
			},
<<<<<<< HEAD
			putBlobExpectation: cache.ArtifactCachePutBlobExpectation{
				Args: cache.ArtifactCachePutBlobArgs{
					BlobID: "sha256:08434f862f7e9a56a6575749dd38b1885985b959c9e234a8be1b98b741fe199c",
					BlobInfo: types.BlobInfo{
						SchemaVersion: types.BlobJSONSchemaVersion,
						OS: types.OS{
							Family: "alpine",
							Name:   "3.11.6",
						},
						PackageInfos: []types.PackageInfo{
							{
								FilePath: "lib/apk/db/installed",
								Packages: types.Packages{
									{
										ID:         "musl@1.1.24-r2",
										Name:       "musl",
										Version:    "1.1.24-r2",
										SrcName:    "musl",
										SrcVersion: "1.1.24-r2",
										Licenses:   []string{"MIT"},
										Arch:       "x86_64",
										Digest:     "sha1:cb2316a189ebee5282c4a9bd98794cc2477a74c6",
										InstalledFiles: []string{
											"lib/libc.musl-x86_64.so.1",
											"lib/ld-musl-x86_64.so.1",
										},
									},
								},
							},
						},
					},
				},
				Returns: cache.ArtifactCachePutBlobReturns{
					Err: errors.New("error"),
				},
=======
			setupCache: func(t *testing.T) cache.Cache {
				return cachetest.NewErrorCache(cachetest.ErrorCacheOptions{
					PutBlob: true,
				})
>>>>>>> 9bedd989
			},
			wantErr: "PutBlob failed",
		},
		{
			name: "sad path with no such directory",
			fields: fields{
				dir: "./testdata/unknown",
			},
			wantErr: "walk dir error",
		},
		{
			name: "happy path with single file",
			fields: fields{
				dir: "testdata/requirements.txt",
			},
<<<<<<< HEAD
			putBlobExpectation: cache.ArtifactCachePutBlobExpectation{
				Args: cache.ArtifactCachePutBlobArgs{
					BlobID: "sha256:8e7dab5cdac2610dddfc4f7655fb83c60959414ed79b6b4bc2db8969dee6b08b",
=======
			wantBlobs: []cachetest.WantBlob{
				{
					ID: "sha256:6f4672e139d4066fd00391df614cdf42bda5f7a3f005d39e1d8600be86157098",
>>>>>>> 9bedd989
					BlobInfo: types.BlobInfo{
						SchemaVersion: types.BlobJSONSchemaVersion,
						Applications: []types.Application{
							{
								Type:     "pip",
								FilePath: "requirements.txt",
								Packages: types.Packages{
									{
										Name:    "Flask",
										Version: "2.0.0",
										Locations: []types.Location{
											{
												StartLine: 1,
												EndLine:   1,
											},
										},
									},
								},
							},
						},
					},
				},
			},
			want: artifact.Reference{
				Name: "testdata/requirements.txt",
<<<<<<< HEAD
				Type: artifact.TypeFilesystem,
				ID:   "sha256:8e7dab5cdac2610dddfc4f7655fb83c60959414ed79b6b4bc2db8969dee6b08b",
				BlobIDs: []string{
					"sha256:8e7dab5cdac2610dddfc4f7655fb83c60959414ed79b6b4bc2db8969dee6b08b",
				},
			},
		},
		{
			name: "happy path with single file got from filePatterns",
			fields: fields{
				dir: "testdata/my-package-lock.json",
			},
			artifactOpt: artifact.Option{
				FilePatterns: []string{
					"npm:my-.*-lock.json",
				},
			},
			putBlobExpectation: cache.ArtifactCachePutBlobExpectation{
				Args: cache.ArtifactCachePutBlobArgs{
					BlobID: "sha256:d611213b69108e725dff998cb48eabd104f0bd0723dcf560233f392eb38b2541",
					BlobInfo: types.BlobInfo{
						SchemaVersion: types.BlobJSONSchemaVersion,
						Applications: []types.Application{
							{
								Type:     "npm",
								FilePath: "my-package-lock.json",
								Packages: types.Packages{
									{
										ID:           "ms@2.1.3",
										Name:         "ms",
										Version:      "2.1.3",
										Relationship: types.RelationshipDirect,
										Locations: []types.Location{
											{
												StartLine: 15,
												EndLine:   20,
											},
										},
										ExternalReferences: []types.ExternalRef{
											{
												Type: types.RefOther,
												URL:  "https://registry.npmjs.org/ms/-/ms-2.1.3.tgz",
											},
										},
									},
								},
							},
						},
					},
				},
				Returns: cache.ArtifactCachePutBlobReturns{},
			},
			want: artifact.Reference{
				Name: "testdata/my-package-lock.json",
				Type: artifact.TypeFilesystem,
				ID:   "sha256:d611213b69108e725dff998cb48eabd104f0bd0723dcf560233f392eb38b2541",
				BlobIDs: []string{
					"sha256:d611213b69108e725dff998cb48eabd104f0bd0723dcf560233f392eb38b2541",
=======
				Type: types.TypeFilesystem,
				ID:   "sha256:6f4672e139d4066fd00391df614cdf42bda5f7a3f005d39e1d8600be86157098",
				BlobIDs: []string{
					"sha256:6f4672e139d4066fd00391df614cdf42bda5f7a3f005d39e1d8600be86157098",
>>>>>>> 9bedd989
				},
			},
		},
		{
			name: "happy path with single file using relative path",
			fields: fields{
				dir: "./testdata/requirements.txt",
			},
<<<<<<< HEAD
			putBlobExpectation: cache.ArtifactCachePutBlobExpectation{
				Args: cache.ArtifactCachePutBlobArgs{
					BlobID: "sha256:8e7dab5cdac2610dddfc4f7655fb83c60959414ed79b6b4bc2db8969dee6b08b",
=======
			wantBlobs: []cachetest.WantBlob{
				{
					ID: "sha256:6f4672e139d4066fd00391df614cdf42bda5f7a3f005d39e1d8600be86157098",
>>>>>>> 9bedd989
					BlobInfo: types.BlobInfo{
						SchemaVersion: types.BlobJSONSchemaVersion,
						Applications: []types.Application{
							{
								Type:     "pip",
								FilePath: "requirements.txt",
								Packages: types.Packages{
									{
										Name:    "Flask",
										Version: "2.0.0",
										Locations: []types.Location{
											{
												StartLine: 1,
												EndLine:   1,
											},
										},
									},
								},
							},
						},
					},
				},
			},
			want: artifact.Reference{
				Name: "testdata/requirements.txt",
<<<<<<< HEAD
				Type: artifact.TypeFilesystem,
				ID:   "sha256:8e7dab5cdac2610dddfc4f7655fb83c60959414ed79b6b4bc2db8969dee6b08b",
				BlobIDs: []string{
					"sha256:8e7dab5cdac2610dddfc4f7655fb83c60959414ed79b6b4bc2db8969dee6b08b",
=======
				Type: types.TypeFilesystem,
				ID:   "sha256:6f4672e139d4066fd00391df614cdf42bda5f7a3f005d39e1d8600be86157098",
				BlobIDs: []string{
					"sha256:6f4672e139d4066fd00391df614cdf42bda5f7a3f005d39e1d8600be86157098",
>>>>>>> 9bedd989
				},
			},
		},
	}
	for _, tt := range tests {
		t.Run(tt.name, func(t *testing.T) {
			// Set fake UUID for consistent test results
			uuid.SetFakeUUID(t, "3ff14136-e09f-4df9-80ea-%012d")

			c := cachetest.NewCache(t, tt.setupCache)

			a, err := NewArtifact(tt.fields.dir, c, walker.NewFS(), tt.artifactOpt)
			require.NoError(t, err)

			got, err := a.Inspect(t.Context())
			if tt.wantErr != "" {
				require.ErrorContains(t, err, tt.wantErr)
				return
			}
			require.NoError(t, err)
			assert.Equal(t, tt.want, got)
			cachetest.AssertBlobs(t, c, tt.wantBlobs)
		})
	}
}

var terraformPolicyMetadata = types.PolicyMetadata{
	ID:                 "TEST001",
	AVDID:              "AVD-TEST-0001",
	Type:               "Terraform Security Check",
	Title:              "Test policy",
	Description:        "This is a test policy.",
	Severity:           "LOW",
	RecommendedActions: "Have a cup of tea.",
	References:         []string{"https://trivy.dev/"},
}

func TestTerraformMisconfigurationScan(t *testing.T) {
	type fields struct {
		dir string
	}
	tests := []struct {
		name        string
		fields      fields
		wantBlobs   []cachetest.WantBlob
		artifactOpt artifact.Option
		want        artifact.Reference
	}{
		{
			name: "single failure",
			fields: fields{
				dir: "./testdata/misconfig/terraform/single-failure",
			},
			wantBlobs: []cachetest.WantBlob{
				{
					ID: "sha256:6f4672e139d4066fd00391df614cdf42bda5f7a3f005d39e1d8600be86157098",
					BlobInfo: types.BlobInfo{
						SchemaVersion: 2,
						Misconfigurations: []types.Misconfiguration{
							{
								FileType: "terraform",
								FilePath: "main.tf",
								Failures: types.MisconfResults{
									{
										Namespace:      "user.something",
										Query:          "data.user.something.deny",
										Message:        "Empty bucket name!",
										PolicyMetadata: terraformPolicyMetadata,
										CauseMetadata: types.CauseMetadata{
											Resource:  "aws_s3_bucket.asd",
											Provider:  "Generic",
											Service:   "general",
											StartLine: 1,
											EndLine:   3,
										},
									},
								},
							},
						},
					},
				},
			},
			want: artifact.Reference{
				Name: "testdata/misconfig/terraform/single-failure",
<<<<<<< HEAD
				Type: artifact.TypeFilesystem,
				ID:   "sha256:a17dce21ef90889a5dea35c8cb65c8e317f91713651f1f656fc4bff2647f3f70",
				BlobIDs: []string{
					"sha256:a17dce21ef90889a5dea35c8cb65c8e317f91713651f1f656fc4bff2647f3f70",
=======
				Type: types.TypeFilesystem,
				ID:   "sha256:6f4672e139d4066fd00391df614cdf42bda5f7a3f005d39e1d8600be86157098",
				BlobIDs: []string{
					"sha256:6f4672e139d4066fd00391df614cdf42bda5f7a3f005d39e1d8600be86157098",
>>>>>>> 9bedd989
				},
			},
		},
		{
			name: "multiple failures",
			fields: fields{
				dir: "./testdata/misconfig/terraform/multiple-failures",
			},
			wantBlobs: []cachetest.WantBlob{
				{
					ID: "sha256:6f4672e139d4066fd00391df614cdf42bda5f7a3f005d39e1d8600be86157098",
					BlobInfo: types.BlobInfo{
						SchemaVersion: 2,
						Misconfigurations: []types.Misconfiguration{
							{
								FileType: "terraform",
								FilePath: "main.tf",
								Failures: types.MisconfResults{
									{
										Namespace:      "user.something",
										Query:          "data.user.something.deny",
										Message:        "Empty bucket name!",
										PolicyMetadata: terraformPolicyMetadata,
										CauseMetadata: types.CauseMetadata{
											Resource:  "aws_s3_bucket.one",
											Provider:  "Generic",
											Service:   "general",
											StartLine: 1,
											EndLine:   3,
										},
									},
									{
										Namespace:      "user.something",
										Query:          "data.user.something.deny",
										Message:        "Empty bucket name!",
										PolicyMetadata: terraformPolicyMetadata,
										CauseMetadata: types.CauseMetadata{
											Resource:  "aws_s3_bucket.two",
											Provider:  "Generic",
											Service:   "general",
											StartLine: 5,
											EndLine:   7,
										},
									},
								},
							},
							{
								FileType: "terraform",
								FilePath: "more.tf",
								Failures: types.MisconfResults{
									{
										Namespace:      "user.something",
										Query:          "data.user.something.deny",
										Message:        "Empty bucket name!",
										PolicyMetadata: terraformPolicyMetadata,
										CauseMetadata: types.CauseMetadata{
											Resource:  "aws_s3_bucket.three",
											Provider:  "Generic",
											Service:   "general",
											StartLine: 1,
											EndLine:   3,
										},
									},
								},
							},
						},
					},
				},
			},
			want: artifact.Reference{
				Name: "testdata/misconfig/terraform/multiple-failures",
<<<<<<< HEAD
				Type: artifact.TypeFilesystem,
				ID:   "sha256:81b5c45917329d0892dc5a5ea5ec73d89aaafa8b251fa94731499f9f4f658bdf",
				BlobIDs: []string{
					"sha256:81b5c45917329d0892dc5a5ea5ec73d89aaafa8b251fa94731499f9f4f658bdf",
=======
				Type: types.TypeFilesystem,
				ID:   "sha256:6f4672e139d4066fd00391df614cdf42bda5f7a3f005d39e1d8600be86157098",
				BlobIDs: []string{
					"sha256:6f4672e139d4066fd00391df614cdf42bda5f7a3f005d39e1d8600be86157098",
>>>>>>> 9bedd989
				},
			},
		},
		{
			name: "no results",
			fields: fields{
				dir: "./testdata/misconfig/terraform/no-results",
			},
			wantBlobs: []cachetest.WantBlob{
				{
					ID: "sha256:6f4672e139d4066fd00391df614cdf42bda5f7a3f005d39e1d8600be86157098",
					BlobInfo: types.BlobInfo{
						SchemaVersion: types.BlobJSONSchemaVersion,
					},
				},
			},
			want: artifact.Reference{
				Name: "testdata/misconfig/terraform/no-results",
<<<<<<< HEAD
				Type: artifact.TypeFilesystem,
				ID:   "sha256:92e6c822670c479822230f144b6806931a6a18b5499788a8bf4b460894c79ef5",
				BlobIDs: []string{
					"sha256:92e6c822670c479822230f144b6806931a6a18b5499788a8bf4b460894c79ef5",
=======
				Type: types.TypeFilesystem,
				ID:   "sha256:6f4672e139d4066fd00391df614cdf42bda5f7a3f005d39e1d8600be86157098",
				BlobIDs: []string{
					"sha256:6f4672e139d4066fd00391df614cdf42bda5f7a3f005d39e1d8600be86157098",
>>>>>>> 9bedd989
				},
			},
		},
		{
			name: "passed",
			fields: fields{
				dir: "./testdata/misconfig/terraform/passed",
			},
			wantBlobs: []cachetest.WantBlob{
				{
					ID: "sha256:6f4672e139d4066fd00391df614cdf42bda5f7a3f005d39e1d8600be86157098",
					BlobInfo: types.BlobInfo{
						SchemaVersion: 2,
						Misconfigurations: []types.Misconfiguration{
							{
								FileType: "terraform",
								FilePath: ".",
								Successes: types.MisconfResults{
									{
										Namespace:      "user.something",
										Query:          "data.user.something.deny",
										PolicyMetadata: terraformPolicyMetadata,
										CauseMetadata: types.CauseMetadata{
											Provider: "Generic",
											Service:  "general",
										},
									},
								},
							},
						},
					},
				},
			},
			want: artifact.Reference{
				Name: "testdata/misconfig/terraform/passed",
<<<<<<< HEAD
				Type: artifact.TypeFilesystem,
				ID:   "sha256:b9af9e04f44d351d0db13cea80d2ac9c573f7987d199cb602b137f345ec33025",
				BlobIDs: []string{
					"sha256:b9af9e04f44d351d0db13cea80d2ac9c573f7987d199cb602b137f345ec33025",
=======
				Type: types.TypeFilesystem,
				ID:   "sha256:6f4672e139d4066fd00391df614cdf42bda5f7a3f005d39e1d8600be86157098",
				BlobIDs: []string{
					"sha256:6f4672e139d4066fd00391df614cdf42bda5f7a3f005d39e1d8600be86157098",
>>>>>>> 9bedd989
				},
			},
		},
		{
			name: "multiple failures busted relative paths",
			fields: fields{
				dir: "./testdata/misconfig/terraform/busted-relative-paths/child/main.tf",
			},
			wantBlobs: []cachetest.WantBlob{
				{
					ID: "sha256:6f4672e139d4066fd00391df614cdf42bda5f7a3f005d39e1d8600be86157098",
					BlobInfo: types.BlobInfo{
						SchemaVersion: 2,
						Misconfigurations: []types.Misconfiguration{
							{
								FileType: "terraform",
								FilePath: "main.tf",
								Failures: types.MisconfResults{
									{
										Namespace:      "user.something",
										Query:          "data.user.something.deny",
										Message:        "Empty bucket name!",
										PolicyMetadata: terraformPolicyMetadata,
										CauseMetadata: types.CauseMetadata{
											Resource:  "aws_s3_bucket.one",
											Provider:  "Generic",
											Service:   "general",
											StartLine: 1,
											EndLine:   3,
										},
									},
									{
										Namespace:      "user.something",
										Query:          "data.user.something.deny",
										Message:        "Empty bucket name!",
										PolicyMetadata: terraformPolicyMetadata,
										CauseMetadata: types.CauseMetadata{
											Resource:  "aws_s3_bucket.two",
											Provider:  "Generic",
											Service:   "general",
											StartLine: 5,
											EndLine:   7,
										},
									},
								},
							},
						},
					},
				},
			},
			want: artifact.Reference{
				Name: "testdata/misconfig/terraform/busted-relative-paths/child/main.tf",
<<<<<<< HEAD
				Type: artifact.TypeFilesystem,
				ID:   "sha256:d31def375864e60ee336e7806562f877e98f5b844d0117c70065128953d71f8d",
				BlobIDs: []string{
					"sha256:d31def375864e60ee336e7806562f877e98f5b844d0117c70065128953d71f8d",
=======
				Type: types.TypeFilesystem,
				ID:   "sha256:6f4672e139d4066fd00391df614cdf42bda5f7a3f005d39e1d8600be86157098",
				BlobIDs: []string{
					"sha256:6f4672e139d4066fd00391df614cdf42bda5f7a3f005d39e1d8600be86157098",
>>>>>>> 9bedd989
				},
			},
		},
		{
			name: "tfvars outside the scan folder",
			fields: fields{
				dir: "./testdata/misconfig/terraform/tfvar-outside/tf",
			},
			artifactOpt: artifact.Option{
				MisconfScannerOption: misconf.ScannerOption{
					TerraformTFVars: []string{"./testdata/misconfig/terraform/tfvar-outside/main.tfvars"},
				},
			},
			wantBlobs: []cachetest.WantBlob{
				{
					ID: "sha256:6f4672e139d4066fd00391df614cdf42bda5f7a3f005d39e1d8600be86157098",
					BlobInfo: types.BlobInfo{
						SchemaVersion: 2,
						Misconfigurations: []types.Misconfiguration{
							{
								FileType: types.Terraform,
								FilePath: ".",
								Successes: types.MisconfResults{
									{
										Namespace:      "user.something",
										Query:          "data.user.something.deny",
										PolicyMetadata: terraformPolicyMetadata,
										CauseMetadata: types.CauseMetadata{
											Provider: "Generic",
											Service:  "general",
										},
									},
								},
							},
						},
					},
				},
			},
			want: artifact.Reference{
				Name: "testdata/misconfig/terraform/tfvar-outside/tf",
<<<<<<< HEAD
				Type: artifact.TypeFilesystem,
				ID:   "sha256:b9af9e04f44d351d0db13cea80d2ac9c573f7987d199cb602b137f345ec33025",
				BlobIDs: []string{
					"sha256:b9af9e04f44d351d0db13cea80d2ac9c573f7987d199cb602b137f345ec33025",
=======
				Type: types.TypeFilesystem,
				ID:   "sha256:6f4672e139d4066fd00391df614cdf42bda5f7a3f005d39e1d8600be86157098",
				BlobIDs: []string{
					"sha256:6f4672e139d4066fd00391df614cdf42bda5f7a3f005d39e1d8600be86157098",
>>>>>>> 9bedd989
				},
			},
		},
		{
			name: "relative paths",
			fields: fields{
				dir: "./testdata/misconfig/terraform/relative-paths/child",
			},
			wantBlobs: []cachetest.WantBlob{
				{
					ID: "sha256:6f4672e139d4066fd00391df614cdf42bda5f7a3f005d39e1d8600be86157098",
					BlobInfo: types.BlobInfo{
						SchemaVersion: 2,
						Misconfigurations: []types.Misconfiguration{
							{
								FileType: types.Terraform,
								FilePath: "../parent/main.tf",
								Failures: types.MisconfResults{
									{
										Namespace:      "user.something",
										Query:          "data.user.something.deny",
										Message:        "Empty bucket name!",
										PolicyMetadata: terraformPolicyMetadata,
										CauseMetadata: types.CauseMetadata{
											Resource:  "aws_s3_bucket.three",
											Provider:  "Generic",
											Service:   "general",
											StartLine: 1,
											EndLine:   3,
										},
									},
								},
							},
							{
								FileType: types.Terraform,
								FilePath: "main.tf",
								Failures: types.MisconfResults{
									{
										Namespace:      "user.something",
										Query:          "data.user.something.deny",
										Message:        "Empty bucket name!",
										PolicyMetadata: terraformPolicyMetadata,
										CauseMetadata: types.CauseMetadata{
											Resource:  "aws_s3_bucket.one",
											Provider:  "Generic",
											Service:   "general",
											StartLine: 1,
											EndLine:   3,
										},
									},
								},
							},
							{
								FileType: types.Terraform,
								FilePath: "nested/main.tf",
								Failures: types.MisconfResults{
									{
										Namespace:      "user.something",
										Query:          "data.user.something.deny",
										Message:        "Empty bucket name!",
										PolicyMetadata: terraformPolicyMetadata,
										CauseMetadata: types.CauseMetadata{
											Resource:  "aws_s3_bucket.two",
											Provider:  "Generic",
											Service:   "general",
											StartLine: 1,
											EndLine:   3,
										},
									},
								},
							},
						},
					},
				},
			},
			want: artifact.Reference{
				Name: "testdata/misconfig/terraform/relative-paths/child",
<<<<<<< HEAD
				Type: artifact.TypeFilesystem,
				ID:   "sha256:df7adc5839d508ea2bce0bf526eb08bbb4f0bc1e4d3ebf5ce897ecfabca2edca",
				BlobIDs: []string{
					"sha256:df7adc5839d508ea2bce0bf526eb08bbb4f0bc1e4d3ebf5ce897ecfabca2edca",
=======
				Type: types.TypeFilesystem,
				ID:   "sha256:6f4672e139d4066fd00391df614cdf42bda5f7a3f005d39e1d8600be86157098",
				BlobIDs: []string{
					"sha256:6f4672e139d4066fd00391df614cdf42bda5f7a3f005d39e1d8600be86157098",
>>>>>>> 9bedd989
				},
			},
		},
	}
	for _, tt := range tests {
		t.Run(tt.name, func(t *testing.T) {
			// Set fake UUID for consistent test results
			uuid.SetFakeUUID(t, "3ff14136-e09f-4df9-80ea-%012d")

			c := cachetest.NewCache(t, nil)
			tt.artifactOpt.DisabledHandlers = []types.HandlerType{
				types.SystemFileFilteringPostHandler,
			}
			tt.artifactOpt.MisconfScannerOption.DisableEmbeddedPolicies = true
			tt.artifactOpt.MisconfScannerOption.Namespaces = []string{"user"}
			tt.artifactOpt.MisconfScannerOption.PolicyPaths = []string{"./testdata/misconfig/terraform/rego"}
			a, err := NewArtifact(tt.fields.dir, c, walker.NewFS(), tt.artifactOpt)
			require.NoError(t, err)

			got, err := a.Inspect(t.Context())
			require.NoError(t, err)
			assert.Equal(t, tt.want, got)
			cachetest.AssertBlobs(t, c, tt.wantBlobs)
		})
	}
}

const emptyBucketCheck = `package user.something

__rego_metadata__ := {
	"id": "TEST001",
	"avd_id": "AVD-TEST-0001",
	"title": "Test policy",
	"short_code": "empty-bucket-name",
	"severity": "LOW",
	"description": "This is a test policy.",
	"recommended_actions": "Have a cup of tea.",
	"url": "https://trivy.dev/",
}

# taken from defsec rego lib to mimic behaviour
result(msg, cause) = result {
	metadata := object.get(cause, "__defsec_metadata", cause)
	result := {
		"msg": msg,
		"startline": object.get(metadata, "startline", 0),
		"endline": object.get(metadata, "endline", 0),
		"filepath": object.get(metadata, "filepath", ""),
		"explicit": object.get(metadata, "explicit", false),
		"managed": object.get(metadata, "managed", true),
		"fskey": object.get(metadata, "fskey", ""),
		"resource": object.get(metadata, "resource", ""),
	}
}

deny[res] {
	bucket := input.aws.s3.buckets[_]
	bucket.name.value == ""
	res := result("Empty bucket name!", bucket)
}`

var terraformPlanPolicyMetadata = types.PolicyMetadata{
	ID:                 "TEST001",
	AVDID:              "AVD-TEST-0001",
	Type:               "Terraform Plan Snapshot Security Check",
	Title:              "Test policy",
	Description:        "This is a test policy.",
	Severity:           "LOW",
	RecommendedActions: "Have a cup of tea.",
	References:         []string{"https://trivy.dev/"},
}

func TestTerraformPlanSnapshotMisconfScan(t *testing.T) {
	type fields struct {
		dir string
	}
	tests := []struct {
		name      string
		fields    fields
		wantBlobs []cachetest.WantBlob
		want      artifact.Reference
	}{
		{
			name: "single failure",
			fields: fields{

				dir: "./testdata/misconfig/terraformplan/snapshots/single-failure",
			},
			wantBlobs: []cachetest.WantBlob{
				{
					ID: "sha256:6f4672e139d4066fd00391df614cdf42bda5f7a3f005d39e1d8600be86157098",
					BlobInfo: types.BlobInfo{
						SchemaVersion: 2,
						Misconfigurations: []types.Misconfiguration{
							{
								FileType: types.TerraformPlanSnapshot,
								FilePath: "main.tf",
								Failures: types.MisconfResults{
									{
										Namespace:      "user.something",
										Query:          "data.user.something.deny",
										Message:        "Empty bucket name!",
										PolicyMetadata: terraformPlanPolicyMetadata,
										CauseMetadata: types.CauseMetadata{
											Resource:  "aws_s3_bucket.this",
											Provider:  "Generic",
											Service:   "general",
											StartLine: 10,
											EndLine:   12,
										},
									},
								},
							},
						},
					},
				},
			},
			want: artifact.Reference{
				Name: "testdata/misconfig/terraformplan/snapshots/single-failure",
<<<<<<< HEAD
				Type: artifact.TypeFilesystem,
				ID:   "sha256:4ae243c0ee816ce55140d88daade3dfb9de13b0edba931c664beb5de5a4bb3d3",
				BlobIDs: []string{
					"sha256:4ae243c0ee816ce55140d88daade3dfb9de13b0edba931c664beb5de5a4bb3d3",
=======
				Type: types.TypeFilesystem,
				ID:   "sha256:6f4672e139d4066fd00391df614cdf42bda5f7a3f005d39e1d8600be86157098",
				BlobIDs: []string{
					"sha256:6f4672e139d4066fd00391df614cdf42bda5f7a3f005d39e1d8600be86157098",
>>>>>>> 9bedd989
				},
			},
		},
		{
			name: "multiple failures",
			fields: fields{
				dir: "./testdata/misconfig/terraformplan/snapshots/multiple-failures",
			},
			wantBlobs: []cachetest.WantBlob{
				{
					ID: "sha256:6f4672e139d4066fd00391df614cdf42bda5f7a3f005d39e1d8600be86157098",
					BlobInfo: types.BlobInfo{
						SchemaVersion: 2,
						Misconfigurations: []types.Misconfiguration{
							{
								FileType: types.TerraformPlanSnapshot,
								FilePath: "main.tf",
								Failures: types.MisconfResults{
									{
										Namespace:      "user.something",
										Query:          "data.user.something.deny",
										Message:        "Empty bucket name!",
										PolicyMetadata: terraformPlanPolicyMetadata,
										CauseMetadata: types.CauseMetadata{
											Resource:  "aws_s3_bucket.one",
											Provider:  "Generic",
											Service:   "general",
											StartLine: 10,
											EndLine:   12,
										},
									},
									{
										Namespace:      "user.something",
										Query:          "data.user.something.deny",
										Message:        "Empty bucket name!",
										PolicyMetadata: terraformPlanPolicyMetadata,
										CauseMetadata: types.CauseMetadata{
											Resource:  "aws_s3_bucket.two",
											Provider:  "Generic",
											Service:   "general",
											StartLine: 14,
											EndLine:   16,
										},
									},
								},
							},
							{
								FileType: types.TerraformPlanSnapshot,
								FilePath: "more.tf",
								Failures: types.MisconfResults{
									{
										Namespace:      "user.something",
										Query:          "data.user.something.deny",
										Message:        "Empty bucket name!",
										PolicyMetadata: terraformPlanPolicyMetadata,
										CauseMetadata: types.CauseMetadata{
											Resource:  "aws_s3_bucket.three",
											Provider:  "Generic",
											Service:   "general",
											StartLine: 1,
											EndLine:   3,
										},
									},
								},
							},
						},
					},
				},
			},
			want: artifact.Reference{
				Name: "testdata/misconfig/terraformplan/snapshots/multiple-failures",
<<<<<<< HEAD
				Type: artifact.TypeFilesystem,
				ID:   "sha256:bd0eab2a9df3aa47333bcd9a39e9476127654628b57fb0e767c3736e0da00f86",
				BlobIDs: []string{
					"sha256:bd0eab2a9df3aa47333bcd9a39e9476127654628b57fb0e767c3736e0da00f86",
=======
				Type: types.TypeFilesystem,
				ID:   "sha256:6f4672e139d4066fd00391df614cdf42bda5f7a3f005d39e1d8600be86157098",
				BlobIDs: []string{
					"sha256:6f4672e139d4066fd00391df614cdf42bda5f7a3f005d39e1d8600be86157098",
>>>>>>> 9bedd989
				},
			},
		},
		{
			name: "passed",
			fields: fields{
				dir: "./testdata/misconfig/terraformplan/snapshots/passed",
			},
			wantBlobs: []cachetest.WantBlob{
				{
					ID: "sha256:6f4672e139d4066fd00391df614cdf42bda5f7a3f005d39e1d8600be86157098",
					BlobInfo: types.BlobInfo{
						SchemaVersion: 2,
						Misconfigurations: []types.Misconfiguration{
							{
								FileType: types.TerraformPlanSnapshot,
								FilePath: ".",
								Successes: types.MisconfResults{
									{
										Namespace:      "user.something",
										Query:          "data.user.something.deny",
										PolicyMetadata: terraformPlanPolicyMetadata,
										CauseMetadata: types.CauseMetadata{
											Provider: "Generic",
											Service:  "general",
										},
									},
								},
							},
						},
					},
				},
			},
			want: artifact.Reference{
				Name: "testdata/misconfig/terraformplan/snapshots/passed",
<<<<<<< HEAD
				Type: artifact.TypeFilesystem,
				ID:   "sha256:9492a26d265bfd1ac3e1973c2dfe60619eee7bd4dd7af4d7db498c36334eaa87",
				BlobIDs: []string{
					"sha256:9492a26d265bfd1ac3e1973c2dfe60619eee7bd4dd7af4d7db498c36334eaa87",
=======
				Type: types.TypeFilesystem,
				ID:   "sha256:6f4672e139d4066fd00391df614cdf42bda5f7a3f005d39e1d8600be86157098",
				BlobIDs: []string{
					"sha256:6f4672e139d4066fd00391df614cdf42bda5f7a3f005d39e1d8600be86157098",
>>>>>>> 9bedd989
				},
			},
		},
	}
	for _, tt := range tests {
		t.Run(tt.name, func(t *testing.T) {
			// Set fake UUID for consistent test results
			uuid.SetFakeUUID(t, "3ff14136-e09f-4df9-80ea-%012d")

			tmpDir := t.TempDir()
			f, err := os.Create(filepath.Join(tmpDir, "policy.rego"))
			require.NoError(t, err)
			defer f.Close()

			_, err = f.WriteString(emptyBucketCheck)
			require.NoError(t, err)

			c := cachetest.NewCache(t, nil)

			opt := artifact.Option{
				DisabledHandlers: []types.HandlerType{
					types.SystemFileFilteringPostHandler,
				},
				MisconfScannerOption: misconf.ScannerOption{
					DisableEmbeddedPolicies:  true,
					DisableEmbeddedLibraries: false,
					Namespaces:               []string{"user"},
					PolicyPaths:              []string{tmpDir},
				},
				WalkerOption: walker.Option{
					SkipFiles: []string{"*.tf"},
				},
			}
			a, err := NewArtifact(tt.fields.dir, c, walker.NewFS(), opt)
			require.NoError(t, err)

			got, err := a.Inspect(t.Context())
			require.NoError(t, err)
			assert.Equal(t, tt.want, got)
			cachetest.AssertBlobs(t, c, tt.wantBlobs)
		})
	}
}

func TestCloudFormationMisconfigurationScan(t *testing.T) {
	type fields struct {
		dir string
	}
	tests := []struct {
		name        string
		fields      fields
		wantBlobs   []cachetest.WantBlob
		artifactOpt artifact.Option
		want        artifact.Reference
	}{
		{
			name: "single failure",
			fields: fields{
				dir: "./testdata/misconfig/cloudformation/single-failure/src",
			},
			artifactOpt: artifact.Option{
				MisconfScannerOption: misconf.ScannerOption{
					Namespaces:               []string{"user"},
					PolicyPaths:              []string{"./testdata/misconfig/cloudformation/single-failure/rego"},
					DisableEmbeddedLibraries: true,
				},
			},
			wantBlobs: []cachetest.WantBlob{
				{
					ID: "sha256:6f4672e139d4066fd00391df614cdf42bda5f7a3f005d39e1d8600be86157098",
					BlobInfo: types.BlobInfo{
						SchemaVersion: types.BlobJSONSchemaVersion,
						Misconfigurations: []types.Misconfiguration{
							{
								FileType: "cloudformation",
								FilePath: "main.yaml",
								Failures: types.MisconfResults{
									{
										Namespace: "user.something",
										Query:     "data.user.something.deny",
										Message:   "No buckets allowed!",
										PolicyMetadata: types.PolicyMetadata{
											ID:                 "TEST001",
											AVDID:              "AVD-TEST-0001",
											Type:               "CloudFormation Security Check",
											Title:              "Test policy",
											Description:        "This is a test policy.",
											Severity:           "LOW",
											RecommendedActions: "Have a cup of tea.",
											References:         []string{"https://trivy.dev/"},
										},
										CauseMetadata: types.CauseMetadata{
											Resource:  "main.yaml:3-6",
											Provider:  "Cloud",
											Service:   "general",
											StartLine: 3,
											EndLine:   6,
										},
									},
								},
							},
						},
					},
				},
			},
			want: artifact.Reference{
				Name: "testdata/misconfig/cloudformation/single-failure/src",
<<<<<<< HEAD
				Type: artifact.TypeFilesystem,
				ID:   "sha256:7ab98e9e46757e54563a1dc58dddece27612a61815ce84f940512f76aeb5a373",
				BlobIDs: []string{
					"sha256:7ab98e9e46757e54563a1dc58dddece27612a61815ce84f940512f76aeb5a373",
=======
				Type: types.TypeFilesystem,
				ID:   "sha256:6f4672e139d4066fd00391df614cdf42bda5f7a3f005d39e1d8600be86157098",
				BlobIDs: []string{
					"sha256:6f4672e139d4066fd00391df614cdf42bda5f7a3f005d39e1d8600be86157098",
>>>>>>> 9bedd989
				},
			},
		},
		{
			name: "multiple failures",
			fields: fields{
				dir: "./testdata/misconfig/cloudformation/multiple-failures/src",
			},
			artifactOpt: artifact.Option{
				MisconfScannerOption: misconf.ScannerOption{
					Namespaces:               []string{"user"},
					PolicyPaths:              []string{"./testdata/misconfig/cloudformation/multiple-failures/rego"},
					DisableEmbeddedLibraries: true,
				},
			},
			wantBlobs: []cachetest.WantBlob{
				{
					ID: "sha256:6f4672e139d4066fd00391df614cdf42bda5f7a3f005d39e1d8600be86157098",
					BlobInfo: types.BlobInfo{
						SchemaVersion: 2,
						Misconfigurations: []types.Misconfiguration{
							{
								FileType: "cloudformation",
								FilePath: "main.yaml",
								Failures: types.MisconfResults{
									types.MisconfResult{
										Namespace: "user.something",
										Query:     "data.user.something.deny",
										Message:   "No buckets allowed!",
										PolicyMetadata: types.PolicyMetadata{
											ID:                 "TEST001",
											AVDID:              "AVD-TEST-0001",
											Type:               "CloudFormation Security Check",
											Title:              "Test policy",
											Description:        "This is a test policy.",
											Severity:           "LOW",
											RecommendedActions: "Have a cup of tea.",
											References:         []string{"https://trivy.dev/"},
										},
										CauseMetadata: types.CauseMetadata{
											Resource:  "main.yaml:2-5",
											Provider:  "Cloud",
											Service:   "general",
											StartLine: 2,
											EndLine:   5,
										},
									},
									{
										Namespace: "user.something",
										Query:     "data.user.something.deny",
										Message:   "No buckets allowed!",
										PolicyMetadata: types.PolicyMetadata{
											ID:                 "TEST001",
											AVDID:              "AVD-TEST-0001",
											Type:               "CloudFormation Security Check",
											Title:              "Test policy",
											Description:        "This is a test policy.",
											Severity:           "LOW",
											RecommendedActions: "Have a cup of tea.",
											References:         []string{"https://trivy.dev/"},
										},
										CauseMetadata: types.CauseMetadata{
											Resource:  "main.yaml:6-9",
											Provider:  "Cloud",
											Service:   "general",
											StartLine: 6,
											EndLine:   9,
										},
									},
								},
							},
						},
					},
				},
			},
			want: artifact.Reference{
				Name: "testdata/misconfig/cloudformation/multiple-failures/src",
<<<<<<< HEAD
				Type: artifact.TypeFilesystem,
				ID:   "sha256:9ceff8d195a22fbe61e554abebc85aabb07c9495518632a965982f76875b5fc7",
				BlobIDs: []string{
					"sha256:9ceff8d195a22fbe61e554abebc85aabb07c9495518632a965982f76875b5fc7",
=======
				Type: types.TypeFilesystem,
				ID:   "sha256:6f4672e139d4066fd00391df614cdf42bda5f7a3f005d39e1d8600be86157098",
				BlobIDs: []string{
					"sha256:6f4672e139d4066fd00391df614cdf42bda5f7a3f005d39e1d8600be86157098",
>>>>>>> 9bedd989
				},
			},
		},
		{
			name: "no results",
			fields: fields{
				dir: "./testdata/misconfig/cloudformation/no-results/src",
			},
			artifactOpt: artifact.Option{
				MisconfScannerOption: misconf.ScannerOption{
					Namespaces:               []string{"user"},
					PolicyPaths:              []string{"./testdata/misconfig/cloudformation/no-results/rego"},
					DisableEmbeddedLibraries: true,
				},
			},
			wantBlobs: []cachetest.WantBlob{
				{
					ID: "sha256:6f4672e139d4066fd00391df614cdf42bda5f7a3f005d39e1d8600be86157098",
					BlobInfo: types.BlobInfo{
						SchemaVersion: types.BlobJSONSchemaVersion,
					},
				},
			},
			want: artifact.Reference{
				Name: "testdata/misconfig/cloudformation/no-results/src",
<<<<<<< HEAD
				Type: artifact.TypeFilesystem,
				ID:   "sha256:53de80f16641bcf3c9a51544a85d085230307b7cbab9c8dbd27765ed0f1959da",
				BlobIDs: []string{
					"sha256:53de80f16641bcf3c9a51544a85d085230307b7cbab9c8dbd27765ed0f1959da",
=======
				Type: types.TypeFilesystem,
				ID:   "sha256:6f4672e139d4066fd00391df614cdf42bda5f7a3f005d39e1d8600be86157098",
				BlobIDs: []string{
					"sha256:6f4672e139d4066fd00391df614cdf42bda5f7a3f005d39e1d8600be86157098",
>>>>>>> 9bedd989
				},
			},
		},
		{
			name: "CloudFormation parameters outside the scan directory",
			fields: fields{
				dir: "./testdata/misconfig/cloudformation/params/code/src",
			},
			artifactOpt: artifact.Option{
				MisconfScannerOption: misconf.ScannerOption{
					Namespaces:               []string{"user"},
					PolicyPaths:              []string{"./testdata/misconfig/cloudformation/params/code/rego"},
					CloudFormationParamVars:  []string{"./testdata/misconfig/cloudformation/params/cfparams.json"},
					DisableEmbeddedLibraries: true,
				},
			},
			wantBlobs: []cachetest.WantBlob{
				{
					ID: "sha256:6f4672e139d4066fd00391df614cdf42bda5f7a3f005d39e1d8600be86157098",
					BlobInfo: types.BlobInfo{
						SchemaVersion: types.BlobJSONSchemaVersion,
						Misconfigurations: []types.Misconfiguration{
							{
								FileType: "cloudformation",
								FilePath: "main.yaml",
								Successes: types.MisconfResults{
									{
										Namespace: "user.something",
										Query:     "data.user.something.deny",
										PolicyMetadata: types.PolicyMetadata{
											ID:                 "TEST001",
											AVDID:              "AVD-TEST-0001",
											Type:               "CloudFormation Security Check",
											Title:              "Bad stuff is bad",
											Description:        "Its not good!",
											Severity:           "HIGH",
											RecommendedActions: "Remove bad stuff",
										},
										CauseMetadata: types.CauseMetadata{
											Provider: "AWS",
											Service:  "sqs",
										},
									},
								},
							},
						},
					},
				},
			},
			want: artifact.Reference{
				Name: "testdata/misconfig/cloudformation/params/code/src",
<<<<<<< HEAD
				Type: artifact.TypeFilesystem,
				ID:   "sha256:5039581be69d80b93de3d98c529d48ff62195df368b1f02bd55e0fcd2ed1b53d",
				BlobIDs: []string{
					"sha256:5039581be69d80b93de3d98c529d48ff62195df368b1f02bd55e0fcd2ed1b53d",
=======
				Type: types.TypeFilesystem,
				ID:   "sha256:6f4672e139d4066fd00391df614cdf42bda5f7a3f005d39e1d8600be86157098",
				BlobIDs: []string{
					"sha256:6f4672e139d4066fd00391df614cdf42bda5f7a3f005d39e1d8600be86157098",
>>>>>>> 9bedd989
				},
			},
		},
		{
			name: "passed",
			fields: fields{
				dir: "./testdata/misconfig/cloudformation/passed/src",
			},
			artifactOpt: artifact.Option{
				MisconfScannerOption: misconf.ScannerOption{
					Namespaces:               []string{"user"},
					PolicyPaths:              []string{"./testdata/misconfig/cloudformation/passed/rego"},
					DisableEmbeddedLibraries: true,
				},
			},
			wantBlobs: []cachetest.WantBlob{
				{
					ID: "sha256:6f4672e139d4066fd00391df614cdf42bda5f7a3f005d39e1d8600be86157098",
					BlobInfo: types.BlobInfo{
						SchemaVersion: types.BlobJSONSchemaVersion,
						Misconfigurations: []types.Misconfiguration{
							{
								FileType: "cloudformation",
								FilePath: "main.yaml",
								Successes: types.MisconfResults{
									{
										Namespace: "user.something",
										Query:     "data.user.something.deny",
										PolicyMetadata: types.PolicyMetadata{
											ID:                 "TEST001",
											AVDID:              "AVD-TEST-0001",
											Type:               "CloudFormation Security Check",
											Title:              "Test policy",
											Description:        "This is a test policy.",
											Severity:           "LOW",
											RecommendedActions: "Have a cup of tea.",
											References:         []string{"https://trivy.dev/"},
										},
										CauseMetadata: types.CauseMetadata{
											Provider: "Cloud",
											Service:  "general",
										},
									},
								},
							},
						},
					},
				},
			},
			want: artifact.Reference{
				Name: "testdata/misconfig/cloudformation/passed/src",
<<<<<<< HEAD
				Type: artifact.TypeFilesystem,
				ID:   "sha256:bf16efcef601f232244af2a1d7c527917d0f34667794f5289e84a81514af8d17",
				BlobIDs: []string{
					"sha256:bf16efcef601f232244af2a1d7c527917d0f34667794f5289e84a81514af8d17",
=======
				Type: types.TypeFilesystem,
				ID:   "sha256:6f4672e139d4066fd00391df614cdf42bda5f7a3f005d39e1d8600be86157098",
				BlobIDs: []string{
					"sha256:6f4672e139d4066fd00391df614cdf42bda5f7a3f005d39e1d8600be86157098",
>>>>>>> 9bedd989
				},
			},
		},
	}
	for _, tt := range tests {
		t.Run(tt.name, func(t *testing.T) {
			// Set fake UUID for consistent test results
			uuid.SetFakeUUID(t, "3ff14136-e09f-4df9-80ea-%012d")

			c := cachetest.NewCache(t, nil)
			tt.artifactOpt.DisabledHandlers = []types.HandlerType{
				types.SystemFileFilteringPostHandler,
			}
			tt.artifactOpt.MisconfScannerOption.DisableEmbeddedPolicies = true
			a, err := NewArtifact(tt.fields.dir, c, walker.NewFS(), tt.artifactOpt)
			require.NoError(t, err)

			got, err := a.Inspect(t.Context())
			require.NoError(t, err)
			assert.Equal(t, tt.want, got)
			cachetest.AssertBlobs(t, c, tt.wantBlobs)
		})
	}
}

func TestDockerfileMisconfigurationScan(t *testing.T) {
	type fields struct {
		dir string
	}
	tests := []struct {
		name        string
		fields      fields
		wantBlobs   []cachetest.WantBlob
		artifactOpt artifact.Option
		want        artifact.Reference
	}{
		{
			name: "single failure",
			fields: fields{
				dir: "./testdata/misconfig/dockerfile/single-failure/src",
			},
			artifactOpt: artifact.Option{
				MisconfScannerOption: misconf.ScannerOption{
					Namespaces:               []string{"user"},
					PolicyPaths:              []string{"./testdata/misconfig/dockerfile/single-failure/rego"},
					DisableEmbeddedLibraries: true,
				},
			},
			wantBlobs: []cachetest.WantBlob{
				{
					ID: "sha256:6f4672e139d4066fd00391df614cdf42bda5f7a3f005d39e1d8600be86157098",
					BlobInfo: types.BlobInfo{
						SchemaVersion: types.BlobJSONSchemaVersion,
						Misconfigurations: []types.Misconfiguration{
							{
								FileType: "dockerfile",
								FilePath: "Dockerfile",
								Successes: types.MisconfResults{
									types.MisconfResult{
										Namespace: "user.something",
										Query:     "data.user.something.deny",
										PolicyMetadata: types.PolicyMetadata{
											ID:                 "TEST001",
											AVDID:              "AVD-TEST-0001",
											Type:               "Dockerfile Security Check",
											Title:              "Test policy",
											Description:        "This is a test policy.",
											Severity:           "LOW",
											RecommendedActions: "Have a cup of tea.",
											References:         []string{"https://trivy.dev/"},
										},
										CauseMetadata: types.CauseMetadata{
											Provider: "Generic",
											Service:  "general",
										},
									},
								},
							},
						},
					},
				},
			},
			want: artifact.Reference{
				Name: "testdata/misconfig/dockerfile/single-failure/src",
<<<<<<< HEAD
				Type: artifact.TypeFilesystem,
				ID:   "sha256:9659d03cf3140d1aa4a6463442f951e2b9d16a153e41bd5f3d3d4b0aa350f3ca",
				BlobIDs: []string{
					"sha256:9659d03cf3140d1aa4a6463442f951e2b9d16a153e41bd5f3d3d4b0aa350f3ca",
=======
				Type: types.TypeFilesystem,
				ID:   "sha256:6f4672e139d4066fd00391df614cdf42bda5f7a3f005d39e1d8600be86157098",
				BlobIDs: []string{
					"sha256:6f4672e139d4066fd00391df614cdf42bda5f7a3f005d39e1d8600be86157098",
>>>>>>> 9bedd989
				},
			},
		},
		{
			name: "multiple failures",
			fields: fields{
				dir: "./testdata/misconfig/dockerfile/multiple-failures/src",
			},
			artifactOpt: artifact.Option{
				MisconfScannerOption: misconf.ScannerOption{
					Namespaces:               []string{"user"},
					PolicyPaths:              []string{"./testdata/misconfig/dockerfile/multiple-failures/rego"},
					DisableEmbeddedLibraries: true,
				},
			},
			wantBlobs: []cachetest.WantBlob{
				{
					ID: "sha256:6f4672e139d4066fd00391df614cdf42bda5f7a3f005d39e1d8600be86157098",
					BlobInfo: types.BlobInfo{
						SchemaVersion: types.BlobJSONSchemaVersion,
						Misconfigurations: []types.Misconfiguration{
							{
								FileType: "dockerfile",
								FilePath: "Dockerfile",
								Successes: types.MisconfResults{
									types.MisconfResult{
										Namespace: "user.something",
										Query:     "data.user.something.deny",
										PolicyMetadata: types.PolicyMetadata{
											ID:                 "TEST001",
											AVDID:              "AVD-TEST-0001",
											Type:               "Dockerfile Security Check",
											Title:              "Test policy",
											Description:        "This is a test policy.",
											Severity:           "LOW",
											RecommendedActions: "Have a cup of tea.",
											References:         []string{"https://trivy.dev/"},
										},
										CauseMetadata: types.CauseMetadata{
											Provider: "Generic",
											Service:  "general",
										},
									},
								},
							},
						},
					},
				},
			},
			want: artifact.Reference{
				Name: "testdata/misconfig/dockerfile/multiple-failures/src",
<<<<<<< HEAD
				Type: artifact.TypeFilesystem,
				ID:   "sha256:9659d03cf3140d1aa4a6463442f951e2b9d16a153e41bd5f3d3d4b0aa350f3ca",
				BlobIDs: []string{
					"sha256:9659d03cf3140d1aa4a6463442f951e2b9d16a153e41bd5f3d3d4b0aa350f3ca",
=======
				Type: types.TypeFilesystem,
				ID:   "sha256:6f4672e139d4066fd00391df614cdf42bda5f7a3f005d39e1d8600be86157098",
				BlobIDs: []string{
					"sha256:6f4672e139d4066fd00391df614cdf42bda5f7a3f005d39e1d8600be86157098",
>>>>>>> 9bedd989
				},
			},
		},
		{
			name: "no results",
			fields: fields{
				dir: "./testdata/misconfig/dockerfile/no-results/src",
			},
			artifactOpt: artifact.Option{
				MisconfScannerOption: misconf.ScannerOption{
					Namespaces:  []string{"user"},
					PolicyPaths: []string{"./testdata/misconfig/dockerfile/no-results/rego"},
				},
			},
			wantBlobs: []cachetest.WantBlob{
				{
					ID: "sha256:6f4672e139d4066fd00391df614cdf42bda5f7a3f005d39e1d8600be86157098",
					BlobInfo: types.BlobInfo{
						SchemaVersion: types.BlobJSONSchemaVersion,
					},
				},
			},
			want: artifact.Reference{
				Name: "testdata/misconfig/dockerfile/no-results/src",
<<<<<<< HEAD
				Type: artifact.TypeFilesystem,
				ID:   "sha256:9d03393551ed1af9bf5e87037b2ced30bf30a0c75161a1ed1d783cd6df5e98c9",
				BlobIDs: []string{
					"sha256:9d03393551ed1af9bf5e87037b2ced30bf30a0c75161a1ed1d783cd6df5e98c9",
=======
				Type: types.TypeFilesystem,
				ID:   "sha256:6f4672e139d4066fd00391df614cdf42bda5f7a3f005d39e1d8600be86157098",
				BlobIDs: []string{
					"sha256:6f4672e139d4066fd00391df614cdf42bda5f7a3f005d39e1d8600be86157098",
>>>>>>> 9bedd989
				},
			},
		},
		{
			name: "passed",
			fields: fields{
				dir: "./testdata/misconfig/dockerfile/passed/src",
			},
			artifactOpt: artifact.Option{
				MisconfScannerOption: misconf.ScannerOption{
					Namespaces:               []string{"user"},
					PolicyPaths:              []string{"./testdata/misconfig/dockerfile/passed/rego"},
					DisableEmbeddedLibraries: true,
				},
			},
			wantBlobs: []cachetest.WantBlob{
				{
					ID: "sha256:6f4672e139d4066fd00391df614cdf42bda5f7a3f005d39e1d8600be86157098",
					BlobInfo: types.BlobInfo{
						SchemaVersion: types.BlobJSONSchemaVersion,
						Misconfigurations: []types.Misconfiguration{
							{
								FileType: "dockerfile",
								FilePath: "Dockerfile",
								Successes: []types.MisconfResult{
									{
										Namespace: "user.something",
										Query:     "data.user.something.deny",
										PolicyMetadata: types.PolicyMetadata{
											ID:                 "TEST001",
											AVDID:              "AVD-TEST-0001",
											Type:               "Dockerfile Security Check",
											Title:              "Test policy",
											Description:        "This is a test policy.",
											Severity:           "LOW",
											RecommendedActions: "Have a cup of tea.",
											References: []string{
												"https://trivy.dev/",
											},
										},
										CauseMetadata: types.CauseMetadata{
											Provider: "Generic",
											Service:  "general",
										},
									},
								},
							},
						},
					},
				},
			},
			want: artifact.Reference{
				Name: "testdata/misconfig/dockerfile/passed/src",
<<<<<<< HEAD
				Type: artifact.TypeFilesystem,
				ID:   "sha256:63bb406c0b1662d29596fdc357ff9d8051e521620e0c827d4b29ff1efe4df90b",
				BlobIDs: []string{
					"sha256:63bb406c0b1662d29596fdc357ff9d8051e521620e0c827d4b29ff1efe4df90b",
=======
				Type: types.TypeFilesystem,
				ID:   "sha256:6f4672e139d4066fd00391df614cdf42bda5f7a3f005d39e1d8600be86157098",
				BlobIDs: []string{
					"sha256:6f4672e139d4066fd00391df614cdf42bda5f7a3f005d39e1d8600be86157098",
>>>>>>> 9bedd989
				},
			},
		},
	}
	for _, tt := range tests {
		t.Run(tt.name, func(t *testing.T) {
			// Set fake UUID for consistent test results
			uuid.SetFakeUUID(t, "3ff14136-e09f-4df9-80ea-%012d")

			c := cachetest.NewCache(t, nil)
			tt.artifactOpt.DisabledHandlers = []types.HandlerType{
				types.SystemFileFilteringPostHandler,
			}
			tt.artifactOpt.MisconfScannerOption.DisableEmbeddedPolicies = true
			a, err := NewArtifact(tt.fields.dir, c, walker.NewFS(), tt.artifactOpt)
			require.NoError(t, err)

			got, err := a.Inspect(t.Context())
			require.NoError(t, err)
			assert.Equal(t, tt.want, got)
			cachetest.AssertBlobs(t, c, tt.wantBlobs)
		})
	}
}

func TestKubernetesMisconfigurationScan(t *testing.T) {
	type fields struct {
		dir string
	}
	tests := []struct {
		name        string
		fields      fields
		wantBlobs   []cachetest.WantBlob
		artifactOpt artifact.Option
		want        artifact.Reference
	}{
		{
			name: "single failure",
			fields: fields{
				dir: "./testdata/misconfig/kubernetes/single-failure/src",
			},
			artifactOpt: artifact.Option{
				MisconfScannerOption: misconf.ScannerOption{
					Namespaces:               []string{"user"},
					PolicyPaths:              []string{"./testdata/misconfig/kubernetes/single-failure/rego"},
					DisableEmbeddedLibraries: true,
				},
			},
			wantBlobs: []cachetest.WantBlob{
				{
					ID: "sha256:6f4672e139d4066fd00391df614cdf42bda5f7a3f005d39e1d8600be86157098",
					BlobInfo: types.BlobInfo{
						SchemaVersion: types.BlobJSONSchemaVersion,
						Misconfigurations: []types.Misconfiguration{
							{
								FileType: "kubernetes",
								FilePath: "test.yaml",
								Failures: []types.MisconfResult{
									{
										Namespace: "user.something",
										Query:     "data.user.something.deny",
										Message:   "No evil containers allowed!",
										PolicyMetadata: types.PolicyMetadata{
											ID:                 "TEST001",
											AVDID:              "AVD-TEST-0001",
											Type:               "Kubernetes Security Check",
											Title:              "Test policy",
											Description:        "This is a test policy.",
											Severity:           "LOW",
											RecommendedActions: "Have a cup of tea.",
											References: []string{
												"https://trivy.dev/",
											},
										},
										CauseMetadata: types.CauseMetadata{
											Provider:  "Kubernetes",
											Service:   "general",
											StartLine: 7,
											EndLine:   9,
										},
									},
								},
							},
						},
					},
				},
			},
			want: artifact.Reference{
				Name: "testdata/misconfig/kubernetes/single-failure/src",
<<<<<<< HEAD
				Type: artifact.TypeFilesystem,
				ID:   "sha256:5d6175a5c00b82ccfe1457f57ff65c193bf18c9b8ed1adbba95dab1000c9a609",
				BlobIDs: []string{
					"sha256:5d6175a5c00b82ccfe1457f57ff65c193bf18c9b8ed1adbba95dab1000c9a609",
=======
				Type: types.TypeFilesystem,
				ID:   "sha256:6f4672e139d4066fd00391df614cdf42bda5f7a3f005d39e1d8600be86157098",
				BlobIDs: []string{
					"sha256:6f4672e139d4066fd00391df614cdf42bda5f7a3f005d39e1d8600be86157098",
>>>>>>> 9bedd989
				},
			},
		},
		{
			name: "multiple failures",
			fields: fields{
				dir: "./testdata/misconfig/kubernetes/multiple-failures/src",
			},
			artifactOpt: artifact.Option{
				MisconfScannerOption: misconf.ScannerOption{
					Namespaces:               []string{"user"},
					PolicyPaths:              []string{"./testdata/misconfig/kubernetes/multiple-failures/rego"},
					DisableEmbeddedLibraries: true,
				},
			},
			wantBlobs: []cachetest.WantBlob{
				{
					ID: "sha256:6f4672e139d4066fd00391df614cdf42bda5f7a3f005d39e1d8600be86157098",
					BlobInfo: types.BlobInfo{
						SchemaVersion: types.BlobJSONSchemaVersion,
						Misconfigurations: []types.Misconfiguration{
							{
								FileType: "kubernetes",
								FilePath: "test.yaml",
								Failures: []types.MisconfResult{
									{
										Namespace: "user.something",
										Query:     "data.user.something.deny",
										Message:   "No evil containers allowed!",
										PolicyMetadata: types.PolicyMetadata{
											ID:                 "TEST001",
											AVDID:              "AVD-TEST-0001",
											Type:               "Kubernetes Security Check",
											Title:              "Test policy",
											Description:        "This is a test policy.",
											Severity:           "LOW",
											RecommendedActions: "Have a cup of tea.",
											References: []string{
												"https://trivy.dev/",
											},
										},
										CauseMetadata: types.CauseMetadata{
											Provider:  "Kubernetes",
											Service:   "general",
											StartLine: 7,
											EndLine:   9,
										},
									},
									{
										Namespace: "user.something",
										Query:     "data.user.something.deny",
										Message:   "No evil containers allowed!",
										PolicyMetadata: types.PolicyMetadata{
											ID:                 "TEST001",
											AVDID:              "AVD-TEST-0001",
											Type:               "Kubernetes Security Check",
											Title:              "Test policy",
											Description:        "This is a test policy.",
											Severity:           "LOW",
											RecommendedActions: "Have a cup of tea.",
											References: []string{
												"https://trivy.dev/",
											},
										},
										CauseMetadata: types.CauseMetadata{
											Provider:  "Kubernetes",
											Service:   "general",
											StartLine: 10,
											EndLine:   12,
										},
									},
								},
							},
						},
					},
				},
			},
			want: artifact.Reference{
				Name: "testdata/misconfig/kubernetes/multiple-failures/src",
<<<<<<< HEAD
				Type: artifact.TypeFilesystem,
				ID:   "sha256:6cac5e4862b30e92a8f01f023e38cd0d53d5cf58903674bae7d9da949da01bbc",
				BlobIDs: []string{
					"sha256:6cac5e4862b30e92a8f01f023e38cd0d53d5cf58903674bae7d9da949da01bbc",
=======
				Type: types.TypeFilesystem,
				ID:   "sha256:6f4672e139d4066fd00391df614cdf42bda5f7a3f005d39e1d8600be86157098",
				BlobIDs: []string{
					"sha256:6f4672e139d4066fd00391df614cdf42bda5f7a3f005d39e1d8600be86157098",
>>>>>>> 9bedd989
				},
			},
		},
		{
			name: "no results",
			fields: fields{
				dir: "./testdata/misconfig/kubernetes/no-results/src",
			},
			artifactOpt: artifact.Option{
				MisconfScannerOption: misconf.ScannerOption{
					Namespaces:  []string{"user"},
					PolicyPaths: []string{"./testdata/misconfig/kubernetes/no-results/rego"},
				},
			},
			wantBlobs: []cachetest.WantBlob{
				{
					ID: "sha256:6f4672e139d4066fd00391df614cdf42bda5f7a3f005d39e1d8600be86157098",
					BlobInfo: types.BlobInfo{
						SchemaVersion: types.BlobJSONSchemaVersion,
					},
				},
			},
			want: artifact.Reference{
				Name: "testdata/misconfig/kubernetes/no-results/src",
<<<<<<< HEAD
				Type: artifact.TypeFilesystem,
				ID:   "sha256:8211cd1fe39211df971a124672cd5a3e5bab64d07a8feb30a9f122efd60486d7",
				BlobIDs: []string{
					"sha256:8211cd1fe39211df971a124672cd5a3e5bab64d07a8feb30a9f122efd60486d7",
=======
				Type: types.TypeFilesystem,
				ID:   "sha256:6f4672e139d4066fd00391df614cdf42bda5f7a3f005d39e1d8600be86157098",
				BlobIDs: []string{
					"sha256:6f4672e139d4066fd00391df614cdf42bda5f7a3f005d39e1d8600be86157098",
>>>>>>> 9bedd989
				},
			},
		},
		{
			name: "passed",
			fields: fields{
				dir: "./testdata/misconfig/kubernetes/passed/src",
			},
			artifactOpt: artifact.Option{
				MisconfScannerOption: misconf.ScannerOption{
					Namespaces:               []string{"user"},
					PolicyPaths:              []string{"./testdata/misconfig/kubernetes/passed/rego"},
					DisableEmbeddedLibraries: true,
				},
			},
			wantBlobs: []cachetest.WantBlob{
				{
					ID: "sha256:6f4672e139d4066fd00391df614cdf42bda5f7a3f005d39e1d8600be86157098",
					BlobInfo: types.BlobInfo{
						SchemaVersion: types.BlobJSONSchemaVersion,
						Misconfigurations: []types.Misconfiguration{
							{
								FileType: "kubernetes",
								FilePath: "test.yaml",
								Successes: []types.MisconfResult{
									{
										Namespace: "user.something",
										Query:     "data.user.something.deny",
										PolicyMetadata: types.PolicyMetadata{
											ID:                 "TEST001",
											AVDID:              "AVD-TEST-0001",
											Type:               "Kubernetes Security Check",
											Title:              "Test policy",
											Description:        "This is a test policy.",
											Severity:           "LOW",
											RecommendedActions: "Have a cup of tea.",
											References: []string{
												"https://trivy.dev/",
											},
										},
										CauseMetadata: types.CauseMetadata{
											Provider: "Kubernetes",
											Service:  "general",
										},
									},
								},
							},
						},
					},
				},
			},
			want: artifact.Reference{
				Name: "testdata/misconfig/kubernetes/passed/src",
<<<<<<< HEAD
				Type: artifact.TypeFilesystem,
				ID:   "sha256:eb8ba4a472e0447a2386131dff82f703121ed6e5eb322cad38eaa0826a8c71e4",
				BlobIDs: []string{
					"sha256:eb8ba4a472e0447a2386131dff82f703121ed6e5eb322cad38eaa0826a8c71e4",
=======
				Type: types.TypeFilesystem,
				ID:   "sha256:6f4672e139d4066fd00391df614cdf42bda5f7a3f005d39e1d8600be86157098",
				BlobIDs: []string{
					"sha256:6f4672e139d4066fd00391df614cdf42bda5f7a3f005d39e1d8600be86157098",
>>>>>>> 9bedd989
				},
			},
		},
	}
	for _, tt := range tests {
		t.Run(tt.name, func(t *testing.T) {
			// Set fake UUID for consistent test results
			uuid.SetFakeUUID(t, "3ff14136-e09f-4df9-80ea-%012d")

			c := cachetest.NewCache(t, nil)
			tt.artifactOpt.DisabledHandlers = []types.HandlerType{
				types.SystemFileFilteringPostHandler,
			}
			tt.artifactOpt.MisconfScannerOption.DisableEmbeddedPolicies = true
			a, err := NewArtifact(tt.fields.dir, c, walker.NewFS(), tt.artifactOpt)
			require.NoError(t, err)

			got, err := a.Inspect(t.Context())
			require.NoError(t, err)
			assert.Equal(t, tt.want, got)
			cachetest.AssertBlobs(t, c, tt.wantBlobs)
		})
	}
}

func TestAzureARMMisconfigurationScan(t *testing.T) {
	type fields struct {
		dir string
	}
	tests := []struct {
		name        string
		fields      fields
		wantBlobs   []cachetest.WantBlob
		artifactOpt artifact.Option
		want        artifact.Reference
	}{
		{
			name: "single failure",
			fields: fields{
				dir: "./testdata/misconfig/azurearm/single-failure/src",
			},
			artifactOpt: artifact.Option{
				MisconfScannerOption: misconf.ScannerOption{
					Namespaces:  []string{"user"},
					PolicyPaths: []string{"./testdata/misconfig/azurearm/single-failure/rego"},
				},
			},
			wantBlobs: []cachetest.WantBlob{
				{
					ID: "sha256:6f4672e139d4066fd00391df614cdf42bda5f7a3f005d39e1d8600be86157098",
					BlobInfo: types.BlobInfo{
						SchemaVersion: 2,
						Misconfigurations: []types.Misconfiguration{
							{
								FileType: "azure-arm",
								FilePath: "deploy.json",
								Failures: types.MisconfResults{
									{
										Namespace: "user.something",
										Query:     "data.user.something.deny",
										Message:   "No account allowed!",
										PolicyMetadata: types.PolicyMetadata{
											ID:                 "TEST001",
											AVDID:              "AVD-TEST-0001",
											Type:               "Azure ARM Security Check",
											Title:              "Test policy",
											Description:        "This is a test policy.",
											Severity:           "LOW",
											RecommendedActions: "Have a cup of tea.",
											References:         []string{"https://trivy.dev/"},
										},
										CauseMetadata: types.CauseMetadata{
											Resource:  "resources[0]",
											Provider:  "Cloud",
											Service:   "general",
											StartLine: 30,
											EndLine:   40,
										},
									},
								},
							},
						},
					},
				},
			},
			want: artifact.Reference{
				Name: "testdata/misconfig/azurearm/single-failure/src",
<<<<<<< HEAD
				Type: artifact.TypeFilesystem,
				ID:   "sha256:c2d7f3cdf20d7bb213405b0f51377632c624efb95075e19a6c9b2272859692f7",
				BlobIDs: []string{
					"sha256:c2d7f3cdf20d7bb213405b0f51377632c624efb95075e19a6c9b2272859692f7",
=======
				Type: types.TypeFilesystem,
				ID:   "sha256:6f4672e139d4066fd00391df614cdf42bda5f7a3f005d39e1d8600be86157098",
				BlobIDs: []string{
					"sha256:6f4672e139d4066fd00391df614cdf42bda5f7a3f005d39e1d8600be86157098",
>>>>>>> 9bedd989
				},
			},
		},
		{
			name: "multiple failures",
			fields: fields{
				dir: "./testdata/misconfig/azurearm/multiple-failures/src",
			},
			artifactOpt: artifact.Option{
				MisconfScannerOption: misconf.ScannerOption{
					Namespaces:  []string{"user"},
					PolicyPaths: []string{"./testdata/misconfig/azurearm/multiple-failures/rego"},
				},
			},
			wantBlobs: []cachetest.WantBlob{
				{
					ID: "sha256:6f4672e139d4066fd00391df614cdf42bda5f7a3f005d39e1d8600be86157098",
					BlobInfo: types.BlobInfo{
						SchemaVersion: 2,
						Misconfigurations: []types.Misconfiguration{
							{
								FileType: "azure-arm",
								FilePath: "deploy.json",
								Failures: types.MisconfResults{
									{
										Namespace: "user.something",
										Query:     "data.user.something.deny",
										Message:   "No account allowed!",
										PolicyMetadata: types.PolicyMetadata{
											ID:                 "TEST001",
											AVDID:              "AVD-TEST-0001",
											Type:               "Azure ARM Security Check",
											Title:              "Test policy",
											Description:        "This is a test policy.",
											Severity:           "LOW",
											RecommendedActions: "Have a cup of tea.",
											References:         []string{"https://trivy.dev/"},
										},
										CauseMetadata: types.CauseMetadata{
											Resource:  "resources[0]",
											Provider:  "Cloud",
											Service:   "general",
											StartLine: 30,
											EndLine:   40,
										},
									},
									{
										Namespace: "user.something",
										Query:     "data.user.something.deny",
										Message:   "No account allowed!",
										PolicyMetadata: types.PolicyMetadata{
											ID:                 "TEST001",
											AVDID:              "AVD-TEST-0001",
											Type:               "Azure ARM Security Check",
											Title:              "Test policy",
											Description:        "This is a test policy.",
											Severity:           "LOW",
											RecommendedActions: "Have a cup of tea.",
											References:         []string{"https://trivy.dev/"},
										},
										CauseMetadata: types.CauseMetadata{
											Resource:  "resources[1]",
											Provider:  "Cloud",
											Service:   "general",
											StartLine: 41,
											EndLine:   51,
										},
									},
								},
							},
						},
					},
				},
			},
			want: artifact.Reference{
				Name: "testdata/misconfig/azurearm/multiple-failures/src",
<<<<<<< HEAD
				Type: artifact.TypeFilesystem,
				ID:   "sha256:f96a5b1d9d9e7ccb88c6f1a2faa7b0cfc5d580112f1d3d722bb348e6be635ad3",
				BlobIDs: []string{
					"sha256:f96a5b1d9d9e7ccb88c6f1a2faa7b0cfc5d580112f1d3d722bb348e6be635ad3",
=======
				Type: types.TypeFilesystem,
				ID:   "sha256:6f4672e139d4066fd00391df614cdf42bda5f7a3f005d39e1d8600be86157098",
				BlobIDs: []string{
					"sha256:6f4672e139d4066fd00391df614cdf42bda5f7a3f005d39e1d8600be86157098",
>>>>>>> 9bedd989
				},
			},
		},
		{
			name: "no results",
			fields: fields{
				dir: "./testdata/misconfig/azurearm/no-results/src",
			},
			artifactOpt: artifact.Option{
				MisconfScannerOption: misconf.ScannerOption{
					Namespaces:  []string{"user"},
					PolicyPaths: []string{"./testdata/misconfig/azurearm/no-results/rego"},
				},
			},
			wantBlobs: []cachetest.WantBlob{
				{
					ID: "sha256:6f4672e139d4066fd00391df614cdf42bda5f7a3f005d39e1d8600be86157098",
					BlobInfo: types.BlobInfo{
						SchemaVersion: types.BlobJSONSchemaVersion,
					},
				},
			},
			want: artifact.Reference{
				Name: "testdata/misconfig/azurearm/no-results/src",
<<<<<<< HEAD
				Type: artifact.TypeFilesystem,
				ID:   "sha256:53de80f16641bcf3c9a51544a85d085230307b7cbab9c8dbd27765ed0f1959da",
				BlobIDs: []string{
					"sha256:53de80f16641bcf3c9a51544a85d085230307b7cbab9c8dbd27765ed0f1959da",
=======
				Type: types.TypeFilesystem,
				ID:   "sha256:6f4672e139d4066fd00391df614cdf42bda5f7a3f005d39e1d8600be86157098",
				BlobIDs: []string{
					"sha256:6f4672e139d4066fd00391df614cdf42bda5f7a3f005d39e1d8600be86157098",
>>>>>>> 9bedd989
				},
			},
		},
		{
			name: "passed",
			fields: fields{
				dir: "./testdata/misconfig/azurearm/passed/src",
			},
			artifactOpt: artifact.Option{
				MisconfScannerOption: misconf.ScannerOption{
					Namespaces:  []string{"user"},
					PolicyPaths: []string{"./testdata/misconfig/azurearm/passed/rego"},
				},
			},
			wantBlobs: []cachetest.WantBlob{
				{
					ID: "sha256:6f4672e139d4066fd00391df614cdf42bda5f7a3f005d39e1d8600be86157098",
					BlobInfo: types.BlobInfo{
						SchemaVersion: 2,
						Misconfigurations: []types.Misconfiguration{
							{
								FileType: "azure-arm",
								FilePath: "deploy.json",
								Successes: types.MisconfResults{
									{
										Namespace: "user.something",
										Query:     "data.user.something.deny",
										PolicyMetadata: types.PolicyMetadata{
											ID:                 "TEST001",
											AVDID:              "AVD-TEST-0001",
											Type:               "Azure ARM Security Check",
											Title:              "Test policy",
											Description:        "This is a test policy.",
											Severity:           "LOW",
											RecommendedActions: "Have a cup of tea.",
											References:         []string{"https://trivy.dev/"},
										},
										CauseMetadata: types.CauseMetadata{
											Provider: "Cloud",
											Service:  "general",
										},
									},
								},
							},
						},
					},
				},
			},
			want: artifact.Reference{
				Name: "testdata/misconfig/azurearm/passed/src",
<<<<<<< HEAD
				Type: artifact.TypeFilesystem,
				ID:   "sha256:c7c06b6d7899778b81ebcf9936a758f55df52484cb7078c86f7fe578d999280f",
				BlobIDs: []string{
					"sha256:c7c06b6d7899778b81ebcf9936a758f55df52484cb7078c86f7fe578d999280f",
=======
				Type: types.TypeFilesystem,
				ID:   "sha256:6f4672e139d4066fd00391df614cdf42bda5f7a3f005d39e1d8600be86157098",
				BlobIDs: []string{
					"sha256:6f4672e139d4066fd00391df614cdf42bda5f7a3f005d39e1d8600be86157098",
>>>>>>> 9bedd989
				},
			},
		},
	}
	for _, tt := range tests {
		t.Run(tt.name, func(t *testing.T) {
			// Set fake UUID for consistent test results
			uuid.SetFakeUUID(t, "3ff14136-e09f-4df9-80ea-%012d")

			c := cachetest.NewCache(t, nil)
			tt.artifactOpt.DisabledHandlers = []types.HandlerType{
				types.SystemFileFilteringPostHandler,
			}
			tt.artifactOpt.MisconfScannerOption.DisableEmbeddedPolicies = true
			a, err := NewArtifact(tt.fields.dir, c, walker.NewFS(), tt.artifactOpt)
			require.NoError(t, err)

			got, err := a.Inspect(t.Context())
			require.NoError(t, err)
			assert.Equal(t, tt.want, got)
			cachetest.AssertBlobs(t, c, tt.wantBlobs)
		})
	}
}

func TestMixedConfigurationScan(t *testing.T) {
	type fields struct {
		dir string
	}
	tests := []struct {
		name        string
		fields      fields
		wantBlobs   []cachetest.WantBlob
		artifactOpt artifact.Option
		want        artifact.Reference
	}{
		{
			name: "single failure each within terraform and cloudformation",
			fields: fields{
				dir: "./testdata/misconfig/mixed/src",
			},
			artifactOpt: artifact.Option{
				MisconfScannerOption: misconf.ScannerOption{
					Namespaces:               []string{"user"},
					PolicyPaths:              []string{"./testdata/misconfig/mixed/rego"},
					DisableEmbeddedLibraries: true,
				},
			},
			wantBlobs: []cachetest.WantBlob{
				{
					ID: "sha256:6f4672e139d4066fd00391df614cdf42bda5f7a3f005d39e1d8600be86157098",
					BlobInfo: types.BlobInfo{
						SchemaVersion: 2,
						Misconfigurations: []types.Misconfiguration{
							{
								FileType: "cloudformation",
								FilePath: "main.yaml",
								Failures: types.MisconfResults{
									{
										Namespace: "user.something",
										Query:     "data.user.something.deny",
										Message:   "No buckets allowed!",
										PolicyMetadata: types.PolicyMetadata{
											ID:                 "TEST001",
											AVDID:              "AVD-TEST-0001",
											Type:               "CloudFormation Security Check",
											Title:              "Test policy",
											Description:        "This is a test policy.",
											Severity:           "LOW",
											RecommendedActions: "Have a cup of tea.",
											References:         []string{"https://trivy.dev/"},
										},
										CauseMetadata: types.CauseMetadata{
											Resource:  "main.yaml:3-6",
											Provider:  "Cloud",
											Service:   "general",
											StartLine: 3,
											EndLine:   6,
										},
									},
								},
							},
							{
								FileType: "terraform",
								FilePath: "main.tf",
								Failures: types.MisconfResults{
									{
										Namespace: "user.something",
										Query:     "data.user.something.deny",
										Message:   "No buckets allowed!",
										PolicyMetadata: types.PolicyMetadata{
											ID:                 "TEST001",
											AVDID:              "AVD-TEST-0001",
											Type:               "Terraform Security Check",
											Title:              "Test policy",
											Description:        "This is a test policy.",
											Severity:           "LOW",
											RecommendedActions: "Have a cup of tea.",
											References:         []string{"https://trivy.dev/"},
										},
										CauseMetadata: types.CauseMetadata{
											Resource:  "aws_s3_bucket.asd",
											Provider:  "Cloud",
											Service:   "general",
											StartLine: 1,
											EndLine:   3,
										},
									},
								},
							},
						},
					},
				},
			},
			want: artifact.Reference{
				Name: "testdata/misconfig/mixed/src",
				Type: types.TypeFilesystem,
			},
		},
	}

	for _, tt := range tests {
		t.Run(tt.name, func(t *testing.T) {
			// Set fake UUID for consistent test results
			uuid.SetFakeUUID(t, "3ff14136-e09f-4df9-80ea-%012d")

			c := cachetest.NewCache(t, nil)
			tt.artifactOpt.DisabledHandlers = []types.HandlerType{
				types.SystemFileFilteringPostHandler,
			}
			tt.artifactOpt.MisconfScannerOption.DisableEmbeddedPolicies = true
			a, err := NewArtifact(tt.fields.dir, c, walker.NewFS(), tt.artifactOpt)
			require.NoError(t, err)

			got, err := a.Inspect(t.Context())
			require.NoError(t, err)
			require.NotNil(t, got)

			assert.Equal(t, tt.want.Name, got.Name)
			assert.Equal(t, tt.want.Type, got.Type)
			cachetest.AssertBlobs(t, c, tt.wantBlobs)
		})
	}
}

func TestJSONConfigScan(t *testing.T) {
	type fields struct {
		dir     string
		schemas []string
	}

	tests := []struct {
		name        string
		fields      fields
		artifactOpt artifact.Option
		wantBlobs   []cachetest.WantBlob
		want        artifact.Reference
	}{
		{
			name: "happy path without custom schema",
			fields: fields{
				dir: "./testdata/misconfig/json/passed/src",
			},
			artifactOpt: artifact.Option{
				MisconfScannerOption: misconf.ScannerOption{
					Namespaces:  []string{"user"},
					PolicyPaths: []string{"./testdata/misconfig/json/passed/checks"},
				},
			},
			wantBlobs: []cachetest.WantBlob{
				{
					ID: "sha256:6f4672e139d4066fd00391df614cdf42bda5f7a3f005d39e1d8600be86157098",
					BlobInfo: types.BlobInfo{
						SchemaVersion: types.BlobJSONSchemaVersion,
						Misconfigurations: []types.Misconfiguration{
							{
								FileType: types.JSON,
								FilePath: "test1.json",
								Failures: types.MisconfResults{
									{
										Namespace: "user.test_json_check",
										Query:     "data.user.test_json_check.deny",
										Message:   `Service "foo" should not be used`,
										PolicyMetadata: types.PolicyMetadata{
											ID:       "TEST001",
											AVDID:    "TEST001",
											Type:     "JSON Security Check",
											Title:    "Test check",
											Severity: "LOW",
										},
										CauseMetadata: types.CauseMetadata{
											Provider: "Generic",
											Service:  "general",
										},
									},
								},
							},
							{
								FileType: types.JSON,
								FilePath: "test2.json",
								Failures: types.MisconfResults{
									{
										Namespace: "user.test_json_check",
										Query:     "data.user.test_json_check.deny",
										Message:   `Provider "bar" should not be used`,
										PolicyMetadata: types.PolicyMetadata{
											ID:       "TEST001",
											AVDID:    "TEST001",
											Type:     "JSON Security Check",
											Title:    "Test check",
											Severity: "LOW",
										},
										CauseMetadata: types.CauseMetadata{
											Provider: "Generic",
											Service:  "general",
										},
									},
								},
							},
						},
					},
				},
			},
			want: artifact.Reference{
				Name: "testdata/misconfig/json/passed/src",
				Type: types.TypeFilesystem,
			},
		},
		{
			name: "happy path with custom schema",
			fields: fields{
				dir:     "./testdata/misconfig/json/with-schema/src",
				schemas: []string{"./testdata/misconfig/json/with-schema/schemas"},
			},
			artifactOpt: artifact.Option{
				MisconfScannerOption: misconf.ScannerOption{
					Namespaces:  []string{"user"},
					PolicyPaths: []string{"./testdata/misconfig/json/with-schema/checks"},
				},
			},
			wantBlobs: []cachetest.WantBlob{
				{
					ID: "sha256:6f4672e139d4066fd00391df614cdf42bda5f7a3f005d39e1d8600be86157098",
					BlobInfo: types.BlobInfo{
						SchemaVersion: types.BlobJSONSchemaVersion,
						Misconfigurations: []types.Misconfiguration{
							{
								FileType: types.JSON,
								FilePath: "test1.json",
								Failures: types.MisconfResults{
									{
										Namespace: "user.test_json_check",
										Query:     "data.user.test_json_check.deny",
										Message:   `Service "foo" should not be used`,
										PolicyMetadata: types.PolicyMetadata{
											ID:       "TEST001",
											AVDID:    "TEST001",
											Type:     "JSON Security Check",
											Title:    "Test check",
											Severity: "LOW",
										},
										CauseMetadata: types.CauseMetadata{
											Provider: "Generic",
											Service:  "general",
										},
									},
								},
							},
						},
					},
				},
			},
			want: artifact.Reference{
				Name: "testdata/misconfig/json/with-schema/src",
				Type: types.TypeFilesystem,
			},
		},
	}

	for _, tt := range tests {
		t.Run(tt.name, func(t *testing.T) {
			// Set fake UUID for consistent test results
			uuid.SetFakeUUID(t, "3ff14136-e09f-4df9-80ea-%012d")

			c := cachetest.NewCache(t, nil)

			tt.artifactOpt.MisconfScannerOption.DisableEmbeddedPolicies = true
			if len(tt.fields.schemas) > 0 {
				schemas, err := misconf.LoadConfigSchemas(tt.fields.schemas)
				require.NoError(t, err)
				tt.artifactOpt.MisconfScannerOption.ConfigFileSchemas = schemas
			}

			a, err := NewArtifact(tt.fields.dir, c, walker.NewFS(), tt.artifactOpt)
			require.NoError(t, err)

			got, err := a.Inspect(t.Context())
			require.NoError(t, err)
			require.NotNil(t, got)

			assert.Equal(t, tt.want.Name, got.Name)
			assert.Equal(t, tt.want.Type, got.Type)
			cachetest.AssertBlobs(t, c, tt.wantBlobs)
		})
	}
}

func TestYAMLConfigScan(t *testing.T) {
	type fields struct {
		dir     string
		schemas []string
	}

	tests := []struct {
		name        string
		fields      fields
		artifactOpt artifact.Option
		wantBlobs   []cachetest.WantBlob
		want        artifact.Reference
	}{
		{
			name: "happy path without custom schema",
			fields: fields{
				dir: "./testdata/misconfig/yaml/passed/src",
			},
			artifactOpt: artifact.Option{
				MisconfScannerOption: misconf.ScannerOption{
					Namespaces:  []string{"user"},
					PolicyPaths: []string{"./testdata/misconfig/yaml/passed/checks"},
				},
			},
			wantBlobs: []cachetest.WantBlob{
				{
					ID: "sha256:6f4672e139d4066fd00391df614cdf42bda5f7a3f005d39e1d8600be86157098",
					BlobInfo: types.BlobInfo{
						SchemaVersion: types.BlobJSONSchemaVersion,
						Misconfigurations: []types.Misconfiguration{
							{
								FileType: types.YAML,
								FilePath: "test1.yaml",
								Failures: types.MisconfResults{
									{
										Namespace: "user.test_yaml_check",
										Query:     "data.user.test_yaml_check.deny",
										Message:   `Service "foo" should not be used`,
										PolicyMetadata: types.PolicyMetadata{
											ID:       "TEST001",
											AVDID:    "TEST001",
											Type:     "YAML Security Check",
											Title:    "Test check",
											Severity: "LOW",
										},
										CauseMetadata: types.CauseMetadata{
											Provider: "Generic",
											Service:  "general",
										},
									},
								},
							},
							{
								FileType: types.YAML,
								FilePath: "test2.yml",
								Failures: types.MisconfResults{
									{
										Namespace: "user.test_yaml_check",
										Query:     "data.user.test_yaml_check.deny",
										Message:   `Provider "bar" should not be used`,
										PolicyMetadata: types.PolicyMetadata{
											ID:       "TEST001",
											AVDID:    "TEST001",
											Type:     "YAML Security Check",
											Title:    "Test check",
											Severity: "LOW",
										},
										CauseMetadata: types.CauseMetadata{
											Provider: "Generic",
											Service:  "general",
										},
									},
								},
							},
						},
					},
				},
			},
			want: artifact.Reference{
				Name: "testdata/misconfig/yaml/passed/src",
				Type: types.TypeFilesystem,
			},
		},
		{
			name: "happy path with custom schema",
			fields: fields{
				dir:     "./testdata/misconfig/yaml/with-schema/src",
				schemas: []string{"./testdata/misconfig/yaml/with-schema/schemas"},
			},
			artifactOpt: artifact.Option{
				MisconfScannerOption: misconf.ScannerOption{
					Namespaces:  []string{"user"},
					PolicyPaths: []string{"./testdata/misconfig/yaml/with-schema/checks"},
				},
			},
			wantBlobs: []cachetest.WantBlob{
				{
					ID: "sha256:6f4672e139d4066fd00391df614cdf42bda5f7a3f005d39e1d8600be86157098",
					BlobInfo: types.BlobInfo{
						SchemaVersion: types.BlobJSONSchemaVersion,
						Misconfigurations: []types.Misconfiguration{
							{
								FileType: types.YAML,
								FilePath: "test1.yaml",
								Failures: types.MisconfResults{
									{
										Namespace: "user.test_yaml_check",
										Query:     "data.user.test_yaml_check.deny",
										Message:   `Service "foo" should not be used`,
										PolicyMetadata: types.PolicyMetadata{
											ID:       "TEST001",
											AVDID:    "TEST001",
											Type:     "YAML Security Check",
											Title:    "Test check",
											Severity: "LOW",
										},
										CauseMetadata: types.CauseMetadata{
											Provider: "Generic",
											Service:  "general",
										},
									},
								},
							},
						},
					},
				},
			},
			want: artifact.Reference{
				Name: "testdata/misconfig/yaml/with-schema/src",
				Type: types.TypeFilesystem,
			},
		},
	}

	for _, tt := range tests {
		t.Run(tt.name, func(t *testing.T) {
			// Set fake UUID for consistent test results
			uuid.SetFakeUUID(t, "3ff14136-e09f-4df9-80ea-%012d")

			c := cachetest.NewCache(t, nil)

			tt.artifactOpt.MisconfScannerOption.DisableEmbeddedPolicies = true
			if len(tt.fields.schemas) > 0 {
				schemas, err := misconf.LoadConfigSchemas(tt.fields.schemas)
				require.NoError(t, err)
				tt.artifactOpt.MisconfScannerOption.ConfigFileSchemas = schemas
			}

			a, err := NewArtifact(tt.fields.dir, c, walker.NewFS(), tt.artifactOpt)
			require.NoError(t, err)

			got, err := a.Inspect(t.Context())
			require.NoError(t, err)
			require.NotNil(t, got)

			assert.Equal(t, tt.want.Name, got.Name)
			assert.Equal(t, tt.want.Type, got.Type)
			cachetest.AssertBlobs(t, c, tt.wantBlobs)
		})
	}
}

// recordingWalker wraps an existing walker and records which paths were walked
type recordingWalker struct {
	base        Walker
	walkedRoots []string
}

func newRecordingWalker(base Walker) *recordingWalker {
	return &recordingWalker{
		base: base,
	}
}

func (w *recordingWalker) Walk(root string, option walker.Option, walkFn walker.WalkFunc) error {
	w.walkedRoots = append(w.walkedRoots, filepath.ToSlash(root))
	// Call the original walker
	return w.base.Walk(root, option, walkFn)
}

// TestArtifact_AnalysisStrategy tests the different analysis strategies
func TestArtifact_AnalysisStrategy(t *testing.T) {
	// Use testdata/alpine directly
	testDir := "testdata/alpine"

	tests := []struct {
		name              string
		disabledAnalyzers []analyzer.Type
		wantRoots         []string
	}{
		{
			name:              "static paths",
			disabledAnalyzers: append(analyzer.TypeConfigFiles, analyzer.TypePip, analyzer.TypeSecret),
			wantRoots: []string{
				"testdata/alpine/etc/alpine-release",
				"testdata/alpine/lib/apk/db/installed",
			},
		},
		{
			name: "traversing root dir",
			wantRoots: []string{
				testDir, // only the root directory is walked
			},
		},
	}

	for _, tt := range tests {
		t.Run(tt.name, func(t *testing.T) {
			// Create a new artifact with the recording walker
			baseWalker := walker.NewFS()
			rw := newRecordingWalker(baseWalker)

			// Create artifact with recording walker
			a, err := NewArtifact(testDir, cache.NewMemoryCache(), rw, artifact.Option{
				DisabledAnalyzers: tt.disabledAnalyzers,
			})
			require.NoError(t, err)

			// Run the inspection
			_, err = a.Inspect(t.Context())
			require.NoError(t, err)

			// Check if the walked roots match the expected roots
			assert.ElementsMatch(t, tt.wantRoots, rw.walkedRoots)
		})
	}
}

// TestAnalyzerGroup_StaticPaths tests the StaticPaths method of AnalyzerGroup
func TestAnalyzerGroup_StaticPaths(t *testing.T) {
	tests := []struct {
		name              string
		disabledAnalyzers []analyzer.Type
		want              []string
		wantAllStatic     bool
	}{
		{
			name:              "all analyzers implement StaticPathAnalyzer",
			disabledAnalyzers: append(analyzer.TypeConfigFiles, analyzer.TypePip, analyzer.TypeSecret),
			want: []string{
				"lib/apk/db/installed",
				"etc/alpine-release",
			},
			wantAllStatic: true,
		},
		{
			name:          "some analyzers don't implement StaticPathAnalyzer",
			want:          []string{},
			wantAllStatic: false,
		},
		{
			name: "only PostAnalyzers are enabled",
			disabledAnalyzers: []analyzer.Type{
				analyzer.TypePip,
				analyzer.TypeSecret,
			},
			want:          []string{},
			wantAllStatic: false,
		},
		{
			name:              "disable all analyzers",
			disabledAnalyzers: append(analyzer.TypeConfigFiles, analyzer.TypePip, analyzer.TypeApk, analyzer.TypeAlpine, analyzer.TypeSecret),
			want:              []string{},
			wantAllStatic:     true,
		},
	}

	for _, tt := range tests {
		t.Run(tt.name, func(t *testing.T) {
			// Create a new analyzer group
			a, err := analyzer.NewAnalyzerGroup(analyzer.AnalyzerOptions{})
			require.NoError(t, err)

			// Get static paths
			gotPaths, gotAllStatic := a.StaticPaths(tt.disabledAnalyzers)

			// Check if all analyzers implement StaticPathAnalyzer
			assert.Equal(t, tt.wantAllStatic, gotAllStatic)

			// Check paths
			assert.ElementsMatch(t, tt.want, gotPaths)
		})
	}
}<|MERGE_RESOLUTION|>--- conflicted
+++ resolved
@@ -47,15 +47,9 @@
 			fields: fields{
 				dir: "./testdata/alpine",
 			},
-<<<<<<< HEAD
-			putBlobExpectation: cache.ArtifactCachePutBlobExpectation{
-				Args: cache.ArtifactCachePutBlobArgs{
-					BlobID: "sha256:08434f862f7e9a56a6575749dd38b1885985b959c9e234a8be1b98b741fe199c",
-=======
-			wantBlobs: []cachetest.WantBlob{
-				{
-					ID: "sha256:6f4672e139d4066fd00391df614cdf42bda5f7a3f005d39e1d8600be86157098",
->>>>>>> 9bedd989
+			wantBlobs: []cachetest.WantBlob{
+				{
+					ID: "sha256:6f4672e139d4066fd00391df614cdf42bda5f7a3f005d39e1d8600be86157098",
 					BlobInfo: types.BlobInfo{
 						SchemaVersion: types.BlobJSONSchemaVersion,
 						OS: types.OS{
@@ -88,17 +82,10 @@
 			},
 			want: artifact.Reference{
 				Name: "host",
-<<<<<<< HEAD
-				Type: artifact.TypeFilesystem,
-				ID:   "sha256:08434f862f7e9a56a6575749dd38b1885985b959c9e234a8be1b98b741fe199c",
-				BlobIDs: []string{
-					"sha256:08434f862f7e9a56a6575749dd38b1885985b959c9e234a8be1b98b741fe199c",
-=======
-				Type: types.TypeFilesystem,
-				ID:   "sha256:6f4672e139d4066fd00391df614cdf42bda5f7a3f005d39e1d8600be86157098",
-				BlobIDs: []string{
-					"sha256:6f4672e139d4066fd00391df614cdf42bda5f7a3f005d39e1d8600be86157098",
->>>>>>> 9bedd989
+				Type: types.TypeFilesystem,
+				ID:   "sha256:6f4672e139d4066fd00391df614cdf42bda5f7a3f005d39e1d8600be86157098",
+				BlobIDs: []string{
+					"sha256:6f4672e139d4066fd00391df614cdf42bda5f7a3f005d39e1d8600be86157098",
 				},
 			},
 		},
@@ -137,48 +124,10 @@
 			fields: fields{
 				dir: "./testdata/alpine",
 			},
-<<<<<<< HEAD
-			putBlobExpectation: cache.ArtifactCachePutBlobExpectation{
-				Args: cache.ArtifactCachePutBlobArgs{
-					BlobID: "sha256:08434f862f7e9a56a6575749dd38b1885985b959c9e234a8be1b98b741fe199c",
-					BlobInfo: types.BlobInfo{
-						SchemaVersion: types.BlobJSONSchemaVersion,
-						OS: types.OS{
-							Family: "alpine",
-							Name:   "3.11.6",
-						},
-						PackageInfos: []types.PackageInfo{
-							{
-								FilePath: "lib/apk/db/installed",
-								Packages: types.Packages{
-									{
-										ID:         "musl@1.1.24-r2",
-										Name:       "musl",
-										Version:    "1.1.24-r2",
-										SrcName:    "musl",
-										SrcVersion: "1.1.24-r2",
-										Licenses:   []string{"MIT"},
-										Arch:       "x86_64",
-										Digest:     "sha1:cb2316a189ebee5282c4a9bd98794cc2477a74c6",
-										InstalledFiles: []string{
-											"lib/libc.musl-x86_64.so.1",
-											"lib/ld-musl-x86_64.so.1",
-										},
-									},
-								},
-							},
-						},
-					},
-				},
-				Returns: cache.ArtifactCachePutBlobReturns{
-					Err: errors.New("error"),
-				},
-=======
 			setupCache: func(t *testing.T) cache.Cache {
 				return cachetest.NewErrorCache(cachetest.ErrorCacheOptions{
 					PutBlob: true,
 				})
->>>>>>> 9bedd989
 			},
 			wantErr: "PutBlob failed",
 		},
@@ -194,15 +143,9 @@
 			fields: fields{
 				dir: "testdata/requirements.txt",
 			},
-<<<<<<< HEAD
-			putBlobExpectation: cache.ArtifactCachePutBlobExpectation{
-				Args: cache.ArtifactCachePutBlobArgs{
-					BlobID: "sha256:8e7dab5cdac2610dddfc4f7655fb83c60959414ed79b6b4bc2db8969dee6b08b",
-=======
-			wantBlobs: []cachetest.WantBlob{
-				{
-					ID: "sha256:6f4672e139d4066fd00391df614cdf42bda5f7a3f005d39e1d8600be86157098",
->>>>>>> 9bedd989
+			wantBlobs: []cachetest.WantBlob{
+				{
+					ID: "sha256:6f4672e139d4066fd00391df614cdf42bda5f7a3f005d39e1d8600be86157098",
 					BlobInfo: types.BlobInfo{
 						SchemaVersion: types.BlobJSONSchemaVersion,
 						Applications: []types.Application{
@@ -228,9 +171,10 @@
 			},
 			want: artifact.Reference{
 				Name: "testdata/requirements.txt",
-<<<<<<< HEAD
 				Type: artifact.TypeFilesystem,
 				ID:   "sha256:8e7dab5cdac2610dddfc4f7655fb83c60959414ed79b6b4bc2db8969dee6b08b",
+				Type: types.TypeFilesystem,
+				ID:   "sha256:6f4672e139d4066fd00391df614cdf42bda5f7a3f005d39e1d8600be86157098",
 				BlobIDs: []string{
 					"sha256:8e7dab5cdac2610dddfc4f7655fb83c60959414ed79b6b4bc2db8969dee6b08b",
 				},
@@ -287,12 +231,7 @@
 				ID:   "sha256:d611213b69108e725dff998cb48eabd104f0bd0723dcf560233f392eb38b2541",
 				BlobIDs: []string{
 					"sha256:d611213b69108e725dff998cb48eabd104f0bd0723dcf560233f392eb38b2541",
-=======
-				Type: types.TypeFilesystem,
-				ID:   "sha256:6f4672e139d4066fd00391df614cdf42bda5f7a3f005d39e1d8600be86157098",
-				BlobIDs: []string{
-					"sha256:6f4672e139d4066fd00391df614cdf42bda5f7a3f005d39e1d8600be86157098",
->>>>>>> 9bedd989
+					"sha256:6f4672e139d4066fd00391df614cdf42bda5f7a3f005d39e1d8600be86157098",
 				},
 			},
 		},
@@ -301,15 +240,9 @@
 			fields: fields{
 				dir: "./testdata/requirements.txt",
 			},
-<<<<<<< HEAD
-			putBlobExpectation: cache.ArtifactCachePutBlobExpectation{
-				Args: cache.ArtifactCachePutBlobArgs{
-					BlobID: "sha256:8e7dab5cdac2610dddfc4f7655fb83c60959414ed79b6b4bc2db8969dee6b08b",
-=======
-			wantBlobs: []cachetest.WantBlob{
-				{
-					ID: "sha256:6f4672e139d4066fd00391df614cdf42bda5f7a3f005d39e1d8600be86157098",
->>>>>>> 9bedd989
+			wantBlobs: []cachetest.WantBlob{
+				{
+					ID: "sha256:6f4672e139d4066fd00391df614cdf42bda5f7a3f005d39e1d8600be86157098",
 					BlobInfo: types.BlobInfo{
 						SchemaVersion: types.BlobJSONSchemaVersion,
 						Applications: []types.Application{
@@ -335,17 +268,10 @@
 			},
 			want: artifact.Reference{
 				Name: "testdata/requirements.txt",
-<<<<<<< HEAD
-				Type: artifact.TypeFilesystem,
-				ID:   "sha256:8e7dab5cdac2610dddfc4f7655fb83c60959414ed79b6b4bc2db8969dee6b08b",
-				BlobIDs: []string{
-					"sha256:8e7dab5cdac2610dddfc4f7655fb83c60959414ed79b6b4bc2db8969dee6b08b",
-=======
-				Type: types.TypeFilesystem,
-				ID:   "sha256:6f4672e139d4066fd00391df614cdf42bda5f7a3f005d39e1d8600be86157098",
-				BlobIDs: []string{
-					"sha256:6f4672e139d4066fd00391df614cdf42bda5f7a3f005d39e1d8600be86157098",
->>>>>>> 9bedd989
+				Type: types.TypeFilesystem,
+				ID:   "sha256:6f4672e139d4066fd00391df614cdf42bda5f7a3f005d39e1d8600be86157098",
+				BlobIDs: []string{
+					"sha256:6f4672e139d4066fd00391df614cdf42bda5f7a3f005d39e1d8600be86157098",
 				},
 			},
 		},
@@ -430,17 +356,10 @@
 			},
 			want: artifact.Reference{
 				Name: "testdata/misconfig/terraform/single-failure",
-<<<<<<< HEAD
-				Type: artifact.TypeFilesystem,
-				ID:   "sha256:a17dce21ef90889a5dea35c8cb65c8e317f91713651f1f656fc4bff2647f3f70",
-				BlobIDs: []string{
-					"sha256:a17dce21ef90889a5dea35c8cb65c8e317f91713651f1f656fc4bff2647f3f70",
-=======
-				Type: types.TypeFilesystem,
-				ID:   "sha256:6f4672e139d4066fd00391df614cdf42bda5f7a3f005d39e1d8600be86157098",
-				BlobIDs: []string{
-					"sha256:6f4672e139d4066fd00391df614cdf42bda5f7a3f005d39e1d8600be86157098",
->>>>>>> 9bedd989
+				Type: types.TypeFilesystem,
+				ID:   "sha256:6f4672e139d4066fd00391df614cdf42bda5f7a3f005d39e1d8600be86157098",
+				BlobIDs: []string{
+					"sha256:6f4672e139d4066fd00391df614cdf42bda5f7a3f005d39e1d8600be86157098",
 				},
 			},
 		},
@@ -512,17 +431,10 @@
 			},
 			want: artifact.Reference{
 				Name: "testdata/misconfig/terraform/multiple-failures",
-<<<<<<< HEAD
-				Type: artifact.TypeFilesystem,
-				ID:   "sha256:81b5c45917329d0892dc5a5ea5ec73d89aaafa8b251fa94731499f9f4f658bdf",
-				BlobIDs: []string{
-					"sha256:81b5c45917329d0892dc5a5ea5ec73d89aaafa8b251fa94731499f9f4f658bdf",
-=======
-				Type: types.TypeFilesystem,
-				ID:   "sha256:6f4672e139d4066fd00391df614cdf42bda5f7a3f005d39e1d8600be86157098",
-				BlobIDs: []string{
-					"sha256:6f4672e139d4066fd00391df614cdf42bda5f7a3f005d39e1d8600be86157098",
->>>>>>> 9bedd989
+				Type: types.TypeFilesystem,
+				ID:   "sha256:6f4672e139d4066fd00391df614cdf42bda5f7a3f005d39e1d8600be86157098",
+				BlobIDs: []string{
+					"sha256:6f4672e139d4066fd00391df614cdf42bda5f7a3f005d39e1d8600be86157098",
 				},
 			},
 		},
@@ -541,17 +453,10 @@
 			},
 			want: artifact.Reference{
 				Name: "testdata/misconfig/terraform/no-results",
-<<<<<<< HEAD
-				Type: artifact.TypeFilesystem,
-				ID:   "sha256:92e6c822670c479822230f144b6806931a6a18b5499788a8bf4b460894c79ef5",
-				BlobIDs: []string{
-					"sha256:92e6c822670c479822230f144b6806931a6a18b5499788a8bf4b460894c79ef5",
-=======
-				Type: types.TypeFilesystem,
-				ID:   "sha256:6f4672e139d4066fd00391df614cdf42bda5f7a3f005d39e1d8600be86157098",
-				BlobIDs: []string{
-					"sha256:6f4672e139d4066fd00391df614cdf42bda5f7a3f005d39e1d8600be86157098",
->>>>>>> 9bedd989
+				Type: types.TypeFilesystem,
+				ID:   "sha256:6f4672e139d4066fd00391df614cdf42bda5f7a3f005d39e1d8600be86157098",
+				BlobIDs: []string{
+					"sha256:6f4672e139d4066fd00391df614cdf42bda5f7a3f005d39e1d8600be86157098",
 				},
 			},
 		},
@@ -587,17 +492,10 @@
 			},
 			want: artifact.Reference{
 				Name: "testdata/misconfig/terraform/passed",
-<<<<<<< HEAD
-				Type: artifact.TypeFilesystem,
-				ID:   "sha256:b9af9e04f44d351d0db13cea80d2ac9c573f7987d199cb602b137f345ec33025",
-				BlobIDs: []string{
-					"sha256:b9af9e04f44d351d0db13cea80d2ac9c573f7987d199cb602b137f345ec33025",
-=======
-				Type: types.TypeFilesystem,
-				ID:   "sha256:6f4672e139d4066fd00391df614cdf42bda5f7a3f005d39e1d8600be86157098",
-				BlobIDs: []string{
-					"sha256:6f4672e139d4066fd00391df614cdf42bda5f7a3f005d39e1d8600be86157098",
->>>>>>> 9bedd989
+				Type: types.TypeFilesystem,
+				ID:   "sha256:6f4672e139d4066fd00391df614cdf42bda5f7a3f005d39e1d8600be86157098",
+				BlobIDs: []string{
+					"sha256:6f4672e139d4066fd00391df614cdf42bda5f7a3f005d39e1d8600be86157098",
 				},
 			},
 		},
@@ -650,17 +548,10 @@
 			},
 			want: artifact.Reference{
 				Name: "testdata/misconfig/terraform/busted-relative-paths/child/main.tf",
-<<<<<<< HEAD
-				Type: artifact.TypeFilesystem,
-				ID:   "sha256:d31def375864e60ee336e7806562f877e98f5b844d0117c70065128953d71f8d",
-				BlobIDs: []string{
-					"sha256:d31def375864e60ee336e7806562f877e98f5b844d0117c70065128953d71f8d",
-=======
-				Type: types.TypeFilesystem,
-				ID:   "sha256:6f4672e139d4066fd00391df614cdf42bda5f7a3f005d39e1d8600be86157098",
-				BlobIDs: []string{
-					"sha256:6f4672e139d4066fd00391df614cdf42bda5f7a3f005d39e1d8600be86157098",
->>>>>>> 9bedd989
+				Type: types.TypeFilesystem,
+				ID:   "sha256:6f4672e139d4066fd00391df614cdf42bda5f7a3f005d39e1d8600be86157098",
+				BlobIDs: []string{
+					"sha256:6f4672e139d4066fd00391df614cdf42bda5f7a3f005d39e1d8600be86157098",
 				},
 			},
 		},
@@ -701,17 +592,10 @@
 			},
 			want: artifact.Reference{
 				Name: "testdata/misconfig/terraform/tfvar-outside/tf",
-<<<<<<< HEAD
-				Type: artifact.TypeFilesystem,
-				ID:   "sha256:b9af9e04f44d351d0db13cea80d2ac9c573f7987d199cb602b137f345ec33025",
-				BlobIDs: []string{
-					"sha256:b9af9e04f44d351d0db13cea80d2ac9c573f7987d199cb602b137f345ec33025",
-=======
-				Type: types.TypeFilesystem,
-				ID:   "sha256:6f4672e139d4066fd00391df614cdf42bda5f7a3f005d39e1d8600be86157098",
-				BlobIDs: []string{
-					"sha256:6f4672e139d4066fd00391df614cdf42bda5f7a3f005d39e1d8600be86157098",
->>>>>>> 9bedd989
+				Type: types.TypeFilesystem,
+				ID:   "sha256:6f4672e139d4066fd00391df614cdf42bda5f7a3f005d39e1d8600be86157098",
+				BlobIDs: []string{
+					"sha256:6f4672e139d4066fd00391df614cdf42bda5f7a3f005d39e1d8600be86157098",
 				},
 			},
 		},
@@ -789,17 +673,10 @@
 			},
 			want: artifact.Reference{
 				Name: "testdata/misconfig/terraform/relative-paths/child",
-<<<<<<< HEAD
-				Type: artifact.TypeFilesystem,
-				ID:   "sha256:df7adc5839d508ea2bce0bf526eb08bbb4f0bc1e4d3ebf5ce897ecfabca2edca",
-				BlobIDs: []string{
-					"sha256:df7adc5839d508ea2bce0bf526eb08bbb4f0bc1e4d3ebf5ce897ecfabca2edca",
-=======
-				Type: types.TypeFilesystem,
-				ID:   "sha256:6f4672e139d4066fd00391df614cdf42bda5f7a3f005d39e1d8600be86157098",
-				BlobIDs: []string{
-					"sha256:6f4672e139d4066fd00391df614cdf42bda5f7a3f005d39e1d8600be86157098",
->>>>>>> 9bedd989
+				Type: types.TypeFilesystem,
+				ID:   "sha256:6f4672e139d4066fd00391df614cdf42bda5f7a3f005d39e1d8600be86157098",
+				BlobIDs: []string{
+					"sha256:6f4672e139d4066fd00391df614cdf42bda5f7a3f005d39e1d8600be86157098",
 				},
 			},
 		},
@@ -919,17 +796,10 @@
 			},
 			want: artifact.Reference{
 				Name: "testdata/misconfig/terraformplan/snapshots/single-failure",
-<<<<<<< HEAD
-				Type: artifact.TypeFilesystem,
-				ID:   "sha256:4ae243c0ee816ce55140d88daade3dfb9de13b0edba931c664beb5de5a4bb3d3",
-				BlobIDs: []string{
-					"sha256:4ae243c0ee816ce55140d88daade3dfb9de13b0edba931c664beb5de5a4bb3d3",
-=======
-				Type: types.TypeFilesystem,
-				ID:   "sha256:6f4672e139d4066fd00391df614cdf42bda5f7a3f005d39e1d8600be86157098",
-				BlobIDs: []string{
-					"sha256:6f4672e139d4066fd00391df614cdf42bda5f7a3f005d39e1d8600be86157098",
->>>>>>> 9bedd989
+				Type: types.TypeFilesystem,
+				ID:   "sha256:6f4672e139d4066fd00391df614cdf42bda5f7a3f005d39e1d8600be86157098",
+				BlobIDs: []string{
+					"sha256:6f4672e139d4066fd00391df614cdf42bda5f7a3f005d39e1d8600be86157098",
 				},
 			},
 		},
@@ -1001,17 +871,10 @@
 			},
 			want: artifact.Reference{
 				Name: "testdata/misconfig/terraformplan/snapshots/multiple-failures",
-<<<<<<< HEAD
-				Type: artifact.TypeFilesystem,
-				ID:   "sha256:bd0eab2a9df3aa47333bcd9a39e9476127654628b57fb0e767c3736e0da00f86",
-				BlobIDs: []string{
-					"sha256:bd0eab2a9df3aa47333bcd9a39e9476127654628b57fb0e767c3736e0da00f86",
-=======
-				Type: types.TypeFilesystem,
-				ID:   "sha256:6f4672e139d4066fd00391df614cdf42bda5f7a3f005d39e1d8600be86157098",
-				BlobIDs: []string{
-					"sha256:6f4672e139d4066fd00391df614cdf42bda5f7a3f005d39e1d8600be86157098",
->>>>>>> 9bedd989
+				Type: types.TypeFilesystem,
+				ID:   "sha256:6f4672e139d4066fd00391df614cdf42bda5f7a3f005d39e1d8600be86157098",
+				BlobIDs: []string{
+					"sha256:6f4672e139d4066fd00391df614cdf42bda5f7a3f005d39e1d8600be86157098",
 				},
 			},
 		},
@@ -1047,17 +910,10 @@
 			},
 			want: artifact.Reference{
 				Name: "testdata/misconfig/terraformplan/snapshots/passed",
-<<<<<<< HEAD
-				Type: artifact.TypeFilesystem,
-				ID:   "sha256:9492a26d265bfd1ac3e1973c2dfe60619eee7bd4dd7af4d7db498c36334eaa87",
-				BlobIDs: []string{
-					"sha256:9492a26d265bfd1ac3e1973c2dfe60619eee7bd4dd7af4d7db498c36334eaa87",
-=======
-				Type: types.TypeFilesystem,
-				ID:   "sha256:6f4672e139d4066fd00391df614cdf42bda5f7a3f005d39e1d8600be86157098",
-				BlobIDs: []string{
-					"sha256:6f4672e139d4066fd00391df614cdf42bda5f7a3f005d39e1d8600be86157098",
->>>>>>> 9bedd989
+				Type: types.TypeFilesystem,
+				ID:   "sha256:6f4672e139d4066fd00391df614cdf42bda5f7a3f005d39e1d8600be86157098",
+				BlobIDs: []string{
+					"sha256:6f4672e139d4066fd00391df614cdf42bda5f7a3f005d39e1d8600be86157098",
 				},
 			},
 		},
@@ -1165,17 +1021,10 @@
 			},
 			want: artifact.Reference{
 				Name: "testdata/misconfig/cloudformation/single-failure/src",
-<<<<<<< HEAD
-				Type: artifact.TypeFilesystem,
-				ID:   "sha256:7ab98e9e46757e54563a1dc58dddece27612a61815ce84f940512f76aeb5a373",
-				BlobIDs: []string{
-					"sha256:7ab98e9e46757e54563a1dc58dddece27612a61815ce84f940512f76aeb5a373",
-=======
-				Type: types.TypeFilesystem,
-				ID:   "sha256:6f4672e139d4066fd00391df614cdf42bda5f7a3f005d39e1d8600be86157098",
-				BlobIDs: []string{
-					"sha256:6f4672e139d4066fd00391df614cdf42bda5f7a3f005d39e1d8600be86157098",
->>>>>>> 9bedd989
+				Type: types.TypeFilesystem,
+				ID:   "sha256:6f4672e139d4066fd00391df614cdf42bda5f7a3f005d39e1d8600be86157098",
+				BlobIDs: []string{
+					"sha256:6f4672e139d4066fd00391df614cdf42bda5f7a3f005d39e1d8600be86157098",
 				},
 			},
 		},
@@ -1253,17 +1102,10 @@
 			},
 			want: artifact.Reference{
 				Name: "testdata/misconfig/cloudformation/multiple-failures/src",
-<<<<<<< HEAD
-				Type: artifact.TypeFilesystem,
-				ID:   "sha256:9ceff8d195a22fbe61e554abebc85aabb07c9495518632a965982f76875b5fc7",
-				BlobIDs: []string{
-					"sha256:9ceff8d195a22fbe61e554abebc85aabb07c9495518632a965982f76875b5fc7",
-=======
-				Type: types.TypeFilesystem,
-				ID:   "sha256:6f4672e139d4066fd00391df614cdf42bda5f7a3f005d39e1d8600be86157098",
-				BlobIDs: []string{
-					"sha256:6f4672e139d4066fd00391df614cdf42bda5f7a3f005d39e1d8600be86157098",
->>>>>>> 9bedd989
+				Type: types.TypeFilesystem,
+				ID:   "sha256:6f4672e139d4066fd00391df614cdf42bda5f7a3f005d39e1d8600be86157098",
+				BlobIDs: []string{
+					"sha256:6f4672e139d4066fd00391df614cdf42bda5f7a3f005d39e1d8600be86157098",
 				},
 			},
 		},
@@ -1289,17 +1131,10 @@
 			},
 			want: artifact.Reference{
 				Name: "testdata/misconfig/cloudformation/no-results/src",
-<<<<<<< HEAD
-				Type: artifact.TypeFilesystem,
-				ID:   "sha256:53de80f16641bcf3c9a51544a85d085230307b7cbab9c8dbd27765ed0f1959da",
-				BlobIDs: []string{
-					"sha256:53de80f16641bcf3c9a51544a85d085230307b7cbab9c8dbd27765ed0f1959da",
-=======
-				Type: types.TypeFilesystem,
-				ID:   "sha256:6f4672e139d4066fd00391df614cdf42bda5f7a3f005d39e1d8600be86157098",
-				BlobIDs: []string{
-					"sha256:6f4672e139d4066fd00391df614cdf42bda5f7a3f005d39e1d8600be86157098",
->>>>>>> 9bedd989
+				Type: types.TypeFilesystem,
+				ID:   "sha256:6f4672e139d4066fd00391df614cdf42bda5f7a3f005d39e1d8600be86157098",
+				BlobIDs: []string{
+					"sha256:6f4672e139d4066fd00391df614cdf42bda5f7a3f005d39e1d8600be86157098",
 				},
 			},
 		},
@@ -1351,17 +1186,10 @@
 			},
 			want: artifact.Reference{
 				Name: "testdata/misconfig/cloudformation/params/code/src",
-<<<<<<< HEAD
-				Type: artifact.TypeFilesystem,
-				ID:   "sha256:5039581be69d80b93de3d98c529d48ff62195df368b1f02bd55e0fcd2ed1b53d",
-				BlobIDs: []string{
-					"sha256:5039581be69d80b93de3d98c529d48ff62195df368b1f02bd55e0fcd2ed1b53d",
-=======
-				Type: types.TypeFilesystem,
-				ID:   "sha256:6f4672e139d4066fd00391df614cdf42bda5f7a3f005d39e1d8600be86157098",
-				BlobIDs: []string{
-					"sha256:6f4672e139d4066fd00391df614cdf42bda5f7a3f005d39e1d8600be86157098",
->>>>>>> 9bedd989
+				Type: types.TypeFilesystem,
+				ID:   "sha256:6f4672e139d4066fd00391df614cdf42bda5f7a3f005d39e1d8600be86157098",
+				BlobIDs: []string{
+					"sha256:6f4672e139d4066fd00391df614cdf42bda5f7a3f005d39e1d8600be86157098",
 				},
 			},
 		},
@@ -1413,17 +1241,10 @@
 			},
 			want: artifact.Reference{
 				Name: "testdata/misconfig/cloudformation/passed/src",
-<<<<<<< HEAD
-				Type: artifact.TypeFilesystem,
-				ID:   "sha256:bf16efcef601f232244af2a1d7c527917d0f34667794f5289e84a81514af8d17",
-				BlobIDs: []string{
-					"sha256:bf16efcef601f232244af2a1d7c527917d0f34667794f5289e84a81514af8d17",
-=======
-				Type: types.TypeFilesystem,
-				ID:   "sha256:6f4672e139d4066fd00391df614cdf42bda5f7a3f005d39e1d8600be86157098",
-				BlobIDs: []string{
-					"sha256:6f4672e139d4066fd00391df614cdf42bda5f7a3f005d39e1d8600be86157098",
->>>>>>> 9bedd989
+				Type: types.TypeFilesystem,
+				ID:   "sha256:6f4672e139d4066fd00391df614cdf42bda5f7a3f005d39e1d8600be86157098",
+				BlobIDs: []string{
+					"sha256:6f4672e139d4066fd00391df614cdf42bda5f7a3f005d39e1d8600be86157098",
 				},
 			},
 		},
@@ -1508,17 +1329,10 @@
 			},
 			want: artifact.Reference{
 				Name: "testdata/misconfig/dockerfile/single-failure/src",
-<<<<<<< HEAD
-				Type: artifact.TypeFilesystem,
-				ID:   "sha256:9659d03cf3140d1aa4a6463442f951e2b9d16a153e41bd5f3d3d4b0aa350f3ca",
-				BlobIDs: []string{
-					"sha256:9659d03cf3140d1aa4a6463442f951e2b9d16a153e41bd5f3d3d4b0aa350f3ca",
-=======
-				Type: types.TypeFilesystem,
-				ID:   "sha256:6f4672e139d4066fd00391df614cdf42bda5f7a3f005d39e1d8600be86157098",
-				BlobIDs: []string{
-					"sha256:6f4672e139d4066fd00391df614cdf42bda5f7a3f005d39e1d8600be86157098",
->>>>>>> 9bedd989
+				Type: types.TypeFilesystem,
+				ID:   "sha256:6f4672e139d4066fd00391df614cdf42bda5f7a3f005d39e1d8600be86157098",
+				BlobIDs: []string{
+					"sha256:6f4672e139d4066fd00391df614cdf42bda5f7a3f005d39e1d8600be86157098",
 				},
 			},
 		},
@@ -1570,17 +1384,10 @@
 			},
 			want: artifact.Reference{
 				Name: "testdata/misconfig/dockerfile/multiple-failures/src",
-<<<<<<< HEAD
-				Type: artifact.TypeFilesystem,
-				ID:   "sha256:9659d03cf3140d1aa4a6463442f951e2b9d16a153e41bd5f3d3d4b0aa350f3ca",
-				BlobIDs: []string{
-					"sha256:9659d03cf3140d1aa4a6463442f951e2b9d16a153e41bd5f3d3d4b0aa350f3ca",
-=======
-				Type: types.TypeFilesystem,
-				ID:   "sha256:6f4672e139d4066fd00391df614cdf42bda5f7a3f005d39e1d8600be86157098",
-				BlobIDs: []string{
-					"sha256:6f4672e139d4066fd00391df614cdf42bda5f7a3f005d39e1d8600be86157098",
->>>>>>> 9bedd989
+				Type: types.TypeFilesystem,
+				ID:   "sha256:6f4672e139d4066fd00391df614cdf42bda5f7a3f005d39e1d8600be86157098",
+				BlobIDs: []string{
+					"sha256:6f4672e139d4066fd00391df614cdf42bda5f7a3f005d39e1d8600be86157098",
 				},
 			},
 		},
@@ -1605,17 +1412,10 @@
 			},
 			want: artifact.Reference{
 				Name: "testdata/misconfig/dockerfile/no-results/src",
-<<<<<<< HEAD
-				Type: artifact.TypeFilesystem,
-				ID:   "sha256:9d03393551ed1af9bf5e87037b2ced30bf30a0c75161a1ed1d783cd6df5e98c9",
-				BlobIDs: []string{
-					"sha256:9d03393551ed1af9bf5e87037b2ced30bf30a0c75161a1ed1d783cd6df5e98c9",
-=======
-				Type: types.TypeFilesystem,
-				ID:   "sha256:6f4672e139d4066fd00391df614cdf42bda5f7a3f005d39e1d8600be86157098",
-				BlobIDs: []string{
-					"sha256:6f4672e139d4066fd00391df614cdf42bda5f7a3f005d39e1d8600be86157098",
->>>>>>> 9bedd989
+				Type: types.TypeFilesystem,
+				ID:   "sha256:6f4672e139d4066fd00391df614cdf42bda5f7a3f005d39e1d8600be86157098",
+				BlobIDs: []string{
+					"sha256:6f4672e139d4066fd00391df614cdf42bda5f7a3f005d39e1d8600be86157098",
 				},
 			},
 		},
@@ -1669,17 +1469,10 @@
 			},
 			want: artifact.Reference{
 				Name: "testdata/misconfig/dockerfile/passed/src",
-<<<<<<< HEAD
-				Type: artifact.TypeFilesystem,
-				ID:   "sha256:63bb406c0b1662d29596fdc357ff9d8051e521620e0c827d4b29ff1efe4df90b",
-				BlobIDs: []string{
-					"sha256:63bb406c0b1662d29596fdc357ff9d8051e521620e0c827d4b29ff1efe4df90b",
-=======
-				Type: types.TypeFilesystem,
-				ID:   "sha256:6f4672e139d4066fd00391df614cdf42bda5f7a3f005d39e1d8600be86157098",
-				BlobIDs: []string{
-					"sha256:6f4672e139d4066fd00391df614cdf42bda5f7a3f005d39e1d8600be86157098",
->>>>>>> 9bedd989
+				Type: types.TypeFilesystem,
+				ID:   "sha256:6f4672e139d4066fd00391df614cdf42bda5f7a3f005d39e1d8600be86157098",
+				BlobIDs: []string{
+					"sha256:6f4672e139d4066fd00391df614cdf42bda5f7a3f005d39e1d8600be86157098",
 				},
 			},
 		},
@@ -1769,17 +1562,10 @@
 			},
 			want: artifact.Reference{
 				Name: "testdata/misconfig/kubernetes/single-failure/src",
-<<<<<<< HEAD
-				Type: artifact.TypeFilesystem,
-				ID:   "sha256:5d6175a5c00b82ccfe1457f57ff65c193bf18c9b8ed1adbba95dab1000c9a609",
-				BlobIDs: []string{
-					"sha256:5d6175a5c00b82ccfe1457f57ff65c193bf18c9b8ed1adbba95dab1000c9a609",
-=======
-				Type: types.TypeFilesystem,
-				ID:   "sha256:6f4672e139d4066fd00391df614cdf42bda5f7a3f005d39e1d8600be86157098",
-				BlobIDs: []string{
-					"sha256:6f4672e139d4066fd00391df614cdf42bda5f7a3f005d39e1d8600be86157098",
->>>>>>> 9bedd989
+				Type: types.TypeFilesystem,
+				ID:   "sha256:6f4672e139d4066fd00391df614cdf42bda5f7a3f005d39e1d8600be86157098",
+				BlobIDs: []string{
+					"sha256:6f4672e139d4066fd00391df614cdf42bda5f7a3f005d39e1d8600be86157098",
 				},
 			},
 		},
@@ -1859,17 +1645,10 @@
 			},
 			want: artifact.Reference{
 				Name: "testdata/misconfig/kubernetes/multiple-failures/src",
-<<<<<<< HEAD
-				Type: artifact.TypeFilesystem,
-				ID:   "sha256:6cac5e4862b30e92a8f01f023e38cd0d53d5cf58903674bae7d9da949da01bbc",
-				BlobIDs: []string{
-					"sha256:6cac5e4862b30e92a8f01f023e38cd0d53d5cf58903674bae7d9da949da01bbc",
-=======
-				Type: types.TypeFilesystem,
-				ID:   "sha256:6f4672e139d4066fd00391df614cdf42bda5f7a3f005d39e1d8600be86157098",
-				BlobIDs: []string{
-					"sha256:6f4672e139d4066fd00391df614cdf42bda5f7a3f005d39e1d8600be86157098",
->>>>>>> 9bedd989
+				Type: types.TypeFilesystem,
+				ID:   "sha256:6f4672e139d4066fd00391df614cdf42bda5f7a3f005d39e1d8600be86157098",
+				BlobIDs: []string{
+					"sha256:6f4672e139d4066fd00391df614cdf42bda5f7a3f005d39e1d8600be86157098",
 				},
 			},
 		},
@@ -1894,17 +1673,10 @@
 			},
 			want: artifact.Reference{
 				Name: "testdata/misconfig/kubernetes/no-results/src",
-<<<<<<< HEAD
-				Type: artifact.TypeFilesystem,
-				ID:   "sha256:8211cd1fe39211df971a124672cd5a3e5bab64d07a8feb30a9f122efd60486d7",
-				BlobIDs: []string{
-					"sha256:8211cd1fe39211df971a124672cd5a3e5bab64d07a8feb30a9f122efd60486d7",
-=======
-				Type: types.TypeFilesystem,
-				ID:   "sha256:6f4672e139d4066fd00391df614cdf42bda5f7a3f005d39e1d8600be86157098",
-				BlobIDs: []string{
-					"sha256:6f4672e139d4066fd00391df614cdf42bda5f7a3f005d39e1d8600be86157098",
->>>>>>> 9bedd989
+				Type: types.TypeFilesystem,
+				ID:   "sha256:6f4672e139d4066fd00391df614cdf42bda5f7a3f005d39e1d8600be86157098",
+				BlobIDs: []string{
+					"sha256:6f4672e139d4066fd00391df614cdf42bda5f7a3f005d39e1d8600be86157098",
 				},
 			},
 		},
@@ -1958,17 +1730,10 @@
 			},
 			want: artifact.Reference{
 				Name: "testdata/misconfig/kubernetes/passed/src",
-<<<<<<< HEAD
-				Type: artifact.TypeFilesystem,
-				ID:   "sha256:eb8ba4a472e0447a2386131dff82f703121ed6e5eb322cad38eaa0826a8c71e4",
-				BlobIDs: []string{
-					"sha256:eb8ba4a472e0447a2386131dff82f703121ed6e5eb322cad38eaa0826a8c71e4",
-=======
-				Type: types.TypeFilesystem,
-				ID:   "sha256:6f4672e139d4066fd00391df614cdf42bda5f7a3f005d39e1d8600be86157098",
-				BlobIDs: []string{
-					"sha256:6f4672e139d4066fd00391df614cdf42bda5f7a3f005d39e1d8600be86157098",
->>>>>>> 9bedd989
+				Type: types.TypeFilesystem,
+				ID:   "sha256:6f4672e139d4066fd00391df614cdf42bda5f7a3f005d39e1d8600be86157098",
+				BlobIDs: []string{
+					"sha256:6f4672e139d4066fd00391df614cdf42bda5f7a3f005d39e1d8600be86157098",
 				},
 			},
 		},
@@ -2056,17 +1821,10 @@
 			},
 			want: artifact.Reference{
 				Name: "testdata/misconfig/azurearm/single-failure/src",
-<<<<<<< HEAD
-				Type: artifact.TypeFilesystem,
-				ID:   "sha256:c2d7f3cdf20d7bb213405b0f51377632c624efb95075e19a6c9b2272859692f7",
-				BlobIDs: []string{
-					"sha256:c2d7f3cdf20d7bb213405b0f51377632c624efb95075e19a6c9b2272859692f7",
-=======
-				Type: types.TypeFilesystem,
-				ID:   "sha256:6f4672e139d4066fd00391df614cdf42bda5f7a3f005d39e1d8600be86157098",
-				BlobIDs: []string{
-					"sha256:6f4672e139d4066fd00391df614cdf42bda5f7a3f005d39e1d8600be86157098",
->>>>>>> 9bedd989
+				Type: types.TypeFilesystem,
+				ID:   "sha256:6f4672e139d4066fd00391df614cdf42bda5f7a3f005d39e1d8600be86157098",
+				BlobIDs: []string{
+					"sha256:6f4672e139d4066fd00391df614cdf42bda5f7a3f005d39e1d8600be86157098",
 				},
 			},
 		},
@@ -2143,17 +1901,10 @@
 			},
 			want: artifact.Reference{
 				Name: "testdata/misconfig/azurearm/multiple-failures/src",
-<<<<<<< HEAD
-				Type: artifact.TypeFilesystem,
-				ID:   "sha256:f96a5b1d9d9e7ccb88c6f1a2faa7b0cfc5d580112f1d3d722bb348e6be635ad3",
-				BlobIDs: []string{
-					"sha256:f96a5b1d9d9e7ccb88c6f1a2faa7b0cfc5d580112f1d3d722bb348e6be635ad3",
-=======
-				Type: types.TypeFilesystem,
-				ID:   "sha256:6f4672e139d4066fd00391df614cdf42bda5f7a3f005d39e1d8600be86157098",
-				BlobIDs: []string{
-					"sha256:6f4672e139d4066fd00391df614cdf42bda5f7a3f005d39e1d8600be86157098",
->>>>>>> 9bedd989
+				Type: types.TypeFilesystem,
+				ID:   "sha256:6f4672e139d4066fd00391df614cdf42bda5f7a3f005d39e1d8600be86157098",
+				BlobIDs: []string{
+					"sha256:6f4672e139d4066fd00391df614cdf42bda5f7a3f005d39e1d8600be86157098",
 				},
 			},
 		},
@@ -2178,17 +1929,10 @@
 			},
 			want: artifact.Reference{
 				Name: "testdata/misconfig/azurearm/no-results/src",
-<<<<<<< HEAD
-				Type: artifact.TypeFilesystem,
-				ID:   "sha256:53de80f16641bcf3c9a51544a85d085230307b7cbab9c8dbd27765ed0f1959da",
-				BlobIDs: []string{
-					"sha256:53de80f16641bcf3c9a51544a85d085230307b7cbab9c8dbd27765ed0f1959da",
-=======
-				Type: types.TypeFilesystem,
-				ID:   "sha256:6f4672e139d4066fd00391df614cdf42bda5f7a3f005d39e1d8600be86157098",
-				BlobIDs: []string{
-					"sha256:6f4672e139d4066fd00391df614cdf42bda5f7a3f005d39e1d8600be86157098",
->>>>>>> 9bedd989
+				Type: types.TypeFilesystem,
+				ID:   "sha256:6f4672e139d4066fd00391df614cdf42bda5f7a3f005d39e1d8600be86157098",
+				BlobIDs: []string{
+					"sha256:6f4672e139d4066fd00391df614cdf42bda5f7a3f005d39e1d8600be86157098",
 				},
 			},
 		},
@@ -2239,17 +1983,10 @@
 			},
 			want: artifact.Reference{
 				Name: "testdata/misconfig/azurearm/passed/src",
-<<<<<<< HEAD
-				Type: artifact.TypeFilesystem,
-				ID:   "sha256:c7c06b6d7899778b81ebcf9936a758f55df52484cb7078c86f7fe578d999280f",
-				BlobIDs: []string{
-					"sha256:c7c06b6d7899778b81ebcf9936a758f55df52484cb7078c86f7fe578d999280f",
-=======
-				Type: types.TypeFilesystem,
-				ID:   "sha256:6f4672e139d4066fd00391df614cdf42bda5f7a3f005d39e1d8600be86157098",
-				BlobIDs: []string{
-					"sha256:6f4672e139d4066fd00391df614cdf42bda5f7a3f005d39e1d8600be86157098",
->>>>>>> 9bedd989
+				Type: types.TypeFilesystem,
+				ID:   "sha256:6f4672e139d4066fd00391df614cdf42bda5f7a3f005d39e1d8600be86157098",
+				BlobIDs: []string{
+					"sha256:6f4672e139d4066fd00391df614cdf42bda5f7a3f005d39e1d8600be86157098",
 				},
 			},
 		},
