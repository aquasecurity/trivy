--- conflicted
+++ resolved
@@ -47,11 +47,7 @@
 			},
 			putBlobExpectation: cache.ArtifactCachePutBlobExpectation{
 				Args: cache.ArtifactCachePutBlobArgs{
-<<<<<<< HEAD
-					BlobID: "sha256:d4c9ce33e7744b2cca418ada708dbb9de187e9f074dc688e2283e2fb88dedcba",
-=======
-					BlobID: "sha256:2846219523ad45fe4a17495304ed0a36163f1bd66e7fb0b4c19c5d1d4a966c82",
->>>>>>> a6ef37fa
+					BlobID: "sha256:4018e87db7a7d4574587e9632876a6b658d30fd83758f42d1ec645fcf7d43e50",
 					BlobInfo: types.BlobInfo{
 						SchemaVersion: types.BlobJSONSchemaVersion,
 						OS: types.OS{
@@ -69,11 +65,8 @@
 										SrcName:    "musl",
 										SrcVersion: "1.1.24-r2",
 										Licenses:   []string{"MIT"},
-<<<<<<< HEAD
 										Arch:       "x86_64",
-=======
 										Digest:     "sha1:cb2316a189ebee5282c4a9bd98794cc2477a74c6",
->>>>>>> a6ef37fa
 									},
 								},
 							},
@@ -85,15 +78,9 @@
 			want: types.ArtifactReference{
 				Name: "host",
 				Type: types.ArtifactFilesystem,
-<<<<<<< HEAD
-				ID:   "sha256:d4c9ce33e7744b2cca418ada708dbb9de187e9f074dc688e2283e2fb88dedcba",
-				BlobIDs: []string{
-					"sha256:d4c9ce33e7744b2cca418ada708dbb9de187e9f074dc688e2283e2fb88dedcba",
-=======
-				ID:   "sha256:2846219523ad45fe4a17495304ed0a36163f1bd66e7fb0b4c19c5d1d4a966c82",
-				BlobIDs: []string{
-					"sha256:2846219523ad45fe4a17495304ed0a36163f1bd66e7fb0b4c19c5d1d4a966c82",
->>>>>>> a6ef37fa
+				ID:   "sha256:4018e87db7a7d4574587e9632876a6b658d30fd83758f42d1ec645fcf7d43e50",
+				BlobIDs: []string{
+					"sha256:4018e87db7a7d4574587e9632876a6b658d30fd83758f42d1ec645fcf7d43e50",
 				},
 			},
 		},
@@ -134,11 +121,7 @@
 			},
 			putBlobExpectation: cache.ArtifactCachePutBlobExpectation{
 				Args: cache.ArtifactCachePutBlobArgs{
-<<<<<<< HEAD
-					BlobID: "sha256:d4c9ce33e7744b2cca418ada708dbb9de187e9f074dc688e2283e2fb88dedcba",
-=======
-					BlobID: "sha256:2846219523ad45fe4a17495304ed0a36163f1bd66e7fb0b4c19c5d1d4a966c82",
->>>>>>> a6ef37fa
+					BlobID: "sha256:4018e87db7a7d4574587e9632876a6b658d30fd83758f42d1ec645fcf7d43e50",
 					BlobInfo: types.BlobInfo{
 						SchemaVersion: types.BlobJSONSchemaVersion,
 						OS: types.OS{
@@ -156,11 +139,8 @@
 										SrcName:    "musl",
 										SrcVersion: "1.1.24-r2",
 										Licenses:   []string{"MIT"},
-<<<<<<< HEAD
 										Arch:       "x86_64",
-=======
 										Digest:     "sha1:cb2316a189ebee5282c4a9bd98794cc2477a74c6",
->>>>>>> a6ef37fa
 									},
 								},
 							},
