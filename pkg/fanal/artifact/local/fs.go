package local

import (
	"context"
	"crypto/sha256"
	"encoding/json"
	"os"
	"path"
	"path/filepath"
	"strings"
	"sync"

	"github.com/google/wire"
	"github.com/opencontainers/go-digest"
	"golang.org/x/sync/semaphore"
	"golang.org/x/xerrors"

	"github.com/aquasecurity/trivy/pkg/fanal/analyzer"
	"github.com/aquasecurity/trivy/pkg/fanal/artifact"
	"github.com/aquasecurity/trivy/pkg/fanal/cache"
	"github.com/aquasecurity/trivy/pkg/fanal/handler"
	"github.com/aquasecurity/trivy/pkg/fanal/types"
	"github.com/aquasecurity/trivy/pkg/fanal/walker"
)

var ArtifactSet = wire.NewSet(
	walker.NewFS,
	wire.Bind(new(walker.FSWalker), new(*walker.FS)),
	NewArtifact,
)

type Artifact struct {
	rootPath       string
	cache          cache.ArtifactCache
	walker         walker.FSWalker
	analyzer       analyzer.AnalyzerGroup
	handlerManager handler.Manager

	artifactOption artifact.Option
}

func NewArtifact(rootPath string, c cache.ArtifactCache, w walker.FSWalker, opt artifact.Option) (artifact.Artifact, error) {
	opt.Init()

	handlerManager, err := handler.NewManager(opt)
	if err != nil {
		return nil, xerrors.Errorf("handler initialize error: %w", err)
	}

	a, err := analyzer.NewAnalyzerGroup(opt.AnalyzerOptions())
	if err != nil {
		return nil, xerrors.Errorf("analyzer group error: %w", err)
	}

	return Artifact{
<<<<<<< HEAD
		rootPath:       filepath.ToSlash(filepath.Clean(rootPath)),
		cache:          c,
		walker:         w,
=======
		rootPath: filepath.ToSlash(filepath.Clean(rootPath)),
		cache:    c,
		walker: walker.NewFS(buildPathsToSkip(rootPath, opt.SkipFiles), buildPathsToSkip(rootPath, opt.SkipDirs),
			opt.Parallel, opt.WalkOption.ErrorCallback),
>>>>>>> 13362233
		analyzer:       a,
		handlerManager: handlerManager,
		artifactOption: opt,
	}, nil
}

func (a Artifact) Inspect(ctx context.Context) (types.ArtifactReference, error) {
	var wg sync.WaitGroup
	result := analyzer.NewAnalysisResult()
<<<<<<< HEAD
	limit := semaphore.NewWeighted(int64(a.artifactOption.Parallel))
=======
	limit := semaphore.New(a.artifactOption.Parallel)
>>>>>>> 13362233
	opts := analyzer.AnalysisOptions{
		Offline:      a.artifactOption.Offline,
		FileChecksum: a.artifactOption.FileChecksum,
	}

	// Prepare filesystem for post analysis
	composite, err := a.analyzer.PostAnalyzerFS()
	if err != nil {
		return types.ArtifactReference{}, xerrors.Errorf("failed to prepare filesystem for post analysis: %w", err)
	}

	err = a.walker.Walk(a.rootPath, a.artifactOption.WalkerOption, func(filePath string, info os.FileInfo, opener analyzer.Opener) error {
		dir := a.rootPath

		// When the directory is the same as the filePath, a file was given
		// instead of a directory, rewrite the file path and directory in this case.
		if filePath == "." {
			dir, filePath = path.Split(a.rootPath)
		}

		if err := a.analyzer.AnalyzeFile(ctx, &wg, limit, result, dir, filePath, info, opener, nil, opts); err != nil {
			return xerrors.Errorf("analyze file (%s): %w", filePath, err)
		}

		// Skip post analysis if the file is not required
		analyzerTypes := a.analyzer.RequiredPostAnalyzers(filePath, info)
		if len(analyzerTypes) == 0 {
			return nil
		}

		// Build filesystem for post analysis
		if err := composite.CreateLink(analyzerTypes, dir, filePath, filepath.Join(dir, filePath)); err != nil {
			return xerrors.Errorf("failed to create link: %w", err)
		}

		return nil
	})
	if err != nil {
		return types.ArtifactReference{}, xerrors.Errorf("walk filesystem: %w", err)
	}

	// Wait for all the goroutine to finish.
	wg.Wait()

	// Post-analysis
	if err = a.analyzer.PostAnalyze(ctx, composite, result, opts); err != nil {
		return types.ArtifactReference{}, xerrors.Errorf("post analysis error: %w", err)
	}

	// Sort the analysis result for consistent results
	result.Sort()

	blobInfo := types.BlobInfo{
		SchemaVersion:     types.BlobJSONSchemaVersion,
		OS:                result.OS,
		Repository:        result.Repository,
		PackageInfos:      result.PackageInfos,
		Applications:      result.Applications,
		Misconfigurations: result.Misconfigurations,
		Secrets:           result.Secrets,
		Licenses:          result.Licenses,
		CustomResources:   result.CustomResources,
	}

	if err = a.handlerManager.PostHandle(ctx, result, &blobInfo); err != nil {
		return types.ArtifactReference{}, xerrors.Errorf("failed to call hooks: %w", err)
	}

	cacheKey, err := a.calcCacheKey(blobInfo)
	if err != nil {
		return types.ArtifactReference{}, xerrors.Errorf("failed to calculate a cache key: %w", err)
	}

	if err = a.cache.PutBlob(cacheKey, blobInfo); err != nil {
		return types.ArtifactReference{}, xerrors.Errorf("failed to store blob (%s) in cache: %w", cacheKey, err)
	}

	// get hostname
	var hostName string
	b, err := os.ReadFile(filepath.Join(a.rootPath, "etc", "hostname"))
	if err == nil && len(b) != 0 {
		hostName = strings.TrimSpace(string(b))
	} else {
		// To slash for Windows
		hostName = filepath.ToSlash(a.rootPath)
	}

	return types.ArtifactReference{
		Name:    hostName,
		Type:    types.ArtifactFilesystem,
		ID:      cacheKey, // use a cache key as pseudo artifact ID
		BlobIDs: []string{cacheKey},
	}, nil
}

func (a Artifact) Clean(reference types.ArtifactReference) error {
	return a.cache.DeleteBlobs(reference.BlobIDs)
}

func (a Artifact) calcCacheKey(blobInfo types.BlobInfo) (string, error) {
	// calculate hash of JSON and use it as pseudo artifactID and blobID
	h := sha256.New()
	if err := json.NewEncoder(h).Encode(blobInfo); err != nil {
		return "", xerrors.Errorf("json error: %w", err)
	}

	d := digest.NewDigest(digest.SHA256, h)
	cacheKey, err := cache.CalcKey(d.String(), a.analyzer.AnalyzerVersions(), a.handlerManager.Versions(), a.artifactOption)
	if err != nil {
		return "", xerrors.Errorf("cache key: %w", err)
	}

	return cacheKey, nil
}<|MERGE_RESOLUTION|>--- conflicted
+++ resolved
@@ -4,6 +4,7 @@
 	"context"
 	"crypto/sha256"
 	"encoding/json"
+	"github.com/aquasecurity/trivy/pkg/semaphore"
 	"os"
 	"path"
 	"path/filepath"
@@ -12,7 +13,6 @@
 
 	"github.com/google/wire"
 	"github.com/opencontainers/go-digest"
-	"golang.org/x/sync/semaphore"
 	"golang.org/x/xerrors"
 
 	"github.com/aquasecurity/trivy/pkg/fanal/analyzer"
@@ -23,25 +23,31 @@
 	"github.com/aquasecurity/trivy/pkg/fanal/walker"
 )
 
-var ArtifactSet = wire.NewSet(
-	walker.NewFS,
-	wire.Bind(new(walker.FSWalker), new(*walker.FS)),
-	NewArtifact,
+var (
+	ArtifactSet = wire.NewSet(
+		walker.NewFS,
+		wire.Bind(new(Walker), new(*walker.FS)),
+		NewArtifact,
+	)
+
+	_ Walker = (*walker.FS)(nil)
 )
+
+type Walker interface {
+	Walk(root string, opt walker.Option, fn walker.WalkFunc) error
+}
 
 type Artifact struct {
 	rootPath       string
 	cache          cache.ArtifactCache
-	walker         walker.FSWalker
+	walker         Walker
 	analyzer       analyzer.AnalyzerGroup
 	handlerManager handler.Manager
 
 	artifactOption artifact.Option
 }
 
-func NewArtifact(rootPath string, c cache.ArtifactCache, w walker.FSWalker, opt artifact.Option) (artifact.Artifact, error) {
-	opt.Init()
-
+func NewArtifact(rootPath string, c cache.ArtifactCache, w Walker, opt artifact.Option) (artifact.Artifact, error) {
 	handlerManager, err := handler.NewManager(opt)
 	if err != nil {
 		return nil, xerrors.Errorf("handler initialize error: %w", err)
@@ -53,16 +59,9 @@
 	}
 
 	return Artifact{
-<<<<<<< HEAD
 		rootPath:       filepath.ToSlash(filepath.Clean(rootPath)),
 		cache:          c,
 		walker:         w,
-=======
-		rootPath: filepath.ToSlash(filepath.Clean(rootPath)),
-		cache:    c,
-		walker: walker.NewFS(buildPathsToSkip(rootPath, opt.SkipFiles), buildPathsToSkip(rootPath, opt.SkipDirs),
-			opt.Parallel, opt.WalkOption.ErrorCallback),
->>>>>>> 13362233
 		analyzer:       a,
 		handlerManager: handlerManager,
 		artifactOption: opt,
@@ -72,11 +71,7 @@
 func (a Artifact) Inspect(ctx context.Context) (types.ArtifactReference, error) {
 	var wg sync.WaitGroup
 	result := analyzer.NewAnalysisResult()
-<<<<<<< HEAD
-	limit := semaphore.NewWeighted(int64(a.artifactOption.Parallel))
-=======
 	limit := semaphore.New(a.artifactOption.Parallel)
->>>>>>> 13362233
 	opts := analyzer.AnalysisOptions{
 		Offline:      a.artifactOption.Offline,
 		FileChecksum: a.artifactOption.FileChecksum,
