--- conflicted
+++ resolved
@@ -189,13 +189,8 @@
 			},
 			want: artifact.Reference{
 				Name: filepath.Join("testdata", "bom.json"),
-<<<<<<< HEAD
-				Type: artifact.TypeCycloneDX,
+				Type: types.TypeCycloneDX,
 				ID:   "sha256:8b6ccf6701ae4ad045b8667c38b88e4bd12bfad768de833caab879498d7a9869",
-=======
-				Type: types.TypeCycloneDX,
-				ID:   "sha256:76bc49ae239d24c6a122e730bafb9d5295d0af380492aeb92a3bf34bea3a14ca",
->>>>>>> e25de252
 				BlobIDs: []string{
 					"sha256:8b6ccf6701ae4ad045b8667c38b88e4bd12bfad768de833caab879498d7a9869",
 				},
@@ -365,13 +360,8 @@
 			},
 			want: artifact.Reference{
 				Name: filepath.Join("testdata", "sbom.cdx.intoto.jsonl"),
-<<<<<<< HEAD
-				Type: artifact.TypeCycloneDX,
+				Type: types.TypeCycloneDX,
 				ID:   "sha256:8b6ccf6701ae4ad045b8667c38b88e4bd12bfad768de833caab879498d7a9869",
-=======
-				Type: types.TypeCycloneDX,
-				ID:   "sha256:76bc49ae239d24c6a122e730bafb9d5295d0af380492aeb92a3bf34bea3a14ca",
->>>>>>> e25de252
 				BlobIDs: []string{
 					"sha256:8b6ccf6701ae4ad045b8667c38b88e4bd12bfad768de833caab879498d7a9869",
 				},
