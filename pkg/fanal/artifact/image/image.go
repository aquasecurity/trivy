--- conflicted
+++ resolved
@@ -436,18 +436,8 @@
 	if err != nil {
 		return "", nil, xerrors.Errorf("failed to get the layer content (%s): %w", diffID, err)
 	}
-<<<<<<< HEAD
 	return digest, rc, nil
-=======
-	if digest == "" {
-		d, err := layer.Digest()
-		if err != nil {
-			return "", nil, xerrors.Errorf("failed to get the digest (%s): %w", diffID, err)
-		}
-		digest = d.String()
-	}
-	return digest, r, nil
->>>>>>> a9cd8a96
+
 }
 
 // ref. https://github.com/google/go-containerregistry/issues/701
