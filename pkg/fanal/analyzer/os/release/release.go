package release

import (
	"bufio"
	"context"
	"os"
	"slices"
	"strings"

	"github.com/aquasecurity/trivy/pkg/fanal/analyzer"
	"github.com/aquasecurity/trivy/pkg/fanal/types"
)

func init() {
	analyzer.RegisterAnalyzer(&osReleaseAnalyzer{})
}

const version = 1

var requiredFiles = []string{
	"etc/os-release",
	"usr/lib/os-release",
	"aarch64-bottlerocket-linux-gnu/sys-root/usr/lib/os-release",
	"x86_64-bottlerocket-linux-gnu/sys-root/usr/lib/os-release",
}

type osReleaseAnalyzer struct{}

func (a osReleaseAnalyzer) Analyze(_ context.Context, input analyzer.AnalysisInput) (*analyzer.AnalysisResult, error) {
	var id, versionID string
	scanner := bufio.NewScanner(input.Content)
	for scanner.Scan() {
		line := scanner.Text()

		ss := strings.SplitN(line, "=", 2)
		if len(ss) != 2 {
			continue
		}
		key, value := strings.TrimSpace(ss[0]), strings.TrimSpace(ss[1])

		switch key {
		case "ID":
			id = strings.Trim(value, `"'`)
		case "VERSION_ID":
			versionID = strings.Trim(value, `"'`)
		default:
			continue
		}

		var family types.OSType
		switch id {
		case "alpine":
			family = types.Alpine
		case "bottlerocket":
			family = types.Bottlerocket
		case "opensuse-tumbleweed":
			family = types.OpenSUSETumbleweed
		case "opensuse-leap", "opensuse": // opensuse for leap:42, opensuse-leap for leap:15
			family = types.OpenSUSELeap
		case "sles":
			family = types.SLES
		// There are various rebrands of SLE Micro, there is also one brief (and reverted rebrand)
		// for SLE Micro 6.0. which was called "SL Micro 6.0" until very short before release
		// and there is a "SLE Micro for Rancher" rebrand, which is used by SUSEs K8S based offerings.
		case "sle-micro", "sl-micro", "sle-micro-rancher":
			family = types.SLEMicro
		case "photon":
			family = types.Photon
		case "wolfi":
			family = types.Wolfi
		case "chainguard":
			family = types.Chainguard
		case "azurelinux":
			family = types.Azure
		case "mariner":
			family = types.CBLMariner
<<<<<<< HEAD
		case "minimos":
			family = types.MinimOS
=======
		case "echo":
			family = types.Echo
>>>>>>> c7b8cc39
		}

		if family != "" && versionID != "" {
			return &analyzer.AnalysisResult{
				OS: types.OS{
					Family: family,
					Name:   versionID,
				},
			}, nil
		}
	}

	return nil, nil
}

func (a osReleaseAnalyzer) Required(filePath string, _ os.FileInfo) bool {
	return slices.Contains(requiredFiles, filePath)
}

func (a osReleaseAnalyzer) Type() analyzer.Type {
	return analyzer.TypeOSRelease
}

func (a osReleaseAnalyzer) Version() int {
	return version
}

// StaticPaths returns the static paths of the os-release analyzer
func (a osReleaseAnalyzer) StaticPaths() []string {
	return requiredFiles
}<|MERGE_RESOLUTION|>--- conflicted
+++ resolved
@@ -74,13 +74,10 @@
 			family = types.Azure
 		case "mariner":
 			family = types.CBLMariner
-<<<<<<< HEAD
+		case "echo":
+			family = types.Echo
 		case "minimos":
 			family = types.MinimOS
-=======
-		case "echo":
-			family = types.Echo
->>>>>>> c7b8cc39
 		}
 
 		if family != "" && versionID != "" {
