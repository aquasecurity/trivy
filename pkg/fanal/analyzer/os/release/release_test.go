package release

import (
	"os"
	"testing"

	"github.com/stretchr/testify/assert"
	"github.com/stretchr/testify/require"

	"github.com/aquasecurity/trivy/pkg/fanal/analyzer"
	"github.com/aquasecurity/trivy/pkg/fanal/types"
)

func Test_osReleaseAnalyzer_Analyze(t *testing.T) {
	tests := []struct {
		name      string
		inputFile string
		input     analyzer.AnalysisInput
		want      *analyzer.AnalysisResult
		wantErr   string
	}{
		{
			name:      "alpine",
			inputFile: "testdata/alpine",
			want: &analyzer.AnalysisResult{
				OS: types.OS{
					Family: types.Alpine,
					Name:   "3.15.4",
				},
			},
		},
		{
			name:      "openSUSE-leap 15.2.1",
			inputFile: "testdata/opensuseleap-15.2.1",
			want: &analyzer.AnalysisResult{
				OS: types.OS{
					Family: types.OpenSUSELeap,
					Name:   "15.2.1",
				},
			},
		},
		{
			name:      "openSUSE-leap 42.3",
			inputFile: "testdata/opensuseleap-42.3",
			want: &analyzer.AnalysisResult{
				OS: types.OS{
					Family: types.OpenSUSELeap,
					Name:   "42.3",
				},
			},
		},
		{
			name:      "openSUSE-tumbleweed",
			inputFile: "testdata/opensusetumbleweed",
			want: &analyzer.AnalysisResult{
				OS: types.OS{
					Family: types.OpenSUSETumbleweed,
					Name:   "20220412",
				},
			},
		},
		{
			name:      "SUSE Linux Enterprise Server",
			inputFile: "testdata/sles",
			want: &analyzer.AnalysisResult{
				OS: types.OS{
					Family: types.SLES,
					Name:   "15.3",
				},
			},
		},
		{
			name:      "SUSE Linux Enterprise Micro",
			inputFile: "testdata/slemicro",
			want: &analyzer.AnalysisResult{
				OS: types.OS{
					Family: types.SLEMicro,
					Name:   "5.3",
				},
			},
		},
		{
			name:      "SUSE Linux Enterprise Micro 6.0",
			inputFile: "testdata/slemicro6.0",
			want: &analyzer.AnalysisResult{
				OS: types.OS{
					Family: types.SLEMicro,
					Name:   "6.0",
				},
			},
		},
		{
			name:      "SUSE Linux Enterprise Micro 5.4 for Rancher",
			inputFile: "testdata/slemicro-rancher",
			want: &analyzer.AnalysisResult{
				OS: types.OS{
					Family: types.SLEMicro,
					Name:   "5.4",
				},
			},
		},
		{
			name:      "Photon OS",
			inputFile: "testdata/photon",
			want: &analyzer.AnalysisResult{
				OS: types.OS{
					Family: types.Photon,
					Name:   "4.0",
				},
			},
		},
		{
			name:      "Photon OS",
			inputFile: "testdata/photon",
			want: &analyzer.AnalysisResult{
				OS: types.OS{
					Family: types.Photon,
					Name:   "4.0",
				},
			},
		},
		{
			name:      "Azure Linux",
			inputFile: "testdata/azurelinux-3.0",
			want: &analyzer.AnalysisResult{
				OS: types.OS{
					Family: types.Azure,
					Name:   "3.0",
				},
			},
		},
		{
			name:      "Mariner 2.0",
			inputFile: "testdata/mariner-2.0",
			want: &analyzer.AnalysisResult{
				OS: types.OS{
					Family: types.CBLMariner,
					Name:   "2.0",
				},
			},
		},
		{
			name:      "Mariner 1.0",
			inputFile: "testdata/mariner-1.0",
			want: &analyzer.AnalysisResult{
				OS: types.OS{
					Family: types.CBLMariner,
					Name:   "1.0",
				},
			},
		},
		{
<<<<<<< HEAD
			name:      "Echo",
			inputFile: "testdata/echo",
			want: &analyzer.AnalysisResult{
				OS: types.OS{
					Family: types.Echo,
					Name:   "1",
=======
			name:      "Bottlerocket",
			inputFile: "testdata/bottlerocket",
			want: &analyzer.AnalysisResult{
				OS: types.OS{
					Family: types.Bottlerocket,
					Name:   "1.34.0",
>>>>>>> 6c7cb7ad
				},
			},
		},
		{
			name:      "Unknown OS",
			inputFile: "testdata/unknown",
			want:      nil,
		},
		{
			name:      "No 'ID' field",
			inputFile: "testdata/no-id",
			want:      nil,
		},
		{
			name:      "No 'VERSION_ID' field",
			inputFile: "testdata/no-version",
			want:      nil,
		},
	}

	for _, tt := range tests {
		t.Run(tt.name, func(t *testing.T) {
			f, err := os.Open(tt.inputFile)
			require.NoError(t, err)
			defer f.Close()

			a := osReleaseAnalyzer{}
			res, err := a.Analyze(t.Context(), analyzer.AnalysisInput{
				FilePath: "etc/os-release",
				Content:  f,
			})

			if tt.wantErr != "" {
				require.Error(t, err)
				assert.Equal(t, tt.wantErr, err.Error())
				return
			}

			require.NoError(t, err)
			assert.Equal(t, tt.want, res)
		})
	}
}<|MERGE_RESOLUTION|>--- conflicted
+++ resolved
@@ -150,21 +150,22 @@
 			},
 		},
 		{
-<<<<<<< HEAD
 			name:      "Echo",
 			inputFile: "testdata/echo",
 			want: &analyzer.AnalysisResult{
 				OS: types.OS{
 					Family: types.Echo,
 					Name:   "1",
-=======
+				},
+			},
+		},
+		{
 			name:      "Bottlerocket",
 			inputFile: "testdata/bottlerocket",
 			want: &analyzer.AnalysisResult{
 				OS: types.OS{
 					Family: types.Bottlerocket,
 					Name:   "1.34.0",
->>>>>>> 6c7cb7ad
 				},
 			},
 		},
