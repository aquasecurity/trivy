--- conflicted
+++ resolved
@@ -150,21 +150,22 @@
 			},
 		},
 		{
-<<<<<<< HEAD
 			name:      "MinimOS",
 			inputFile: "testdata/minimos",
 			want: &analyzer.AnalysisResult{
 				OS: types.OS{
 					Family: types.MinimOS,
 					Name:   "20241031",
-=======
+				},
+			},
+		},
+		{
 			name:      "Bottlerocket",
 			inputFile: "testdata/bottlerocket",
 			want: &analyzer.AnalysisResult{
 				OS: types.OS{
 					Family: types.Bottlerocket,
 					Name:   "1.34.0",
->>>>>>> 6c7cb7ad
 				},
 			},
 		},
