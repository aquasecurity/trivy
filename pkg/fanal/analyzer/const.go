--- conflicted
+++ resolved
@@ -218,11 +218,8 @@
 		TypeSwift,
 		TypePubSpecLock,
 		TypeMixLock,
-<<<<<<< HEAD
+		TypeCondaEnv,
 		TypeComposer,
-=======
-		TypeCondaEnv,
->>>>>>> 648ead95
 	}
 
 	// TypeIndividualPkgs has all analyzers for individual packages
