package mod

import (
	"context"
	"errors"
	"fmt"
	"go/build"
	"io"
	"io/fs"
	"os"
	"path/filepath"
	"regexp"
	"slices"
	"unicode"

	"github.com/samber/lo"
	"golang.org/x/xerrors"

	"github.com/aquasecurity/trivy/pkg/dependency/parser/golang/mod"
	"github.com/aquasecurity/trivy/pkg/dependency/parser/golang/sum"
	"github.com/aquasecurity/trivy/pkg/fanal/analyzer"
	"github.com/aquasecurity/trivy/pkg/fanal/analyzer/language"
	"github.com/aquasecurity/trivy/pkg/fanal/types"
	"github.com/aquasecurity/trivy/pkg/licensing"
	"github.com/aquasecurity/trivy/pkg/log"
	"github.com/aquasecurity/trivy/pkg/utils/fsutils"
	xio "github.com/aquasecurity/trivy/pkg/x/io"
	xpath "github.com/aquasecurity/trivy/pkg/x/path"
)

func init() {
	analyzer.RegisterPostAnalyzer(analyzer.TypeGoMod, newGoModAnalyzer)
}

const version = 2

var (
	requiredFiles = []string{
		types.GoMod,
		types.GoSum,
	}
	licenseRegexp = regexp.MustCompile(`^(?i)((UN)?LICEN(S|C)E|COPYING|README|NOTICE).*$`)
)

type gomodAnalyzer struct {
	// root go.mod/go.sum
	modParser language.Parser
	sumParser language.Parser

	// go.mod/go.sum in dependencies
	leafModParser language.Parser

	licenseClassifierConfidenceLevel float64

	logger *log.Logger
}

func newGoModAnalyzer(opt analyzer.AnalyzerOptions) (analyzer.PostAnalyzer, error) {
	return &gomodAnalyzer{
		modParser:                        mod.NewParser(true, opt.DetectionPriority == types.PriorityComprehensive), // Only the root module should replace
		sumParser:                        sum.NewParser(),
		leafModParser:                    mod.NewParser(false, false), // Don't detect stdlib for non-root go.mod files
		licenseClassifierConfidenceLevel: opt.LicenseScannerOption.ClassifierConfidenceLevel,
		logger:                           log.WithPrefix("golang"),
	}, nil
}

func (a *gomodAnalyzer) PostAnalyze(_ context.Context, input analyzer.PostAnalysisInput) (*analyzer.AnalysisResult, error) {
	var apps []types.Application

	required := func(path string, _ fs.DirEntry) bool {
		return filepath.Base(path) == types.GoMod || input.FilePatterns.Match(path)
	}

	err := fsutils.WalkDir(input.FS, ".", required, func(path string, _ fs.DirEntry, _ io.Reader) error {
		// Parse go.mod
		gomod, err := parse(input.FS, path, a.modParser)
		if err != nil {
			return xerrors.Errorf("parse error: %w", err)
		} else if gomod == nil {
			return nil
		}

		if lessThanGo117(gomod) {
			// e.g. /app/go.mod => /app/go.sum
			sumPath := filepath.Join(filepath.Dir(path), types.GoSum)
			gosum, err := parse(input.FS, sumPath, a.sumParser)
			if err != nil && !errors.Is(err, fs.ErrNotExist) {
				return xerrors.Errorf("parse error: %w", err)
			}
			mergeGoSum(gomod, gosum)
		}

		apps = append(apps, *gomod)
		return nil
	})
	if err != nil {
		return nil, xerrors.Errorf("walk error: %w", err)
	}

	if err = a.fillAdditionalData(input.FS, apps); err != nil {
		a.logger.Warn("Unable to collect additional info", log.Err(err))
	}

	// Add orphan indirect dependencies under the main module
	a.addOrphanIndirectDepsUnderRoot(apps)

	return &analyzer.AnalysisResult{
		Applications: apps,
	}, nil
}

func (a *gomodAnalyzer) Required(filePath string, _ os.FileInfo) bool {
	fileName := filepath.Base(filePath)

	// Save required files (go.mod/go.sum)
	// Note: vendor directory doesn't contain these files, so we can skip checking for this.
	// See: https://github.com/aquasecurity/trivy/issues/8527#issuecomment-2777848027
	if slices.Contains(requiredFiles, fileName) {
		return true
	}

	// Save license files from vendor directory
	if licenseRegexp.MatchString(fileName) && xpath.Contains(filePath, "vendor") {
		return true
	}

	return false
}

func (a *gomodAnalyzer) Type() analyzer.Type {
	return analyzer.TypeGoMod
}

func (a *gomodAnalyzer) Version() int {
	return version
}

// fillAdditionalData collects licenses and dependency relationships, then update applications.
func (a *gomodAnalyzer) fillAdditionalData(fsys fs.FS, apps []types.Application) error {
	gopath := os.Getenv("GOPATH")
	if gopath == "" {
		gopath = build.Default.GOPATH
	}

	// $GOPATH/pkg/mod
	modPath := filepath.Join(gopath, "pkg", "mod")
	gopathModDirFound := fsutils.DirExists(modPath)

	licenses := make(map[string][]string)
	for i, app := range apps {
		// Actually used dependencies
		usedPkgs := lo.SliceToMap(app.Packages, func(pkg types.Package) (string, types.Package) {
			return pkg.Name, pkg
		})

		// vendor directory is in the same directory as go.mod
		vendorDir := filepath.Join(filepath.Dir(app.FilePath), "vendor")

		// Check if the vendor directory exists and is not empty
		entries, err := fs.ReadDir(fsys, vendorDir)
		vendorDirFound := err == nil && len(entries) > 0
		if vendorDirFound {
			a.logger.Debug("Vendor directory found")
			modPath = vendorDir
		}

		if !gopathModDirFound && !vendorDirFound {
			a.logger.Debug("GOPATH and vendor directory not found. Need 'go mod download' or 'go mod vendor' for license scanning",
				log.String("GOPATH", modPath))
			return nil
		}

		for j, lib := range app.Packages {
			if l, ok := licenses[lib.ID]; ok {
				// Fill licenses
				apps[i].Packages[j].Licenses = l
				continue
			}

			// Package dir from `vendor` dir doesn't have version suffix.
			modDirName := normalizeModName(lib.Name)
			if !vendorDirFound {
				// Add version suffix for packages from $GOPATH
				// e.g. $GOPATH/pkg/mod/github.com/aquasecurity/go-dep-parser@v1.0.0
				modDirName = fmt.Sprintf("%s@%s", modDirName, lib.Version)
			}
			modDir := filepath.Join(modPath, modDirName)

			// Collect licenses
			if licenseNames, err := findLicense(fsys, vendorDirFound, modDir, a.licenseClassifierConfidenceLevel); err != nil {
				return xerrors.Errorf("unable to collect license: %w", err)
			} else {
				// Cache the detected licenses
				licenses[lib.ID] = licenseNames

				// Fill licenses
				apps[i].Packages[j].Licenses = licenseNames
			}

<<<<<<< HEAD
			// `vendor` dir doesn't contain `go.mod` file
			// cf. https://github.com/aquasecurity/trivy/issues/8527#issuecomment-2777848027
			if !gopathModDirFound {
				continue
			}

			// Collect dependencies of the direct dependency from $GOPATH/pkg/mod because the vendor directory doesn't have go.mod files.
			if dep, err := a.collectDeps(modDir, lib.ID); err != nil {
=======
			// Collect dependencies of the direct dependency
			dep, err := a.collectDeps(modDir, lib.ID)
			if err != nil {
>>>>>>> 8995838e
				return xerrors.Errorf("dependency graph error: %w", err)
			} else if dep.ID == "" {
				// go.mod not found
				continue
			}
			// Filter out unused dependencies and convert module names to module IDs
			apps[i].Packages[j].DependsOn = lo.FilterMap(dep.DependsOn, func(modName string, _ int) (string, bool) {
				m, ok := usedPkgs[modName]
				if !ok {
					return "", false
				}
				return m.ID, true
			})
		}
	}
	return nil
}

func (a *gomodAnalyzer) collectDeps(modDir, pkgID string) (types.Dependency, error) {
	// e.g. $GOPATH/pkg/mod/github.com/aquasecurity/go-dep-parser@v0.0.0-20220406074731-71021a481237/go.mod
	modPath := filepath.Join(modDir, "go.mod")
	f, err := os.Open(modPath)
	if errors.Is(err, fs.ErrNotExist) {
		a.logger.Debug("Unable to identify dependencies as it doesn't support Go modules",
			log.String("module", pkgID))
		return types.Dependency{}, nil
	} else if err != nil {
		return types.Dependency{}, xerrors.Errorf("file open error: %w", err)
	}
	defer f.Close()

	// Parse go.mod under $GOPATH/pkg/mod
	pkgs, _, err := a.leafModParser.Parse(f)
	if err != nil {
		return types.Dependency{}, xerrors.Errorf("%s parse error: %w", modPath, err)
	}

	// Filter out indirect dependencies
	dependsOn := lo.FilterMap(pkgs, func(lib types.Package, _ int) (string, bool) {
		return lib.Name, lib.Relationship == types.RelationshipDirect
	})

	return types.Dependency{
		ID:        pkgID,
		DependsOn: dependsOn,
	}, nil
}

// addOrphanIndirectDepsUnderRoot handles indirect dependencies that have no identifiable parent packages in the dependency tree.
// This situation can occur when:
// - $GOPATH/pkg directory doesn't exist
// - Module cache is incomplete
// - etc.
//
// In such cases, indirect packages become "orphaned" - they exist in the dependency list
// but have no connection to the dependency tree. This function resolves this issue by:
// 1. Finding the root (main) module
// 2. Identifying all indirect dependencies that have no parent packages
// 3. Adding these orphaned indirect dependencies under the main module
//
// This ensures that all packages remain visible in the dependency tree, even when the complete
// dependency chain cannot be determined.
func (a *gomodAnalyzer) addOrphanIndirectDepsUnderRoot(apps []types.Application) {
	for _, app := range apps {
		// Find the main module
		_, rootIdx, found := lo.FindIndexOf(app.Packages, func(pkg types.Package) bool {
			return pkg.Relationship == types.RelationshipRoot
		})
		if !found {
			continue
		}

		// Collect all orphan indirect dependencies that are unable to identify parents
		parents := app.Packages.ParentDeps()
		orphanDeps := lo.FilterMap(app.Packages, func(pkg types.Package, _ int) (string, bool) {
			return pkg.ID, pkg.Relationship == types.RelationshipIndirect && len(parents[pkg.ID]) == 0
		})
		// Add orphan indirect dependencies under the main module
		app.Packages[rootIdx].DependsOn = append(app.Packages[rootIdx].DependsOn, orphanDeps...)
	}
}

func parse(fsys fs.FS, path string, parser language.Parser) (*types.Application, error) {
	f, err := fsys.Open(path)
	if err != nil {
		return nil, xerrors.Errorf("file open error: %w", err)
	}
	defer f.Close()

	file, ok := f.(xio.ReadSeekCloserAt)
	if !ok {
		return nil, xerrors.Errorf("type assertion error: %w", err)
	}

	// Parse go.mod or go.sum
	return language.Parse(types.GoModule, path, file, parser)
}

func lessThanGo117(gomod *types.Application) bool {
	for _, lib := range gomod.Packages {
		// The indirect field is populated only in Go 1.17+
		if lib.Relationship == types.RelationshipIndirect {
			return false
		}
	}
	return true
}

func mergeGoSum(gomod, gosum *types.Application) {
	if gomod == nil || gosum == nil {
		return
	}
	uniq := make(map[string]types.Package)
	for _, lib := range gomod.Packages {
		// It will be used for merging go.sum.
		uniq[lib.Name] = lib
	}

	// For Go 1.16 or less, we need to merge go.sum into go.mod.
	for _, lib := range gosum.Packages {
		// Skip dependencies in go.mod so that go.mod should be preferred.
		if _, ok := uniq[lib.Name]; ok {
			continue
		}

		// This dependency doesn't exist in go.mod, so it must be an indirect dependency.
		lib.Indirect = true
		lib.Relationship = types.RelationshipIndirect
		uniq[lib.Name] = lib
	}

	gomod.Packages = lo.Values(uniq)
}

func findLicense(fsys fs.FS, vendorDirFound bool, dir string, classifierConfidenceLevel float64) ([]string, error) {
	var license *types.LicenseFile

	open := func(fsys fs.FS, path string) (fs.File, error) {
		if vendorDirFound {
			return fsys.Open(path)
		}
		return os.Open(path)
	}

	walkDirFunc := func(path string, d fs.DirEntry, err error) error {
		if err != nil {
			return err
		} else if !d.Type().IsRegular() {
			return nil
		}

		// For `vendor`, the `fsys` directory contains only license files, so we don't need to check the file name again.
		if !vendorDirFound {
			if !licenseRegexp.MatchString(filepath.Base(path)) {
				return nil
			}
		}

		// e.g. $GOPATH/pkg/mod/github.com/aquasecurity/go-dep-parser@v0.0.0-20220406074731-71021a481237/LICENSE
		f, err := open(fsys, path)
		if err != nil {
			return xerrors.Errorf("file (%s) open error: %w", path, err)
		}
		defer f.Close()

		l, err := licensing.Classify(path, f, classifierConfidenceLevel)
		if err != nil {
			return xerrors.Errorf("license classify error: %w", err)
		}
		// License found
		if l != nil && len(l.Findings) > 0 {
			license = l
		}
		return nil
	}

	var err error
	if vendorDirFound {
		err = fs.WalkDir(fsys, dir, walkDirFunc)
	} else {
		err = filepath.WalkDir(dir, walkDirFunc)
	}

	switch {
	// The module path may not exist
	case errors.Is(err, os.ErrNotExist):
		return nil, nil
	case err != nil && !errors.Is(err, io.EOF):
		return nil, fmt.Errorf("finding a known open source license: %w", err)
	case license == nil || len(license.Findings) == 0:
		return nil, nil
	}

	return license.Findings.Names(), nil
}

// normalizeModName escapes upper characters
// e.g. 'github.com/BurntSushi/toml' => 'github.com/!burnt!sushi'
func normalizeModName(name string) string {
	var newName []rune
	for _, c := range name {
		if unicode.IsUpper(c) {
			// 'A' => '!a'
			newName = append(newName, '!', unicode.ToLower(c))
		} else {
			newName = append(newName, c)
		}
	}
	return string(newName)
}<|MERGE_RESOLUTION|>--- conflicted
+++ resolved
@@ -198,7 +198,6 @@
 				apps[i].Packages[j].Licenses = licenseNames
 			}
 
-<<<<<<< HEAD
 			// `vendor` dir doesn't contain `go.mod` file
 			// cf. https://github.com/aquasecurity/trivy/issues/8527#issuecomment-2777848027
 			if !gopathModDirFound {
@@ -206,12 +205,8 @@
 			}
 
 			// Collect dependencies of the direct dependency from $GOPATH/pkg/mod because the vendor directory doesn't have go.mod files.
-			if dep, err := a.collectDeps(modDir, lib.ID); err != nil {
-=======
-			// Collect dependencies of the direct dependency
 			dep, err := a.collectDeps(modDir, lib.ID)
 			if err != nil {
->>>>>>> 8995838e
 				return xerrors.Errorf("dependency graph error: %w", err)
 			} else if dep.ID == "" {
 				// go.mod not found
