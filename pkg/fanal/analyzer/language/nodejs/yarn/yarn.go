package yarn

import (
	"archive/zip"
	"context"
	"errors"
	"io/fs"
	"os"
	"path"
	"path/filepath"
	"sort"
	"strings"

	"github.com/samber/lo"
	"golang.org/x/exp/maps"
	"golang.org/x/xerrors"

	dio "github.com/aquasecurity/go-dep-parser/pkg/io"
	"github.com/aquasecurity/go-dep-parser/pkg/nodejs/packagejson"
	"github.com/aquasecurity/go-dep-parser/pkg/nodejs/yarn"
	godeptypes "github.com/aquasecurity/go-dep-parser/pkg/types"
	"github.com/aquasecurity/trivy/pkg/detector/library/compare/npm"
	"github.com/aquasecurity/trivy/pkg/fanal/analyzer"
	"github.com/aquasecurity/trivy/pkg/fanal/analyzer/language"
	"github.com/aquasecurity/trivy/pkg/fanal/types"
	"github.com/aquasecurity/trivy/pkg/log"
	"github.com/aquasecurity/trivy/pkg/utils/fsutils"
)

func init() {
	analyzer.RegisterPostAnalyzer(types.Yarn, newYarnAnalyzer)
}

const version = 1

type yarnAnalyzer struct {
	packageJsonParser *packagejson.Parser
	lockParser        godeptypes.Parser
	comparer          npm.Comparer
}

func newYarnAnalyzer(_ analyzer.AnalyzerOptions) (analyzer.PostAnalyzer, error) {
	return &yarnAnalyzer{
		packageJsonParser: packagejson.NewParser(),
		lockParser:        yarn.NewParser(),
		comparer:          npm.Comparer{},
	}, nil
}

func (a yarnAnalyzer) PostAnalyze(_ context.Context, input analyzer.PostAnalysisInput) (*analyzer.AnalysisResult, error) {
	var apps []types.Application

	required := func(path string, d fs.DirEntry) bool {
		return filepath.Base(path) == types.YarnLock
	}

	err := fsutils.WalkDir(input.FS, ".", required, func(path string, d fs.DirEntry, r dio.ReadSeekerAt) error {
		// Parse yarn.lock
		app, err := a.parseYarnLock(path, r)
		if err != nil {
			return xerrors.Errorf("parse error: %w", err)
		} else if app == nil {
			return nil
		}

<<<<<<< HEAD
		licenses := map[string]string{}

		traverseFunc := func(pkg packagejson.Package) error {
			// Find all licenses from package.json files under node_modules or .yarn dirs
			licenses[pkg.ID] = pkg.License
			return nil
		}

		if err := a.traversePkgs(input.FS, path, traverseFunc); err != nil {
			log.Logger.Errorf("Unable to traverse packages: %s", err)
		}

		// Parse package.json alongside yarn.lock to remove dev dependencies
		if err = a.removeDevDependencies(input.FS, filepath.Dir(path), app); err != nil {
=======
		// Parse package.json alongside yarn.lock to find direct deps and mark dev deps
		if err = a.analyzeDependencies(input.FS, filepath.Dir(path), app); err != nil {
>>>>>>> 20c2246a
			log.Logger.Warnf("Unable to parse %q to remove dev dependencies: %s", filepath.Join(filepath.Dir(path), types.NpmPkg), err)
		}

		// Fill licenses
		for i, lib := range app.Libraries {
			if license, ok := licenses[lib.ID]; ok {
				app.Libraries[i].Licenses = []string{license}
			}
		}

		apps = append(apps, *app)

		return nil
	})
	if err != nil {
		return nil, xerrors.Errorf("yarn walk error: %w", err)
	}

	return &analyzer.AnalysisResult{
		Applications: apps,
	}, nil
}

func (a yarnAnalyzer) Required(filePath string, _ os.FileInfo) bool {
	dirs, fileName := splitPath(filePath)
	if fileName == types.YarnLock || fileName == types.NpmPkg {
		return true
	}
	// The path is slashed in analyzers.
	l := len(dirs)
	// Valid path to the zip file - **/.yarn/cache/*.zip
	if l > 1 && dirs[l-2] == ".yarn" && dirs[l-1] == "cache" && path.Ext(fileName) == ".zip" {
		return true
	}

	return false
}

func (a yarnAnalyzer) Type() analyzer.Type {
	return analyzer.TypeYarn
}

func (a yarnAnalyzer) Version() int {
	return version
}

func (a yarnAnalyzer) parseYarnLock(path string, r dio.ReadSeekerAt) (*types.Application, error) {
	return language.Parse(types.Yarn, path, r, a.lockParser)
}

// analyzeDependencies analyzes the package.json file next to yarn.lock,
// distinguishing between direct and transitive dependencies as well as production and development dependencies.
func (a yarnAnalyzer) analyzeDependencies(fsys fs.FS, dir string, app *types.Application) error {
	packageJsonPath := filepath.Join(dir, types.NpmPkg)
	directDeps, directDevDeps, err := a.parsePackageJsonDependencies(fsys, packageJsonPath)
	if errors.Is(err, fs.ErrNotExist) {
		log.Logger.Debugf("Yarn: %s not found", packageJsonPath)
		return nil
	} else if err != nil {
		return xerrors.Errorf("unable to parse %s: %w", dir, err)
	}

	// yarn.lock file can contain same libraries with different versions
	// save versions separately for version comparison by comparator
	pkgIDs := lo.SliceToMap(app.Libraries, func(pkg types.Package) (string, types.Package) {
		return pkg.ID, pkg
	})

	// Walk prod dependencies
	pkgs, err := a.walkDependencies(app.Libraries, pkgIDs, directDeps, false)
	if err != nil {
		return xerrors.Errorf("unable to walk dependencies: %w", err)
	}

	// Walk dev dependencies
	devPkgs, err := a.walkDependencies(app.Libraries, pkgIDs, directDevDeps, true)
	if err != nil {
		return xerrors.Errorf("unable to walk dependencies: %w", err)
	}

	// Merge prod and dev dependencies.
	// If the same package is found in both prod and dev dependencies, use the one in prod.
	pkgs = lo.Assign(devPkgs, pkgs)

	pkgSlice := maps.Values(pkgs)
	sort.Sort(types.Packages(pkgSlice))

	// Save libraries
	app.Libraries = pkgSlice
	return nil
}

func (a yarnAnalyzer) walkDependencies(libs []types.Package, pkgIDs map[string]types.Package,
	directDeps map[string]string, dev bool) (map[string]types.Package, error) {

	// Identify direct dependencies
	pkgs := map[string]types.Package{}
	for _, pkg := range libs {
		if constraint, ok := directDeps[pkg.Name]; ok {
			// npm has own comparer to compare versions
			if match, err := a.comparer.MatchVersion(pkg.Version, constraint); err != nil {
				return nil, xerrors.Errorf("unable to match version for %s", pkg.Name)
			} else if match {
				// Mark as a direct dependency
				pkg.Indirect = false
				pkg.Dev = dev
				pkgs[pkg.ID] = pkg
			}
		}
	}

	// Walk indirect dependencies
	for _, pkg := range pkgs {
		a.walkIndirectDependencies(pkg, pkgIDs, pkgs)
	}

	return pkgs, nil
}

func (a yarnAnalyzer) walkIndirectDependencies(pkg types.Package, pkgIDs map[string]types.Package, deps map[string]types.Package) {
	for _, pkgID := range pkg.DependsOn {
		if _, ok := deps[pkgID]; ok {
			continue
		}

		dep, ok := pkgIDs[pkgID]
		if !ok {
			continue
		}

		dep.Indirect = true
		dep.Dev = pkg.Dev
		deps[dep.ID] = dep
		a.walkIndirectDependencies(dep, pkgIDs, deps)
	}
}

func (a yarnAnalyzer) parsePackageJsonDependencies(fsys fs.FS, path string) (map[string]string, map[string]string, error) {
	// Parse package.json
	f, err := fsys.Open(path)
	if err != nil {
		return nil, nil, xerrors.Errorf("file open error: %w", err)
	}
	defer func() { _ = f.Close() }()

	rootPkg, err := a.packageJsonParser.Parse(f)
	if err != nil {
		return nil, nil, xerrors.Errorf("parse error: %w", err)
	}

	// Merge dependencies and optionalDependencies
	dependencies := lo.Assign(rootPkg.Dependencies, rootPkg.OptionalDependencies)
	devDependencies := rootPkg.DevDependencies

	if len(rootPkg.Workspaces) > 0 {
		pkgs, err := a.traverseWorkspaces(fsys, rootPkg.Workspaces)
		if err != nil {
			return nil, nil, xerrors.Errorf("traverse workspaces error: %w", err)
		}
		for _, pkg := range pkgs {
			dependencies = lo.Assign(dependencies, pkg.Dependencies, pkg.OptionalDependencies)
			devDependencies = lo.Assign(devDependencies, pkg.DevDependencies)
		}
	}

	return dependencies, devDependencies, nil
}

func (a yarnAnalyzer) traverseWorkspaces(fsys fs.FS, workspaces []string) ([]packagejson.Package, error) {
	var pkgs []packagejson.Package

	required := func(path string, _ fs.DirEntry) bool {
		return filepath.Base(path) == types.NpmPkg
	}

	walkDirFunc := func(path string, d fs.DirEntry, r dio.ReadSeekerAt) error {
		pkg, err := a.packageJsonParser.Parse(r)
		if err != nil {
			return xerrors.Errorf("unable to parse %q: %w", path, err)
		}
		pkgs = append(pkgs, pkg)
		return nil
	}

	for _, workspace := range workspaces {
		matches, err := fs.Glob(fsys, workspace)
		if err != nil {
			return nil, err
		}
		for _, match := range matches {
			if err := fsutils.WalkDir(fsys, match, required, walkDirFunc); err != nil {
				return nil, xerrors.Errorf("walk error: %w", err)
			}
		}

	}
	return pkgs, nil
}

type traverseFunc func(pkg packagejson.Package) error

func (a yarnAnalyzer) traversePkgs(fsys fs.FS, lockPath string, fn traverseFunc) error {
	dir := filepath.Dir(lockPath)

	nodeModulesPath := path.Join(dir, "node_modules")

	if _, err := fs.Stat(fsys, nodeModulesPath); errors.Is(err, fs.ErrNotExist) {
		// try to find for yarn v2+
		return a.traverseYarnModernPkgs(fsys, dir, fn)
	} else if err != nil {
		return xerrors.Errorf("unable to parse %q: %w", nodeModulesPath, err)
	}

	return a.traverseYarnClassicPkgs(fsys, nodeModulesPath, fn)
}

func isNodeModulesPkg(path string, _ fs.DirEntry) bool {
	// We can't check for sure whether the package.json is valid in `Required` fn.
	// For example, package.json can be located near yarn.lock, then it fits,
	// or in the package tests in node_modules - then not.
	// That's why we add all the package.json and filter them later.
	dirs, fileName := splitPath(path)
	nodeModulesIdx := len(dirs) - 2
	// the scope starts with "@" https://docs.npmjs.com/cli/v9/using-npm/scope
	if len(dirs) > 2 && strings.HasPrefix(dirs[len(dirs)-2], "@") {
		nodeModulesIdx -= 1
	}
	// The file path to package.json - */node_modules/<package_name>/package.json
	// or */node_modules/@<scope_name>/<package_name>/package.json
	return len(dirs) > 1 && dirs[nodeModulesIdx] == "node_modules" && fileName == types.NpmPkg
}

func splitPath(filePath string) (dirs []string, fileName string) {
	fileName = filepath.Base(filePath)
	// The path is slashed in analyzers.
	dirs = strings.Split(path.Dir(filePath), "/")
	return dirs, fileName
}

func (a yarnAnalyzer) traverseYarnClassicPkgs(fsys fs.FS, path string, fn traverseFunc) error {
	// Traverse node_modules dir
	// Note that fs.FS is always slashed regardless of the platform,
	// and path.Join should be used rather than filepath.Join.
	walkDirFunc := func(filePath string, d fs.DirEntry, r dio.ReadSeekerAt) error {
		pkg, err := a.packageJsonParser.Parse(r)
		if err != nil {
			return xerrors.Errorf("unable to parse %q: %w", filePath, err)
		}
		return fn(pkg)
	}
	if err := fsutils.WalkDir(fsys, path, isNodeModulesPkg, walkDirFunc); err != nil {
		return xerrors.Errorf("walk error: %w", err)
	}
	return nil
}

func (a yarnAnalyzer) traverseYarnModernPkgs(fsys fs.FS, root string, fn traverseFunc) error {
	yarnDir := path.Join(root, ".yarn")
	if _, err := fs.Stat(fsys, yarnDir); errors.Is(err, fs.ErrNotExist) {
		return nil
	} else if err != nil {
		return xerrors.Errorf("unable to parse %q: %w", yarnDir, err)
	}

	if err := a.traverseUnpluggedFolder(fsys, yarnDir, fn); err != nil {
		return err
	}
	if err := a.traverseCacheFolder(fsys, yarnDir, fn); err != nil {
		return err
	}

	return nil
}

func (a yarnAnalyzer) traverseUnpluggedFolder(fsys fs.FS, root string, fn traverseFunc) error {
	// `unplugged` hold machine-specific build artifacts
	unpluggedPath := path.Join(root, "unplugged")
	if _, err := fs.Stat(fsys, unpluggedPath); err != nil {
		return nil
	}

	// Traverse .yarn/unplugged dir
	err := fsutils.WalkDir(fsys, unpluggedPath, isNodeModulesPkg, func(path string, d fs.DirEntry, r dio.ReadSeekerAt) error {
		pkg, err := a.packageJsonParser.Parse(r)
		if err != nil {
			return xerrors.Errorf("unable to parse %q: %w", path, err)
		}
		return fn(pkg)
	})
	if err != nil {
		return xerrors.Errorf("walk error: %w", err)
	}

	return nil
}

func (a yarnAnalyzer) traverseCacheFolder(fsys fs.FS, root string, fn traverseFunc) error {
	cachePath := path.Join(root, "cache")
	if _, err := fs.Stat(fsys, cachePath); err != nil {
		return nil
	}

	required := func(path string, _ fs.DirEntry) bool {
		return filepath.Ext(path) == ".zip"
	}

	// Traverse .yarn/cache dir
	err := fsutils.WalkDir(fsys, cachePath, required, func(path string, d fs.DirEntry, r dio.ReadSeekerAt) error {
		fi, err := d.Info()
		if err != nil {
			return xerrors.Errorf("file stat error: %w", err)
		}

		zr, err := zip.NewReader(r, fi.Size())
		if err != nil {
			return xerrors.Errorf("zip reader error: %w", err)
		}

		for _, f := range zr.File {
			if filepath.Base(f.Name) != types.NpmPkg {
				continue
			}
			pkg, err := a.parsePackageJsonFromZip(f)
			if err != nil {
				return xerrors.Errorf("unable to parse %q: %w", path, err)
			}
			return fn(pkg)
		}

		return nil
	})

	if err != nil {
		return xerrors.Errorf("walk error: %w", err)
	}

	return nil
}

func (a yarnAnalyzer) parsePackageJsonFromZip(f *zip.File) (packagejson.Package, error) {
	pkgFile, err := f.Open()
	if err != nil {
		return packagejson.Package{}, xerrors.Errorf("file open error: %w", err)
	}
	defer pkgFile.Close()
	pkg, err := a.packageJsonParser.Parse(pkgFile)
	if err != nil {
		return packagejson.Package{}, err
	}

	return pkg, nil
}<|MERGE_RESOLUTION|>--- conflicted
+++ resolved
@@ -63,7 +63,6 @@
 			return nil
 		}
 
-<<<<<<< HEAD
 		licenses := map[string]string{}
 
 		traverseFunc := func(pkg packagejson.Package) error {
@@ -76,12 +75,8 @@
 			log.Logger.Errorf("Unable to traverse packages: %s", err)
 		}
 
-		// Parse package.json alongside yarn.lock to remove dev dependencies
-		if err = a.removeDevDependencies(input.FS, filepath.Dir(path), app); err != nil {
-=======
 		// Parse package.json alongside yarn.lock to find direct deps and mark dev deps
 		if err = a.analyzeDependencies(input.FS, filepath.Dir(path), app); err != nil {
->>>>>>> 20c2246a
 			log.Logger.Warnf("Unable to parse %q to remove dev dependencies: %s", filepath.Join(filepath.Dir(path), types.NpmPkg), err)
 		}
 
