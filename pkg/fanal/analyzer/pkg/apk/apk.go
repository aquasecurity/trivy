--- conflicted
+++ resolved
@@ -224,11 +224,11 @@
 	return analyzerVersion
 }
 
-<<<<<<< HEAD
 func (a *alpinePkgAnalyzer) Init(opt analyzer.AnalyzerOptions) error {
 	a.ThirdPartyPkgs = opt.ThirdPartyOSPkgs
 	return nil
-=======
+}
+
 // decodeChecksumLine decodes checksum line
 func decodeChecksumLine(line string) digest.Digest {
 	if len(line) < 2 {
@@ -251,5 +251,4 @@
 	}
 	h := hex.EncodeToString(decodedDigestString)
 	return digest.NewDigestFromString(alg, h)
->>>>>>> 16af41be
 }