--- conflicted
+++ resolved
@@ -489,27 +489,22 @@
 	})
 
 	for i := range apps {
-<<<<<<< HEAD
-		var devDeps []string
-		apps[i].Packages = lo.Filter(apps[i].Packages, func(pkg ftypes.Package, index int) bool {
+		devDeps := set.New[string]()
+		apps[i].Packages = lo.Filter(apps[i].Packages, func(pkg ftypes.Package, _ int) bool {
 			if pkg.Dev {
-=======
-		apps[i].Packages = lo.Filter(apps[i].Packages, func(lib ftypes.Package, _ int) bool {
-			if lib.Dev {
->>>>>>> 6562082e
 				onceInfo()
-				devDeps = append(devDeps, pkg.ID)
+				devDeps.Append(pkg.ID)
 			}
 			return !pkg.Dev
 		})
 
-		// Remove Dev deps from DependsOn of Root and Workspace packages
+		// Remove development dependencies from dependencies of root and workspace packages
 		for j, pkg := range apps[i].Packages {
 			if pkg.Relationship != ftypes.RelationshipRoot && pkg.Relationship != ftypes.RelationshipWorkspace {
 				continue
 			}
 			apps[i].Packages[j].DependsOn = lo.Filter(apps[i].Packages[j].DependsOn, func(dep string, _ int) bool {
-				return !slices.Contains(devDeps, dep)
+				return !devDeps.Contains(dep)
 			})
 
 		}
