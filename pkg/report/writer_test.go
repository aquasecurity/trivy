--- conflicted
+++ resolved
@@ -40,177 +40,6 @@
 			},
 			want: true,
 		},
-		{
-			name: "failed misconfigurations",
-			results: report.Results{
-				{
-					Target: "test",
-					Type:   "test",
-					Misconfigurations: []types.DetectedMisconfiguration{
-						{
-							Type:   "Docker Security Check",
-							ID:     "ID-001",
-							Status: types.StatusFailure,
-						},
-					},
-				},
-			},
-<<<<<<< HEAD
-			want: `{
-  "$schema": "https://raw.githubusercontent.com/oasis-tcs/sarif-spec/master/Schemata/sarif-schema-2.1.0.json",
-  "version": "2.1.0",
-  "runs": [
-    {
-      "tool": {
-        "driver": {
-          "name": "Trivy",
-          "informationUri": "https://github.com/aquasecurity/trivy",
-          "fullName": "Trivy Vulnerability Scanner",
-          "version": "0.15.0",
-          "rules": [
-            {
-              "id": "foo/target/alpine-310.tar.gz (alpine 3.10.2): foopackage-1.2.3 CVE-1234-5678",
-              "name": "Other Vulnerability (Footype)",
-              "shortDescription": {
-                "text": "CVE-1234-5678 Package: foopackage"
-              },
-              "fullDescription": {
-                "text": "foovuln."
-              },
-              "defaultConfiguration": {
-                "level": "error"
-              },
-              "help": {
-                "text": "Vulnerability CVE-1234-5678\nSeverity: CRITICAL\nPackage: foopackage\nInstalled Version: 1.2.3\nFixed Version: 4.5.6\nLink: [CVE-1234-5678]()",
-                "markdown": "**Vulnerability CVE-1234-5678**\n| Severity | Package | Installed Version | Fixed Version | Link |\n| --- | --- | --- | --- | --- |\n|CRITICAL|foopackage|1.2.3|4.5.6|[CVE-1234-5678]()|\n"
-              },
-              "properties": {
-                "tags": [
-                  "vulnerability",
-                  "CRITICAL",
-                  "foopackage"
-                ],
-                "precision": "very-high"
-              }
-            }]
-        }
-      },
-      "results": [
-        {
-          "ruleId": "foo/target/alpine-310.tar.gz (alpine 3.10.2): foopackage-1.2.3 CVE-1234-5678",
-          "ruleIndex": 0,
-          "level": "error",
-          "message": {
-            "text": "foodesc."
-          },
-          "locations": [{
-            "physicalLocation": {
-              "artifactLocation": {
-                "uri": "foo/target/alpine-310.tar.gz",
-                "uriBaseId": "ROOTPATH"
-              }
-            }
-          }]
-        }],
-      "columnKind": "utf16CodeUnits",
-      "originalUriBaseIds": {
-        "ROOTPATH": {
-          "uri": "/"
-        }
-      }
-    }
-  ]
-}`,
-=======
-			want: true,
->>>>>>> 9659c091
-		},
-		{
-			name: "passed misconfigurations",
-			results: report.Results{
-				{
-					Target: "test",
-					Type:   "test",
-					Misconfigurations: []types.DetectedMisconfiguration{
-						{
-							Type:   "Docker Security Check",
-							ID:     "ID-001",
-							Status: types.StatusPassed,
-						},
-					},
-				},
-			},
-<<<<<<< HEAD
-			want: `{
-  "$schema": "https://raw.githubusercontent.com/oasis-tcs/sarif-spec/master/Schemata/sarif-schema-2.1.0.json",
-  "version": "2.1.0",
-  "runs": [
-    {
-      "tool": {
-        "driver": {
-          "name": "Trivy",
-          "informationUri": "https://github.com/aquasecurity/trivy",
-          "fullName": "Trivy Vulnerability Scanner",
-          "version": "0.15.0",
-          "rules": [
-            {
-              "id": "rust-app\\Cargo.lock: foopackage-1.2.3 CVE-1234-5678",
-              "name": "Other Vulnerability (Footype)",
-              "shortDescription": {
-                "text": "CVE-1234-5678 Package: foopackage"
-              },
-              "fullDescription": {
-                "text": "foovuln."
-              },
-              "defaultConfiguration": {
-                "level": "error"
-              },
-              "helpUri": "https://avd.aquasec.com/nvd/cve-1234-5678",
-              "help": {
-                "text": "Vulnerability CVE-1234-5678\nSeverity: CRITICAL\nPackage: foopackage\nInstalled Version: 1.2.3\nFixed Version: 4.5.6\nLink: [CVE-1234-5678](https://avd.aquasec.com/nvd/cve-1234-5678)",
-                "markdown": "**Vulnerability CVE-1234-5678**\n| Severity | Package | Installed Version | Fixed Version | Link |\n| --- | --- | --- | --- | --- |\n|CRITICAL|foopackage|1.2.3|4.5.6|[CVE-1234-5678](https://avd.aquasec.com/nvd/cve-1234-5678)|\n"
-              },
-              "properties": {
-                "tags": [
-                  "vulnerability",
-                  "CRITICAL",
-                  "foopackage"
-                ],
-                "precision": "very-high"
-              }
-            }]
-        }
-      },
-      "results": [
-        {
-          "ruleId": "rust-app\\Cargo.lock: foopackage-1.2.3 CVE-1234-5678",
-          "ruleIndex": 0,
-          "level": "error",
-          "message": {
-            "text": "foodesc."
-          },
-          "locations": [{
-            "physicalLocation": {
-              "artifactLocation": {
-                "uri": "rust-app/Cargo.lock",
-                "uriBaseId": "ROOTPATH"
-              }
-            }
-          }]
-        }],
-      "columnKind": "utf16CodeUnits",
-      "originalUriBaseIds": {
-        "ROOTPATH": {
-          "uri": "/"
-        }
-      }
-    }
-  ]
-}`,
-=======
-			want: false,
->>>>>>> 9659c091
-		},
 	}
 	for _, tt := range tests {
 		t.Run(tt.name, func(t *testing.T) {
