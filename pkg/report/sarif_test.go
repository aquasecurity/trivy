--- conflicted
+++ resolved
@@ -178,14 +178,9 @@
 						PropertyBag: sarif.PropertyBag{
 							Properties: map[string]any{
 								"imageName":   "debian:9",
-<<<<<<< HEAD
 								"imageID":     "sha256:7640c3f9e75002deb419d5e32738eeff82cf2b3edca3781b4fe1f1f626d11b20",
-								"repoDigests": []interface{}{"debian@sha256:a8cc1744bbdd5266678e3e8b3e6387e45c053218438897e86876f2eb104e5534"},
-								"repoTags":    []interface{}{"debian:9"},
-=======
 								"repoDigests": []any{"debian@sha256:a8cc1744bbdd5266678e3e8b3e6387e45c053218438897e86876f2eb104e5534"},
 								"repoTags":    []any{"debian:9"},
->>>>>>> 1f8fca1f
 							},
 						},
 					},
