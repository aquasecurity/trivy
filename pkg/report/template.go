package report

import (
	"bytes"
	"context"
	"encoding/xml"
	"html"
	"io"
	"maps"
	"os"
	"strings"
	"text/template"

	"github.com/Masterminds/sprig/v3"
	"golang.org/x/xerrors"

	dbTypes "github.com/aquasecurity/trivy-db/pkg/types"
	"github.com/aquasecurity/trivy/pkg/log"
	"github.com/aquasecurity/trivy/pkg/types"
)

// CustomTemplateFuncMap is used to overwrite existing functions for testing.
var CustomTemplateFuncMap = make(map[string]any)

// TemplateWriter write result in custom format defined by user's template
type TemplateWriter struct {
	Output   io.Writer
	Template *template.Template
}

// NewTemplateWriter is the factory method to return TemplateWriter object
func NewTemplateWriter(output io.Writer, outputTemplate, appVersion string) (*TemplateWriter, error) {
	if after, ok := strings.CutPrefix(outputTemplate, "@"); ok {
		buf, err := os.ReadFile(after)
		if err != nil {
			return nil, xerrors.Errorf("error retrieving template from path: %w", err)
		}
		outputTemplate = string(buf)
	}
	var templateFuncMap template.FuncMap = sprig.GenericFuncMap()
	templateFuncMap["escapeXML"] = func(input string) string {
		escaped := &bytes.Buffer{}
		if err := xml.EscapeText(escaped, []byte(input)); err != nil {
			log.Error("Error while escapeString to XML", log.Err(err))
			return input
		}
		return escaped.String()
	}
	templateFuncMap["endWithPeriod"] = func(input string) string {
		if !strings.HasSuffix(input, ".") {
			input += "."
		}
		return input
	}
	templateFuncMap["escapeString"] = html.EscapeString
	templateFuncMap["sourceID"] = func(input string) dbTypes.SourceID {
		return dbTypes.SourceID(input)
	}
	templateFuncMap["appVersion"] = func() string {
		return appVersion
	}

	// Overwrite functions
	maps.Copy(templateFuncMap, CustomTemplateFuncMap)

	tmpl, err := template.New("output template").Funcs(templateFuncMap).Parse(outputTemplate)
	if err != nil {
		return nil, xerrors.Errorf("error parsing template: %w", err)
	}
	return &TemplateWriter{
		Output:   output,
		Template: tmpl,
	}, nil
}

// Write writes result
<<<<<<< HEAD
func (tw TemplateWriter) Write(report types.Report) error {
	err := tw.Template.Execute(tw.Output, report)
=======
func (tw TemplateWriter) Write(_ context.Context, report types.Report) error {
	err := tw.Template.Execute(tw.Output, report.Results)
>>>>>>> be419c78
	if err != nil {
		return xerrors.Errorf("failed to write with template: %w", err)
	}
	return nil
}<|MERGE_RESOLUTION|>--- conflicted
+++ resolved
@@ -74,13 +74,9 @@
 }
 
 // Write writes result
-<<<<<<< HEAD
-func (tw TemplateWriter) Write(report types.Report) error {
+func (tw TemplateWriter) Write(_ context.Context, report types.Report) error {
 	err := tw.Template.Execute(tw.Output, report)
-=======
-func (tw TemplateWriter) Write(_ context.Context, report types.Report) error {
-	err := tw.Template.Execute(tw.Output, report.Results)
->>>>>>> be419c78
+
 	if err != nil {
 		return xerrors.Errorf("failed to write with template: %w", err)
 	}
