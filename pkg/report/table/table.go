package table

import (
	"bytes"
	"context"
	"fmt"
	"io"
	"os"
	"runtime"
	"slices"
	"strings"

	"github.com/fatih/color"
	"golang.org/x/xerrors"

	"github.com/aquasecurity/table"
	"github.com/aquasecurity/tml"
	dbTypes "github.com/aquasecurity/trivy-db/pkg/types"
	ftypes "github.com/aquasecurity/trivy/pkg/fanal/types"
	"github.com/aquasecurity/trivy/pkg/types"
)

var (
	SeverityColor = []func(a ...any) string{
		color.New(color.FgCyan).SprintFunc(),   // UNKNOWN
		color.New(color.FgBlue).SprintFunc(),   // LOW
		color.New(color.FgYellow).SprintFunc(), // MEDIUM
		color.New(color.FgHiRed).SprintFunc(),  // HIGH
		color.New(color.FgRed).SprintFunc(),    // CRITICAL
	}
)

// Writer implements Writer and output in tabular form
type Writer struct {
<<<<<<< HEAD
	Scanners   types.Scanners
=======
	// Use one buffer for all renderers
	buf *bytes.Buffer

	vulnerabilityRenderer Renderer
	misconfigRenderer     Renderer
	secretRenderer        Renderer
	pkgLicenseRenderer    Renderer
	fileLicenseRenderer   Renderer

	options Options
}

type Options struct {
>>>>>>> 3d3a3d6f
	Severities []dbTypes.Severity
	Output     io.Writer

	// Show dependency origin tree
	Tree bool

	// Show suppressed findings
	ShowSuppressed bool

	// Hide summary table
	NoSummaryTable bool

	// For misconfigurations
	IncludeNonFailures bool
	Trace              bool
	RenderCause        []ftypes.ConfigType

	// For licenses
	LicenseRiskThreshold int
	IgnoredLicenses      []string
}

func NewWriter(options Options) *Writer {
	buf := bytes.NewBuffer([]byte{})
	return &Writer{
		buf:                   buf,
		vulnerabilityRenderer: NewVulnerabilityRenderer(buf, IsOutputToTerminal(options.Output), options.Tree, options.ShowSuppressed, options.Severities),
		misconfigRenderer:     NewMisconfigRenderer(buf, options.Severities, options.Trace, options.IncludeNonFailures, IsOutputToTerminal(options.Output), options.RenderCause),
		secretRenderer:        NewSecretRenderer(buf, IsOutputToTerminal(options.Output), options.Severities),
		pkgLicenseRenderer:    NewPkgLicenseRenderer(buf, IsOutputToTerminal(options.Output), options.Severities),
		fileLicenseRenderer:   NewFileLicenseRenderer(buf, IsOutputToTerminal(options.Output), options.Severities),
		options:               options,
	}
}

type Renderer interface {
	Render(result types.Result)
}

// Write writes the result on standard output
<<<<<<< HEAD
func (tw Writer) Write(_ context.Context, report types.Report) error {
	if !tw.isOutputToTerminal() {
		tml.DisableFormatting()
	}

	if !tw.NoSummaryTable {
		renderer, err := NewSummaryRenderer(report, tw.isOutputToTerminal(), tw.Scanners)
		if err != nil {
			return xerrors.Errorf("failed to create summary renderer: %w", err)
		}
		_, _ = fmt.Fprint(tw.Output, renderer.Render())
	}

=======
func (tw *Writer) Write(_ context.Context, report types.Report) error {
>>>>>>> 3d3a3d6f
	for _, result := range report.Results {
		// Not display a table of custom resources
		if result.Class == types.ClassCustom {
			continue
		}
		tw.render(result)
	}

	tw.flush()
	return nil
}

func (tw *Writer) flush() {
	_, _ = fmt.Fprint(tw.options.Output, tw.buf.String())
}

func (tw *Writer) render(result types.Result) {
	if result.IsEmpty() && result.Class != types.ClassOSPkg {
		return
	}

	switch {
	// vulnerability
	case result.Class == types.ClassOSPkg || result.Class == types.ClassLangPkg:
		tw.vulnerabilityRenderer.Render(result)
	// misconfiguration
	case result.Class == types.ClassConfig:
		tw.misconfigRenderer.Render(result)
	// secret
	case result.Class == types.ClassSecret:
		tw.secretRenderer.Render(result)
	// package license
	case result.Class == types.ClassLicense:
		tw.pkgLicenseRenderer.Render(result)
	// file license
	case result.Class == types.ClassLicenseFile:
		tw.fileLicenseRenderer.Render(result)
	default:
		return
	}
}

func newTableWriter(output io.Writer, isTerminal bool) *table.Table {
	tableWriter := table.New(output)
	if isTerminal { // use ansi output if we're not piping elsewhere
		tableWriter.SetHeaderStyle(table.StyleBold)
		tableWriter.SetLineStyle(table.StyleDim)
	}
	tableWriter.SetBorders(true)
	tableWriter.SetAutoMerge(true)
	tableWriter.SetRowLines(true)

	return tableWriter
}

func summarize(specifiedSeverities []dbTypes.Severity, severityCount map[string]int) (int, []string) {
	var total int
	var severities []string
	for _, sev := range specifiedSeverities {
		severities = append(severities, sev.String())
	}

	var summaries []string
	for _, severity := range dbTypes.SeverityNames {
		if !slices.Contains(severities, severity) {
			continue
		}
		count := severityCount[severity]
		r := fmt.Sprintf("%s: %d", severity, count)
		summaries = append(summaries, r)
		total += count
	}

	return total, summaries
}

func IsOutputToTerminal(output io.Writer) bool {
	if runtime.GOOS == "windows" {
		// if its windows, we don't support formatting
		return false
	}

	if output != os.Stdout {
		return false
	}
	o, err := os.Stdout.Stat()
	if err != nil {
		return false
	}
	return (o.Mode() & os.ModeCharDevice) == os.ModeCharDevice
}

func RenderTarget(w io.Writer, target string, isTerminal bool) {
	if isTerminal {
		// nolint
		_ = tml.Fprintf(w, "\n<underline><bold>%s</bold></underline>\n\n", target)
	} else {
		_, _ = fmt.Fprintf(w, "\n%s\n", target)
		_, _ = fmt.Fprintf(w, "%s\n", strings.Repeat("=", len(target)))
	}
}

func ColorizeSeverity(value, severity string) string {
	for i, name := range dbTypes.SeverityNames {
		if severity == name {
			return SeverityColor[i](value)
		}
	}
	return color.New(color.FgBlue).SprintFunc()(severity)
}<|MERGE_RESOLUTION|>--- conflicted
+++ resolved
@@ -32,12 +32,10 @@
 
 // Writer implements Writer and output in tabular form
 type Writer struct {
-<<<<<<< HEAD
-	Scanners   types.Scanners
-=======
 	// Use one buffer for all renderers
 	buf *bytes.Buffer
 
+	summaryRenderer       Renderer
 	vulnerabilityRenderer Renderer
 	misconfigRenderer     Renderer
 	secretRenderer        Renderer
@@ -48,7 +46,7 @@
 }
 
 type Options struct {
->>>>>>> 3d3a3d6f
+	Scanners   types.Scanners
 	Severities []dbTypes.Severity
 	Output     io.Writer
 
@@ -74,7 +72,8 @@
 func NewWriter(options Options) *Writer {
 	buf := bytes.NewBuffer([]byte{})
 	return &Writer{
-		buf:                   buf,
+		buf: buf,
+
 		vulnerabilityRenderer: NewVulnerabilityRenderer(buf, IsOutputToTerminal(options.Output), options.Tree, options.ShowSuppressed, options.Severities),
 		misconfigRenderer:     NewMisconfigRenderer(buf, options.Severities, options.Trace, options.IncludeNonFailures, IsOutputToTerminal(options.Output), options.RenderCause),
 		secretRenderer:        NewSecretRenderer(buf, IsOutputToTerminal(options.Output), options.Severities),
@@ -89,23 +88,19 @@
 }
 
 // Write writes the result on standard output
-<<<<<<< HEAD
-func (tw Writer) Write(_ context.Context, report types.Report) error {
-	if !tw.isOutputToTerminal() {
+func (tw *Writer) Write(_ context.Context, report types.Report) error {
+	if !IsOutputToTerminal(tw.options.Output) {
 		tml.DisableFormatting()
 	}
 
-	if !tw.NoSummaryTable {
-		renderer, err := NewSummaryRenderer(report, tw.isOutputToTerminal(), tw.Scanners)
+	if !tw.options.NoSummaryTable {
+		renderer, err := NewSummaryRenderer(report, IsOutputToTerminal(tw.options.Output), tw.options.Scanners)
 		if err != nil {
 			return xerrors.Errorf("failed to create summary renderer: %w", err)
 		}
-		_, _ = fmt.Fprint(tw.Output, renderer.Render())
-	}
-
-=======
-func (tw *Writer) Write(_ context.Context, report types.Report) error {
->>>>>>> 3d3a3d6f
+		_, _ = fmt.Fprint(tw.options.Output, renderer.Render())
+	}
+
 	for _, result := range report.Results {
 		// Not display a table of custom resources
 		if result.Class == types.ClassCustom {
