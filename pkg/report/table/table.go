--- conflicted
+++ resolved
@@ -71,13 +71,8 @@
 	return nil
 }
 
-<<<<<<< HEAD
 func (tw Writer) write(result types.Result, pkgs map[string][]ftypes.Package) {
-	if result.IsEmpty() {
-=======
-func (tw Writer) write(result types.Result) {
 	if result.IsEmpty() && result.Class != types.ClassOSPkg {
->>>>>>> d0ca610a
 		return
 	}
 
