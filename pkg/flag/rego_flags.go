package flag

// e.g. config yaml:
//
//	rego:
//	  trace: true
//	  config-policy: "custom-policy/policy"
//	  policy-namespaces: "user"
var (
	IncludeDeprecatedChecksFlag = Flag[bool]{
		Name:          "include-deprecated-checks",
		ConfigName:    "rego.include-deprecated-checks",
		Usage:         "include deprecated checks",
		TelemetrySafe: true,
	}
	SkipCheckUpdateFlag = Flag[bool]{
		Name:       "skip-check-update",
		ConfigName: "rego.skip-check-update",
		Usage:      "skip fetching rego check updates",
		Aliases: []Alias{
			{
				Name:       "skip-policy-update",
				ConfigName: "rego.skip-policy-update",
				Deprecated: true,
			},
		},
		TelemetrySafe: true,
	}
<<<<<<< HEAD
	TraceRegoFlag = Flag[bool]{
		Name:          "trace-rego",
		ConfigName:    "rego.trace",
		Usage:         "enable Rego policy engine trace logging",
		Persistent:    true,
		TelemetrySafe: true,
		Aliases: []Alias{
			{
				Name:       "trace",
				Deprecated: true,
			},
		},
=======
	TraceFlag = Flag[bool]{
		Name:          "trace",
		ConfigName:    "rego.trace",
		Usage:         "enable more verbose trace output for custom queries",
		TelemetrySafe: true,
>>>>>>> 7041a39b
	}
	ConfigCheckFlag = Flag[[]string]{
		Name:       "config-check",
		ConfigName: "rego.check",
		Usage:      "specify the paths to the Rego check files or to the directories containing them, applying config files",
		Aliases: []Alias{
			{
				Name:       "policy",
				Deprecated: true,
			},
			{
				Name:       "config-policy",
				Deprecated: true,
			},
		},
	}
	ConfigDataFlag = Flag[[]string]{
		Name:       "config-data",
		ConfigName: "rego.data",
		Usage:      "specify paths from which data for the Rego checks will be recursively loaded",
		Aliases: []Alias{
			{Name: "data"},
		},
	}
	CheckNamespaceFlag = Flag[[]string]{
		Name:       "check-namespaces",
		ConfigName: "rego.namespaces",
		Usage:      "Rego namespaces",
		Aliases: []Alias{
			{Name: "namespaces"},
			{
				Name:       "policy-namespaces",
				Deprecated: true,
			},
		},
	}
)

// RegoFlagGroup composes common printer flag structs used for commands providing misconfinguration scanning.
type RegoFlagGroup struct {
	IncludeDeprecatedChecks *Flag[bool]
	SkipCheckUpdate         *Flag[bool]
	Trace                   *Flag[bool]
	CheckPaths              *Flag[[]string]
	DataPaths               *Flag[[]string]
	CheckNamespaces         *Flag[[]string]
}

type RegoOptions struct {
	IncludeDeprecatedChecks bool
	SkipCheckUpdate         bool
	Trace                   bool
	CheckPaths              []string
	DataPaths               []string
	CheckNamespaces         []string
}

func NewRegoFlagGroup() *RegoFlagGroup {
	return &RegoFlagGroup{
		IncludeDeprecatedChecks: IncludeDeprecatedChecksFlag.Clone(),
		SkipCheckUpdate:         SkipCheckUpdateFlag.Clone(),
		Trace:                   TraceRegoFlag.Clone(),
		CheckPaths:              ConfigCheckFlag.Clone(),
		DataPaths:               ConfigDataFlag.Clone(),
		CheckNamespaces:         CheckNamespaceFlag.Clone(),
	}
}

func (f *RegoFlagGroup) Name() string {
	return "Rego"
}

func (f *RegoFlagGroup) Flags() []Flagger {
	return []Flagger{
		f.IncludeDeprecatedChecks,
		f.SkipCheckUpdate,
		f.Trace,
		f.CheckPaths,
		f.DataPaths,
		f.CheckNamespaces,
	}
}

func (f *RegoFlagGroup) ToOptions(opts *Options) error {
	opts.RegoOptions = RegoOptions{
		IncludeDeprecatedChecks: f.IncludeDeprecatedChecks.Value(),
		SkipCheckUpdate:         f.SkipCheckUpdate.Value(),
		Trace:                   f.Trace.Value(),
		CheckPaths:              f.CheckPaths.Value(),
		DataPaths:               f.DataPaths.Value(),
		CheckNamespaces:         f.CheckNamespaces.Value(),
	}
	return nil
}<|MERGE_RESOLUTION|>--- conflicted
+++ resolved
@@ -26,26 +26,19 @@
 		},
 		TelemetrySafe: true,
 	}
-<<<<<<< HEAD
 	TraceRegoFlag = Flag[bool]{
 		Name:          "trace-rego",
 		ConfigName:    "rego.trace",
-		Usage:         "enable Rego policy engine trace logging",
+		Usage:         "enable more verbose trace output for custom queries",
 		Persistent:    true,
 		TelemetrySafe: true,
 		Aliases: []Alias{
 			{
 				Name:       "trace",
+				ConfigName: "trace",
 				Deprecated: true,
 			},
 		},
-=======
-	TraceFlag = Flag[bool]{
-		Name:          "trace",
-		ConfigName:    "rego.trace",
-		Usage:         "enable more verbose trace output for custom queries",
-		TelemetrySafe: true,
->>>>>>> 7041a39b
 	}
 	ConfigCheckFlag = Flag[[]string]{
 		Name:       "config-check",
