package flag

import (
	"fmt"
	"strconv"
	"strings"

	"github.com/samber/lo"
	corev1 "k8s.io/api/core/v1"
)

var (
	ClusterContextFlag = Flag[string]{
		Name:       "context",
		ConfigName: "kubernetes.context",
		Usage:      "specify a context to scan",
		Aliases: []Alias{
			{Name: "ctx"},
		},
	}
	K8sNamespaceFlag = Flag[string]{
		Name:       "namespace",
		ConfigName: "kubernetes.namespace",
		Shorthand:  "n",
		Usage:      "specify a namespace to scan",
	}
	KubeConfigFlag = Flag[string]{
		Name:       "kubeconfig",
		ConfigName: "kubernetes.kubeconfig",
		Usage:      "specify the kubeconfig file path to use",
	}
	ComponentsFlag = Flag[[]string]{
		Name:       "components",
		ConfigName: "kubernetes.components",
		Default: []string{
			"workload",
			"infra",
		},
		Values: []string{
			"workload",
			"infra",
		},
		Usage: "specify which components to scan",
	}
	K8sVersionFlag = Flag[string]{
		Name:       "k8s-version",
		ConfigName: "kubernetes.k8s.version",
		Usage:      "specify k8s version to validate outdated api by it (example: 1.21.0)",
	}
	TolerationsFlag = Flag[[]string]{
		Name:       "tolerations",
		ConfigName: "kubernetes.tolerations",
		Usage:      "specify node-collector job tolerations (example: key1=value1:NoExecute,key2=value2:NoSchedule)",
	}
	AllNamespaces = Flag[bool]{
		Name:       "all-namespaces",
		ConfigName: "kubernetes.all.namespaces",
		Shorthand:  "A",
		Usage:      "fetch resources from all cluster namespaces",
	}
	NodeCollectorNamespace = Flag[string]{
		Name:       "node-collector-namespace",
		ConfigName: "node.collector.namespace",
		Default:    "trivy-temp",
		Usage:      "specify the namespace in which the node-collector job should be deployed",
	}
	ExcludeOwned = Flag[bool]{
		Name:       "exclude-owned",
		ConfigName: "kubernetes.exclude.owned",
		Usage:      "exclude resources that have an owner reference",
	}
	ExcludeNodes = Flag[[]string]{
		Name:       "exclude-nodes",
		ConfigName: "exclude.nodes",
		Usage:      "indicate the node labels that the node-collector job should exclude from scanning (example: kubernetes.io/arch:arm64,team:dev)",
	}
	NodeCollectorImageRef = Flag[string]{
		Name:       "node-collector-imageref",
		ConfigName: "node.collector.imageref",
		Default:    "ghcr.io/aquasecurity/node-collector:0.0.9",
		Usage:      "indicate the image reference for the node-collector scan job",
	}
	QPS = Flag{
		Name:       "qps",
		ConfigName: "kubernetes.qps",
		Default:    5.0,
		Usage:      "specify the maximum QPS to the master from this client",
	}
	Burst = Flag{
		Name:       "burst",
		ConfigName: "kubernetes.burst",
		Default:    10,
		Usage:      "specify the maximum burst for throttle",
	}
)

type K8sFlagGroup struct {
<<<<<<< HEAD
	ClusterContext         *Flag[string]
	Namespace              *Flag[string]
	KubeConfig             *Flag[string]
	Components             *Flag[[]string]
	K8sVersion             *Flag[string]
	Tolerations            *Flag[[]string]
	NodeCollectorImageRef  *Flag[string]
	AllNamespaces          *Flag[bool]
	NodeCollectorNamespace *Flag[string]
	ExcludeOwned           *Flag[bool]
	ExcludeNodes           *Flag[[]string]
=======
	ClusterContext         *Flag
	Namespace              *Flag
	KubeConfig             *Flag
	Components             *Flag
	K8sVersion             *Flag
	Tolerations            *Flag
	NodeCollectorImageRef  *Flag
	AllNamespaces          *Flag
	NodeCollectorNamespace *Flag
	ExcludeOwned           *Flag
	ExcludeNodes           *Flag
	QPS                    *Flag
	Burst                  *Flag
>>>>>>> 4df93638
}

type K8sOptions struct {
	ClusterContext         string
	Namespace              string
	KubeConfig             string
	Components             []string
	K8sVersion             string
	Tolerations            []corev1.Toleration
	NodeCollectorImageRef  string
	AllNamespaces          bool
	NodeCollectorNamespace string
	ExcludeOwned           bool
	ExcludeNodes           map[string]string
	QPS                    float32
	Burst                  int
}

func NewK8sFlagGroup() *K8sFlagGroup {
	return &K8sFlagGroup{
<<<<<<< HEAD
		ClusterContext:         ClusterContextFlag.Clone(),
		Namespace:              K8sNamespaceFlag.Clone(),
		KubeConfig:             KubeConfigFlag.Clone(),
		Components:             ComponentsFlag.Clone(),
		K8sVersion:             K8sVersionFlag.Clone(),
		Tolerations:            TolerationsFlag.Clone(),
		AllNamespaces:          AllNamespaces.Clone(),
		NodeCollectorNamespace: NodeCollectorNamespace.Clone(),
		ExcludeOwned:           ExcludeOwned.Clone(),
		ExcludeNodes:           ExcludeNodes.Clone(),
		NodeCollectorImageRef:  NodeCollectorImageRef.Clone(),
=======
		ClusterContext:         &ClusterContextFlag,
		Namespace:              &K8sNamespaceFlag,
		KubeConfig:             &KubeConfigFlag,
		Components:             &ComponentsFlag,
		K8sVersion:             &K8sVersionFlag,
		Tolerations:            &TolerationsFlag,
		AllNamespaces:          &AllNamespaces,
		NodeCollectorNamespace: &NodeCollectorNamespace,
		ExcludeOwned:           &ExcludeOwned,
		ExcludeNodes:           &ExcludeNodes,
		NodeCollectorImageRef:  &NodeCollectorImageRef,
		QPS:                    &QPS,
		Burst:                  &Burst,
>>>>>>> 4df93638
	}
}

func (f *K8sFlagGroup) Name() string {
	return "Kubernetes"
}

func (f *K8sFlagGroup) Flags() []Flagger {
	return []Flagger{
		f.ClusterContext,
		f.Namespace,
		f.KubeConfig,
		f.Components,
		f.K8sVersion,
		f.Tolerations,
		f.AllNamespaces,
		f.NodeCollectorNamespace,
		f.ExcludeOwned,
		f.ExcludeNodes,
		f.NodeCollectorImageRef,
		f.QPS,
		f.Burst,
	}
}

func (f *K8sFlagGroup) ToOptions() (K8sOptions, error) {
	if err := parseFlags(f); err != nil {
		return K8sOptions{}, err
	}

	tolerations, err := optionToTolerations(f.Tolerations.Value())
	if err != nil {
		return K8sOptions{}, err
	}

	exludeNodeLabels := make(map[string]string)
	exludeNodes := f.ExcludeNodes.Value()
	for _, exludeNodeValue := range exludeNodes {
		excludeNodeParts := strings.Split(exludeNodeValue, ":")
		if len(excludeNodeParts) != 2 {
			return K8sOptions{}, fmt.Errorf("exclude node %s must be a key:value", exludeNodeValue)
		}
		exludeNodeLabels[excludeNodeParts[0]] = excludeNodeParts[1]
	}

	return K8sOptions{
		ClusterContext:         f.ClusterContext.Value(),
		Namespace:              f.Namespace.Value(),
		KubeConfig:             f.KubeConfig.Value(),
		Components:             f.Components.Value(),
		K8sVersion:             f.K8sVersion.Value(),
		Tolerations:            tolerations,
		AllNamespaces:          f.AllNamespaces.Value(),
		NodeCollectorNamespace: f.NodeCollectorNamespace.Value(),
		ExcludeOwned:           f.ExcludeOwned.Value(),
		ExcludeNodes:           exludeNodeLabels,
		NodeCollectorImageRef:  f.NodeCollectorImageRef.Value(),
	}, nil
}

func optionToTolerations(tolerationsOptions []string) ([]corev1.Toleration, error) {
	var tolerations []corev1.Toleration
	for _, toleration := range tolerationsOptions {
		tolerationParts := strings.Split(toleration, ":")
		if len(tolerationParts) < 2 {
			return []corev1.Toleration{}, fmt.Errorf("toleration must include key and effect")
		}
		if corev1.TaintEffect(tolerationParts[1]) != corev1.TaintEffectNoSchedule &&
			corev1.TaintEffect(tolerationParts[1]) != corev1.TaintEffectPreferNoSchedule &&
			corev1.TaintEffect(tolerationParts[1]) != corev1.TaintEffectNoExecute {
			return []corev1.Toleration{}, fmt.Errorf("toleration effect must be a valid value")
		}
		keyValue := strings.Split(tolerationParts[0], "=")
		operator := corev1.TolerationOpEqual
		if keyValue[1] == "" {
			operator = corev1.TolerationOpExists
		}
		toleration := corev1.Toleration{
			Key:      keyValue[0],
			Value:    keyValue[1],
			Operator: operator,
			Effect:   corev1.TaintEffect(tolerationParts[1]),
		}
		var tolerationSec int
		var err error
		if len(tolerationParts) == 3 {
			tolerationSec, err = strconv.Atoi(tolerationParts[2])
			if err != nil {
				return nil, fmt.Errorf("TolerationSeconds must must be a number")
			}
			toleration.TolerationSeconds = lo.ToPtr(int64(tolerationSec))
		}
		tolerations = append(tolerations, toleration)
	}
	return tolerations, nil
}<|MERGE_RESOLUTION|>--- conflicted
+++ resolved
@@ -71,22 +71,22 @@
 	}
 	ExcludeNodes = Flag[[]string]{
 		Name:       "exclude-nodes",
-		ConfigName: "exclude.nodes",
+		ConfigName: "kubernetes.exclude.nodes",
 		Usage:      "indicate the node labels that the node-collector job should exclude from scanning (example: kubernetes.io/arch:arm64,team:dev)",
 	}
 	NodeCollectorImageRef = Flag[string]{
 		Name:       "node-collector-imageref",
-		ConfigName: "node.collector.imageref",
+		ConfigName: "kubernetes.node.collector.imageref",
 		Default:    "ghcr.io/aquasecurity/node-collector:0.0.9",
 		Usage:      "indicate the image reference for the node-collector scan job",
 	}
-	QPS = Flag{
+	QPS = Flag[float64]{
 		Name:       "qps",
 		ConfigName: "kubernetes.qps",
 		Default:    5.0,
 		Usage:      "specify the maximum QPS to the master from this client",
 	}
-	Burst = Flag{
+	Burst = Flag[int]{
 		Name:       "burst",
 		ConfigName: "kubernetes.burst",
 		Default:    10,
@@ -95,7 +95,6 @@
 )
 
 type K8sFlagGroup struct {
-<<<<<<< HEAD
 	ClusterContext         *Flag[string]
 	Namespace              *Flag[string]
 	KubeConfig             *Flag[string]
@@ -107,21 +106,8 @@
 	NodeCollectorNamespace *Flag[string]
 	ExcludeOwned           *Flag[bool]
 	ExcludeNodes           *Flag[[]string]
-=======
-	ClusterContext         *Flag
-	Namespace              *Flag
-	KubeConfig             *Flag
-	Components             *Flag
-	K8sVersion             *Flag
-	Tolerations            *Flag
-	NodeCollectorImageRef  *Flag
-	AllNamespaces          *Flag
-	NodeCollectorNamespace *Flag
-	ExcludeOwned           *Flag
-	ExcludeNodes           *Flag
-	QPS                    *Flag
-	Burst                  *Flag
->>>>>>> 4df93638
+	QPS                    *Flag[float64]
+	Burst                  *Flag[int]
 }
 
 type K8sOptions struct {
@@ -142,7 +128,6 @@
 
 func NewK8sFlagGroup() *K8sFlagGroup {
 	return &K8sFlagGroup{
-<<<<<<< HEAD
 		ClusterContext:         ClusterContextFlag.Clone(),
 		Namespace:              K8sNamespaceFlag.Clone(),
 		KubeConfig:             KubeConfigFlag.Clone(),
@@ -154,21 +139,8 @@
 		ExcludeOwned:           ExcludeOwned.Clone(),
 		ExcludeNodes:           ExcludeNodes.Clone(),
 		NodeCollectorImageRef:  NodeCollectorImageRef.Clone(),
-=======
-		ClusterContext:         &ClusterContextFlag,
-		Namespace:              &K8sNamespaceFlag,
-		KubeConfig:             &KubeConfigFlag,
-		Components:             &ComponentsFlag,
-		K8sVersion:             &K8sVersionFlag,
-		Tolerations:            &TolerationsFlag,
-		AllNamespaces:          &AllNamespaces,
-		NodeCollectorNamespace: &NodeCollectorNamespace,
-		ExcludeOwned:           &ExcludeOwned,
-		ExcludeNodes:           &ExcludeNodes,
-		NodeCollectorImageRef:  &NodeCollectorImageRef,
-		QPS:                    &QPS,
-		Burst:                  &Burst,
->>>>>>> 4df93638
+		QPS:                    QPS.Clone(),
+		Burst:                  Burst.Clone(),
 	}
 }
 
@@ -226,6 +198,8 @@
 		ExcludeOwned:           f.ExcludeOwned.Value(),
 		ExcludeNodes:           exludeNodeLabels,
 		NodeCollectorImageRef:  f.NodeCollectorImageRef.Value(),
+		QPS:                    float32(f.QPS.Value()),
+		Burst:                  f.Burst.Value(),
 	}, nil
 }
 
