--- conflicted
+++ resolved
@@ -35,7 +35,12 @@
 		Value:      fmt.Sprintf("%s,%s", types.SecurityCheckVulnerability, types.SecurityCheckSecret),
 		Usage:      "comma-separated list of what security issues to detect (vuln,config,secret)",
 	}
-<<<<<<< HEAD
+	FilePatternsFlag = Flag{
+		Name:       "file-patterns",
+		ConfigName: "scan.file-patterns",
+		Value:      []string{},
+		Usage:      "specify config file patterns",
+	}
 	SbomFromFlag = Flag{
 		Name:       "sbom-from",
 		ConfigName: "scan.sbom-from",
@@ -47,13 +52,6 @@
 		ConfigName: "scan.rekor-url",
 		Value:      "https://rekor.sigstore.dev",
 		Usage:      "URL of rekor server (default \"https://rekor.sigstore.dev\")",
-=======
-	FilePatternsFlag = Flag{
-		Name:       "file-patterns",
-		ConfigName: "scan.file-patterns",
-		Value:      []string{},
-		Usage:      "specify config file patterns",
->>>>>>> db0aaf18
 	}
 )
 
@@ -62,12 +60,9 @@
 	SkipFiles      *Flag
 	OfflineScan    *Flag
 	SecurityChecks *Flag
-<<<<<<< HEAD
+	FilePatterns   *Flag
 	SbomFrom       *Flag
 	RekorUrl       *Flag
-=======
-	FilePatterns   *Flag
->>>>>>> db0aaf18
 }
 
 type ScanOptions struct {
@@ -76,12 +71,9 @@
 	SkipFiles      []string
 	OfflineScan    bool
 	SecurityChecks []string
-<<<<<<< HEAD
+	FilePatterns   []string
 	SbomFrom       []string
 	RekorUrl       string
-=======
-	FilePatterns   []string
->>>>>>> db0aaf18
 }
 
 func NewScanFlagGroup() *ScanFlagGroup {
@@ -90,12 +82,9 @@
 		SkipFiles:      &SkipFilesFlag,
 		OfflineScan:    &OfflineScanFlag,
 		SecurityChecks: &SecurityChecksFlag,
-<<<<<<< HEAD
+		FilePatterns:   &FilePatternsFlag,
 		SbomFrom:       &SbomFromFlag,
 		RekorUrl:       &RekorUrlFlag,
-=======
-		FilePatterns:   &FilePatternsFlag,
->>>>>>> db0aaf18
 	}
 }
 
@@ -104,11 +93,7 @@
 }
 
 func (f *ScanFlagGroup) Flags() []*Flag {
-<<<<<<< HEAD
-	return []*Flag{f.SkipDirs, f.SkipFiles, f.OfflineScan, f.SecurityChecks, f.SbomFrom, f.RekorUrl}
-=======
-	return []*Flag{f.SkipDirs, f.SkipFiles, f.OfflineScan, f.SecurityChecks, f.FilePatterns}
->>>>>>> db0aaf18
+	return []*Flag{f.SkipDirs, f.SkipFiles, f.OfflineScan, f.SecurityChecks, f.FilePatterns, f.SbomFrom, f.RekorUrl}
 }
 
 func (f *ScanFlagGroup) ToOptions(args []string) (ScanOptions, error) {
@@ -132,12 +117,9 @@
 		SkipFiles:      getStringSlice(f.SkipFiles),
 		OfflineScan:    getBool(f.OfflineScan),
 		SecurityChecks: securityChecks,
-<<<<<<< HEAD
+		FilePatterns:   getStringSlice(f.FilePatterns),
 		SbomFrom:       sbomFroms,
 		RekorUrl:       getString(f.RekorUrl),
-=======
-		FilePatterns:   getStringSlice(f.FilePatterns),
->>>>>>> db0aaf18
 	}, nil
 }
 
