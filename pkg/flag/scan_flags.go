package flag

import (
	"github.com/aquasecurity/trivy/pkg/types"
)

var (
	SkipDirsFlag = Flag{
		Name:       "skip-dirs",
		ConfigName: "scan.skip-dirs",
		Default:    []string{},
		Usage:      "specify the directories where the traversal is skipped",
	}
	SkipFilesFlag = Flag{
		Name:       "skip-files",
		ConfigName: "scan.skip-files",
		Default:    []string{},
		Usage:      "specify the file paths to skip traversal",
	}
	OfflineScanFlag = Flag{
		Name:       "offline-scan",
		ConfigName: "scan.offline",
		Default:    false,
		Usage:      "do not issue API requests to identify dependencies",
	}
	ScannersFlag = Flag{
		Name:       "scanners",
		ConfigName: "scan.scanners",
		Default: types.Scanners{
			types.VulnerabilityScanner,
			types.SecretScanner,
		}.StringSlice(),
		Values: types.Scanners{
			types.VulnerabilityScanner,
			types.MisconfigScanner,
			types.SecretScanner,
			types.LicenseScanner,
		}.StringSlice(),
		Aliases: []Alias{
			{
				Name:       "security-checks",
				ConfigName: "scan.security-checks",
				Deprecated: true, // --security-checks was renamed to --scanners
			},
		},
		Usage: "comma-separated list of what security issues to detect",
	}
	FilePatternsFlag = Flag{
		Name:       "file-patterns",
		ConfigName: "scan.file-patterns",
		Default:    []string{},
		Usage:      "specify config file patterns",
	}
	SlowFlag = Flag{
		Name:       "slow",
		ConfigName: "scan.slow",
		Default:    false,
		Usage:      "scan over time with lower CPU and memory utilization",
	}
	SBOMSourcesFlag = Flag{
		Name:       "sbom-sources",
		ConfigName: "scan.sbom-sources",
		Default:    []string{},
		Values:     []string{"oci", "rekor"},
		Usage:      "[EXPERIMENTAL] try to retrieve SBOM from the specified sources",
	}
	RekorURLFlag = Flag{
		Name:       "rekor-url",
		ConfigName: "scan.rekor-url",
		Default:    "https://rekor.sigstore.dev",
		Usage:      "[EXPERIMENTAL] address of rekor STL server",
	}
	IncludeDevDepsFlag = Flag{
		Name:       "include-dev-deps",
		ConfigName: "include-dev-deps",
<<<<<<< HEAD
		Value:      false,
		Usage:      "include development dependencies in the report (supported: npm, yarn)",
=======
		Default:    false,
		Usage:      "include development dependencies in the report (supported: npm)",
>>>>>>> aca11b95
	}
)

type ScanFlagGroup struct {
	SkipDirs       *Flag
	SkipFiles      *Flag
	OfflineScan    *Flag
	Scanners       *Flag
	FilePatterns   *Flag
	Slow           *Flag
	SBOMSources    *Flag
	RekorURL       *Flag
	IncludeDevDeps *Flag
}

type ScanOptions struct {
	Target         string
	SkipDirs       []string
	SkipFiles      []string
	OfflineScan    bool
	Scanners       types.Scanners
	FilePatterns   []string
	Slow           bool
	SBOMSources    []string
	RekorURL       string
	IncludeDevDeps bool
}

func NewScanFlagGroup() *ScanFlagGroup {
	return &ScanFlagGroup{
		SkipDirs:       &SkipDirsFlag,
		SkipFiles:      &SkipFilesFlag,
		OfflineScan:    &OfflineScanFlag,
		Scanners:       &ScannersFlag,
		FilePatterns:   &FilePatternsFlag,
		Slow:           &SlowFlag,
		SBOMSources:    &SBOMSourcesFlag,
		RekorURL:       &RekorURLFlag,
		IncludeDevDeps: &IncludeDevDepsFlag,
	}
}

func (f *ScanFlagGroup) Name() string {
	return "Scan"
}

func (f *ScanFlagGroup) Flags() []*Flag {
	return []*Flag{
		f.SkipDirs,
		f.SkipFiles,
		f.OfflineScan,
		f.Scanners,
		f.FilePatterns,
		f.Slow,
		f.SBOMSources,
		f.RekorURL,
		f.IncludeDevDeps,
	}
}

func (f *ScanFlagGroup) ToOptions(args []string) (ScanOptions, error) {
	var target string
	if len(args) == 1 {
		target = args[0]
	}

	return ScanOptions{
		Target:         target,
		SkipDirs:       getStringSlice(f.SkipDirs),
		SkipFiles:      getStringSlice(f.SkipFiles),
		OfflineScan:    getBool(f.OfflineScan),
		Scanners:       getUnderlyingStringSlice[types.Scanner](f.Scanners),
		FilePatterns:   getStringSlice(f.FilePatterns),
		Slow:           getBool(f.Slow),
		SBOMSources:    getStringSlice(f.SBOMSources),
		RekorURL:       getString(f.RekorURL),
		IncludeDevDeps: getBool(f.IncludeDevDeps),
	}, nil
}<|MERGE_RESOLUTION|>--- conflicted
+++ resolved
@@ -73,13 +73,8 @@
 	IncludeDevDepsFlag = Flag{
 		Name:       "include-dev-deps",
 		ConfigName: "include-dev-deps",
-<<<<<<< HEAD
-		Value:      false,
+		Default:    false,
 		Usage:      "include development dependencies in the report (supported: npm, yarn)",
-=======
-		Default:    false,
-		Usage:      "include development dependencies in the report (supported: npm)",
->>>>>>> aca11b95
 	}
 )
 
