--- conflicted
+++ resolved
@@ -105,15 +105,10 @@
 			s.SBOM.OS = parseOS(*pkgB)
 		// Relationship: OS => OS package
 		case isOperatingSystem(pkgA.PackageSPDXIdentifier):
-<<<<<<< HEAD
-			pkg, _, err := parsePkg(*pkgB)
+			pkg, _, err := parsePkg(*pkgB, packageFilePaths)
 			if errors.Is(err, errUnknownPackageFormat) {
 				continue
 			} else if err != nil {
-=======
-			pkg, err := parsePkg(*pkgB, packageFilePaths)
-			if err != nil {
->>>>>>> dadd1e10
 				return xerrors.Errorf("failed to parse os package: %w", err)
 			}
 			osPkgs = append(osPkgs, *pkg)
@@ -128,15 +123,10 @@
 				apps[pkgA.PackageSPDXIdentifier] = app
 			}
 
-<<<<<<< HEAD
-			lib, _, err := parsePkg(*pkgB)
+			lib, _, err := parsePkg(*pkgB, packageFilePaths)
 			if errors.Is(err, errUnknownPackageFormat) {
 				continue
 			} else if err != nil {
-=======
-			lib, err := parsePkg(*pkgB, packageFilePaths)
-			if err != nil {
->>>>>>> dadd1e10
 				return xerrors.Errorf("failed to parse language-specific package: %w", err)
 			}
 			app.Libraries = append(app.Libraries, *lib)
@@ -174,7 +164,7 @@
 	)
 
 	for _, p := range spdxDocument.Packages {
-		pkg, pkgType, err := parsePkg(*p)
+		pkg, pkgType, err := parsePkg(*p, nil)
 		if errors.Is(err, errUnknownPackageFormat) {
 			continue
 		} else if err != nil {
@@ -247,11 +237,7 @@
 	}
 }
 
-<<<<<<< HEAD
-func parsePkg(spdxPkg spdx.Package) (*ftypes.Package, string, error) {
-=======
-func parsePkg(spdxPkg spdx.Package, packageFilePaths map[string]string) (*ftypes.Package, error) {
->>>>>>> dadd1e10
+func parsePkg(spdxPkg spdx.Package, packageFilePaths map[string]string) (*ftypes.Package, string, error) {
 	pkg, pkgType, err := parseExternalReferences(spdxPkg.PackageExternalReferences)
 	if err != nil {
 		return nil, "", xerrors.Errorf("external references error: %w", err)
