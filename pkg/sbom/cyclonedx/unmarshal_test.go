package cyclonedx_test

import (
	"encoding/json"
	"github.com/aquasecurity/trivy/pkg/purl"
	"github.com/package-url/packageurl-go"
	"os"
	"testing"

	"github.com/stretchr/testify/assert"
	"github.com/stretchr/testify/require"

	ftypes "github.com/aquasecurity/trivy/pkg/fanal/types"
	"github.com/aquasecurity/trivy/pkg/sbom/cyclonedx"
	"github.com/aquasecurity/trivy/pkg/types"
)

func TestUnmarshaler_Unmarshal(t *testing.T) {
	tests := []struct {
		name      string
		inputFile string
		want      types.SBOM
		wantErr   string
	}{
		{
			name:      "happy path",
			inputFile: "testdata/happy/bom.json",
			want: types.SBOM{
				OS: ftypes.OS{
					Family: "alpine",
					Name:   "3.16.0",
				},
				Packages: []ftypes.PackageInfo{
					{
						Packages: ftypes.Packages{
							{
								Name:       "musl",
								Version:    "1.2.3-r0",
								SrcName:    "musl",
								SrcVersion: "1.2.3-r0",
								Licenses:   []string{"MIT"},
								Identifier: ftypes.PkgIdentifier{
									PURL: &ftypes.PackageURL{
										PackageURL: packageurl.PackageURL{
											Type:      packageurl.TypeApk,
											Namespace: "alpine",
											Name:      "musl",
											Version:   "1.2.3-r0",
											Qualifiers: packageurl.Qualifiers{
												{
													Key:   "distro",
													Value: "3.16.0",
												},
											},
										},
									},
								},
								Ref: "pkg:apk/alpine/musl@1.2.3-r0?distro=3.16.0",
								Layer: ftypes.Layer{
									DiffID: "sha256:dd565ff850e7003356e2b252758f9bdc1ff2803f61e995e24c7844f6297f8fc3",
								},
							},
						},
					},
				},
				Applications: []ftypes.Application{
					{
						Type:     ftypes.Composer,
						FilePath: "app/composer/composer.lock",
						Libraries: ftypes.Packages{
							{
								Name:    "pear/log",
								Version: "1.13.1",
								Identifier: ftypes.PkgIdentifier{
									PURL: &ftypes.PackageURL{
										PackageURL: packageurl.PackageURL{
											Type:      packageurl.TypeComposer,
											Namespace: "pear",
											Name:      "log",
											Version:   "1.13.1",
										},
									},
								},
								Ref: "pkg:composer/pear/log@1.13.1",
								Layer: ftypes.Layer{
									DiffID: "sha256:3c79e832b1b4891a1cb4a326ef8524e0bd14a2537150ac0e203a5677176c1ca1",
								},
							},
							{

								Name:    "pear/pear_exception",
								Version: "v1.0.0",
								Identifier: ftypes.PkgIdentifier{
									PURL: &ftypes.PackageURL{
										PackageURL: packageurl.PackageURL{
											Type:      packageurl.TypeComposer,
											Namespace: "pear",
											Name:      "pear_exception",
											Version:   "v1.0.0",
										},
									},
								},
								Ref: "pkg:composer/pear/pear_exception@v1.0.0",
								Layer: ftypes.Layer{
									DiffID: "sha256:3c79e832b1b4891a1cb4a326ef8524e0bd14a2537150ac0e203a5677176c1ca1",
								},
							},
						},
					},
					{
						Type:     ftypes.GoBinary,
						FilePath: "app/gobinary/gobinary",
						Libraries: ftypes.Packages{
							{
								Name:    "github.com/package-url/packageurl-go",
								Version: "v0.1.1-0.20220203205134-d70459300c8a",
								Identifier: ftypes.PkgIdentifier{
									PURL: &ftypes.PackageURL{
										PackageURL: packageurl.PackageURL{
											Type:      packageurl.TypeGolang,
											Namespace: "github.com/package-url",
											Name:      "packageurl-go",
											Version:   "v0.1.1-0.20220203205134-d70459300c8a",
										},
									},
								},
								Ref: "pkg:golang/github.com/package-url/packageurl-go@v0.1.1-0.20220203205134-d70459300c8a",
								Layer: ftypes.Layer{
									DiffID: "sha256:3c79e832b1b4891a1cb4a326ef8524e0bd14a2537150ac0e203a5677176c1ca1",
								},
							},
						},
					},
					{
						Type:     ftypes.Gradle,
						FilePath: "app/gradle/target/gradle.lockfile",
						Libraries: ftypes.Packages{
							{
								Name: "com.example:example",
								Identifier: ftypes.PkgIdentifier{
									PURL: &ftypes.PackageURL{
										PackageURL: packageurl.PackageURL{
											Type:      packageurl.TypeMaven,
											Namespace: "com.example",
											Name:      "example",
											Version:   "0.0.1",
										},
									},
								},
								Ref:     "pkg:maven/com.example/example@0.0.1",
								Version: "0.0.1",
								Layer: ftypes.Layer{
									DiffID: "sha256:3c79e832b1b4891a1cb4a326ef8524e0bd14a2537150ac0e203a5677176c1ca1",
								},
							},
						},
					},
					{
						Type: ftypes.Jar,
						Libraries: ftypes.Packages{
							{
								Name: "org.codehaus.mojo:child-project",
								Identifier: ftypes.PkgIdentifier{
									PURL: &ftypes.PackageURL{
										PackageURL: packageurl.PackageURL{
											Type:      packageurl.TypeMaven,
											Namespace: "org.codehaus.mojo",
											Name:      "child-project",
											Version:   "1.0",
										},
										FilePath: "app/maven/target/child-project-1.0.jar",
									},
								},
								Ref:     "pkg:maven/org.codehaus.mojo/child-project@1.0?file_path=app%2Fmaven%2Ftarget%2Fchild-project-1.0.jar",
								Version: "1.0",
								Layer: ftypes.Layer{
									DiffID: "sha256:3c79e832b1b4891a1cb4a326ef8524e0bd14a2537150ac0e203a5677176c1ca1",
								},
								FilePath: "app/maven/target/child-project-1.0.jar",
							},
						},
					},
					{
						Type:     ftypes.NodePkg,
						FilePath: "",
						Libraries: ftypes.Packages{
							{
								Name:    "bootstrap",
								Version: "5.0.2",
								Identifier: ftypes.PkgIdentifier{
									PURL: &ftypes.PackageURL{
										PackageURL: packageurl.PackageURL{
											Type:    packageurl.TypeNPM,
											Name:    "bootstrap",
											Version: "5.0.2",
										},
										FilePath: "app/app/package.json",
									},
								},
								Ref:      "pkg:npm/bootstrap@5.0.2?file_path=app%2Fapp%2Fpackage.json",
								Licenses: []string{"MIT"},
								Layer: ftypes.Layer{
									DiffID: "sha256:3c79e832b1b4891a1cb4a326ef8524e0bd14a2537150ac0e203a5677176c1ca1",
								},
								FilePath: "app/app/package.json",
							},
						},
					},
				},
			},
		},
		{
			name:      "happy path KBOM",
			inputFile: "testdata/happy/kbom.json",
			want: types.SBOM{
				OS: ftypes.OS{
					Family: "ubuntu",
					Name:   "22.04.2",
				},
				Packages: []ftypes.PackageInfo{
					{
						FilePath: "",
					},
				},
				Applications: []ftypes.Application{
					{
						Type: ftypes.GoBinary,
						Libraries: ftypes.Packages{
							{
								Name:    "docker",
								Version: "24.0.4",
								Identifier: ftypes.PkgIdentifier{
									PURL: &ftypes.PackageURL{
										PackageURL: packageurl.PackageURL{
											Type:    packageurl.TypeGolang,
											Name:    "docker",
											Version: "24.0.4",
										},
									},
								},
								Ref: "pkg:golang/docker@24.0.4",
							},
						},
					},
					{
						Type:     "golang",
						FilePath: "node-core-components",
					},
					{
						Type: ftypes.K8sUpstream,
						Libraries: ftypes.Packages{
							{
								Name:    "k8s.io/apiserver",
								Version: "1.27.4",
								Identifier: ftypes.PkgIdentifier{
									PURL: &ftypes.PackageURL{
										PackageURL: packageurl.PackageURL{
											Type:    purl.TypeK8s,
											Name:    "k8s.io/apiserver",
											Version: "1.27.4",
										},
									},
								},
								Ref: "pkg:k8s/k8s.io%2Fapiserver@1.27.4",
							},
							{
								Name:    "k8s.io/controller-manager",
								Version: "1.27.4",
								Identifier: ftypes.PkgIdentifier{
									PURL: &ftypes.PackageURL{
										PackageURL: packageurl.PackageURL{
											Type:    purl.TypeK8s,
											Name:    "k8s.io/controller-manager",
											Version: "1.27.4",
										},
									},
								},
								Ref: "pkg:k8s/k8s.io%2Fcontroller-manager@1.27.4",
							},
							{
								Name:    "k8s.io/kube-proxy",
								Version: "1.27.4",
								Identifier: ftypes.PkgIdentifier{
									PURL: &ftypes.PackageURL{
										PackageURL: packageurl.PackageURL{
											Type:    purl.TypeK8s,
											Name:    "k8s.io/kube-proxy",
											Version: "1.27.4",
										},
									},
								},
								Ref: "pkg:k8s/k8s.io%2Fkube-proxy@1.27.4",
							},
							{
								Name:    "k8s.io/kube-scheduler",
								Version: "1.27.4",
								Identifier: ftypes.PkgIdentifier{
									PURL: &ftypes.PackageURL{
										PackageURL: packageurl.PackageURL{
											Type:    purl.TypeK8s,
											Name:    "k8s.io/kube-scheduler",
											Version: "1.27.4",
										},
									},
								},
								Ref: "pkg:k8s/k8s.io%2Fkube-scheduler@1.27.4",
							},
							{
								Name:    "k8s.io/kubelet",
								Version: "1.27.4",
								Identifier: ftypes.PkgIdentifier{
									PURL: &ftypes.PackageURL{
										PackageURL: packageurl.PackageURL{
											Type:    purl.TypeK8s,
											Name:    "k8s.io/kubelet",
											Version: "1.27.4",
										},
									},
								},
								Ref: "pkg:k8s/k8s.io%2Fkubelet@1.27.4",
							},
							{
								Name:    "k8s.io/kubernetes",
								Version: "1.27.4",
								Identifier: ftypes.PkgIdentifier{
									PURL: &ftypes.PackageURL{
										PackageURL: packageurl.PackageURL{
											Type:    purl.TypeK8s,
											Name:    "k8s.io/kubernetes",
											Version: "1.27.4",
										},
									},
								},
								Ref: "pkg:k8s/k8s.io%2Fkubernetes@1.27.4",
							},
						},
					},
				},
			},
		},
		{
			name:      "happy path with infinity loop",
			inputFile: "testdata/happy/infinite-loop-bom.json",
			want: types.SBOM{
				OS: ftypes.OS{
					Family: "ubuntu",
					Name:   "22.04",
				},
				Packages: []ftypes.PackageInfo{
					{
						Packages: ftypes.Packages{
							{
								ID:         "libc6@2.35-0ubuntu3.1",
								Name:       "libc6",
								Version:    "2.35-0ubuntu3.1",
								SrcName:    "glibc",
								SrcVersion: "2.35",
								SrcRelease: "0ubuntu3.1",
								Licenses: []string{
									"LGPL-2.1",
									"GPL-2.0",
									"GFDL-1.3",
								},
								Identifier: ftypes.PkgIdentifier{
									PURL: &ftypes.PackageURL{
										PackageURL: packageurl.PackageURL{
											Type:      packageurl.TypeDebian,
											Namespace: "ubuntu",
											Name:      "libc6",
											Version:   "2.35-0ubuntu3.1",
											Qualifiers: packageurl.Qualifiers{
												{
													Key:   "distro",
													Value: "ubuntu-22.04",
												},
											},
										},
									},
								},
								Ref: "pkg:deb/ubuntu/libc6@2.35-0ubuntu3.1?distro=ubuntu-22.04",
								Layer: ftypes.Layer{
									Digest: "sha256:74ac377868f863e123f24c409f79709f7563fa464557c36a09cf6f85c8b92b7f",
									DiffID: "sha256:b93c1bd012ab8fda60f5b4f5906bf244586e0e3292d84571d3abb56472248466",
								},
							},
							{
								ID:         "libcrypt1@1:4.4.27-1",
								Name:       "libcrypt1",
								Version:    "4.4.27-1",
								Epoch:      1,
								SrcName:    "libxcrypt",
								SrcVersion: "4.4.27",
								SrcRelease: "1",
								SrcEpoch:   1,
								Identifier: ftypes.PkgIdentifier{
									PURL: &ftypes.PackageURL{
										PackageURL: packageurl.PackageURL{
											Type:      packageurl.TypeDebian,
											Namespace: "ubuntu",
											Name:      "libcrypt1",
											Version:   "4.4.27-1",
											Qualifiers: packageurl.Qualifiers{
												{
													Key:   "distro",
													Value: "ubuntu-22.04",
												},
												{
													Key:   "epoch",
													Value: "1",
												},
											},
										},
									},
								},
								Ref: "pkg:deb/ubuntu/libcrypt1@4.4.27-1?epoch=1&distro=ubuntu-22.04",
								Layer: ftypes.Layer{
									Digest: "sha256:74ac377868f863e123f24c409f79709f7563fa464557c36a09cf6f85c8b92b7f",
									DiffID: "sha256:b93c1bd012ab8fda60f5b4f5906bf244586e0e3292d84571d3abb56472248466",
								},
							},
						},
					},
				},
			},
		},
		{
			name:      "happy path for third party sbom",
			inputFile: "testdata/happy/third-party-bom.json",
			want: types.SBOM{
				OS: ftypes.OS{
					Family: "alpine",
					Name:   "3.16.0",
				},
				Packages: []ftypes.PackageInfo{
					{
						Packages: ftypes.Packages{
							{
								Name:       "musl",
								Version:    "1.2.3-r0",
								SrcName:    "musl",
								SrcVersion: "1.2.3-r0",
								Licenses:   []string{"MIT"},
								Identifier: ftypes.PkgIdentifier{
									PURL: &ftypes.PackageURL{
										PackageURL: packageurl.PackageURL{
											Type:      packageurl.TypeApk,
											Namespace: "alpine",
											Name:      "musl",
											Version:   "1.2.3-r0",
											Qualifiers: packageurl.Qualifiers{
												{
													Key:   "distro",
													Value: "3.16.0",
												},
											},
										},
									},
								},
								Ref: "pkg:apk/alpine/musl@1.2.3-r0?distro=3.16.0",
							},
						},
					},
				},
				Applications: []ftypes.Application{
					{
						Type:     "composer",
						FilePath: "",
						Libraries: ftypes.Packages{
							{
<<<<<<< HEAD
								Name:     "pear/log",
								Version:  "1.13.1",
								Ref:      "pkg:composer/pear/log@1.13.1",
								Licenses: []string{"MIT"},
=======
								Name:    "pear/log",
								Version: "1.13.1",
								Identifier: ftypes.PkgIdentifier{
									PURL: &ftypes.PackageURL{
										PackageURL: packageurl.PackageURL{
											Type:      packageurl.TypeComposer,
											Namespace: "pear",
											Name:      "log",
											Version:   "1.13.1",
										},
									},
								},
								Ref: "pkg:composer/pear/log@1.13.1",
>>>>>>> 1f0d6290
							},
							{

								Name:    "pear/pear_exception",
								Version: "v1.0.0",
								Identifier: ftypes.PkgIdentifier{
									PURL: &ftypes.PackageURL{
										PackageURL: packageurl.PackageURL{
											Type:      packageurl.TypeComposer,
											Namespace: "pear",
											Name:      "pear_exception",
											Version:   "v1.0.0",
										},
									},
								},
								Ref: "pkg:composer/pear/pear_exception@v1.0.0",
							},
						},
					},
				},
			},
		},
		{
			name:      "happy path for third party sbom, no operation-system component",
			inputFile: "testdata/happy/third-party-bom-no-os.json",
			want: types.SBOM{
				Applications: []ftypes.Application{
					{
						Type:     "composer",
						FilePath: "",
						Libraries: ftypes.Packages{
							{
								Name:    "pear/log",
								Version: "1.13.1",
								Identifier: ftypes.PkgIdentifier{
									PURL: &ftypes.PackageURL{
										PackageURL: packageurl.PackageURL{
											Type:      packageurl.TypeComposer,
											Namespace: "pear",
											Name:      "log",
											Version:   "1.13.1",
										},
									},
								},
								Ref: "pkg:composer/pear/log@1.13.1",
							},
						},
					},
				},
			},
		},
		{
			name:      "happy path for unrelated bom",
			inputFile: "testdata/happy/unrelated-bom.json",
			want: types.SBOM{
				Applications: []ftypes.Application{
					{
						Type:     "composer",
						FilePath: "",
						Libraries: ftypes.Packages{
							{
								Name:    "pear/log",
								Version: "1.13.1",
								Identifier: ftypes.PkgIdentifier{
									PURL: &ftypes.PackageURL{
										PackageURL: packageurl.PackageURL{
											Type:      packageurl.TypeComposer,
											Namespace: "pear",
											Name:      "log",
											Version:   "1.13.1",
										},
									},
								},
								Ref: "pkg:composer/pear/log@1.13.1",
							},
							{

								Name:    "pear/pear_exception",
								Version: "v1.0.0",
								Identifier: ftypes.PkgIdentifier{
									PURL: &ftypes.PackageURL{
										PackageURL: packageurl.PackageURL{
											Type:      packageurl.TypeComposer,
											Namespace: "pear",
											Name:      "pear_exception",
											Version:   "v1.0.0",
										},
									},
								},
								Ref: "pkg:composer/pear/pear_exception@v1.0.0",
							},
						},
					},
				},
			},
		},
		{
			name:      "happy path for independent library bom",
			inputFile: "testdata/happy/independent-library-bom.json",
			want: types.SBOM{
				Applications: []ftypes.Application{
					{
						Type:     "composer",
						FilePath: "",
						Libraries: ftypes.Packages{
							{
								Name:    "pear/core",
								Version: "1.13.1",
								Identifier: ftypes.PkgIdentifier{
									PURL: &ftypes.PackageURL{
										PackageURL: packageurl.PackageURL{
											Type:      packageurl.TypeComposer,
											Namespace: "pear",
											Name:      "core",
											Version:   "1.13.1",
										},
									},
								},
								Ref: "pkg:composer/pear/core@1.13.1",
							},
							{
								Name:    "pear/log",
								Version: "1.13.1",
								Identifier: ftypes.PkgIdentifier{
									PURL: &ftypes.PackageURL{
										PackageURL: packageurl.PackageURL{
											Type:      packageurl.TypeComposer,
											Namespace: "pear",
											Name:      "log",
											Version:   "1.13.1",
										},
									},
								},
								Ref: "pkg:composer/pear/log@1.13.1",
							},
							{

								Name:    "pear/pear_exception",
								Version: "v1.0.0",
								Identifier: ftypes.PkgIdentifier{
									PURL: &ftypes.PackageURL{
										PackageURL: packageurl.PackageURL{
											Type:      packageurl.TypeComposer,
											Namespace: "pear",
											Name:      "pear_exception",
											Version:   "v1.0.0",
										},
									},
								},
								Ref: "pkg:composer/pear/pear_exception@v1.0.0",
							},
						},
					},
				},
			},
		},
		{
			name:      "happy path for jar where name is GroupID and ArtifactID",
			inputFile: "testdata/happy/group-in-name.json",
			want: types.SBOM{
				Applications: []ftypes.Application{
					{
						Type: "jar",
						Libraries: ftypes.Packages{
							{
								Name:    "org.springframework:spring-web",
								Version: "5.3.22",
								Identifier: ftypes.PkgIdentifier{
									PURL: &ftypes.PackageURL{
										PackageURL: packageurl.PackageURL{
											Type:      packageurl.TypeMaven,
											Namespace: "org.springframework",
											Name:      "spring-web",
											Version:   "5.3.22",
										},
										FilePath: "spring-web-5.3.22.jar",
									},
								},
								Ref:      "pkg:maven/org.springframework/spring-web@5.3.22?file_path=spring-web-5.3.22.jar",
								FilePath: "spring-web-5.3.22.jar",
							},
						},
					},
				},
			},
		},
		{
			name:      "happy path only os component",
			inputFile: "testdata/happy/os-only-bom.json",
			want: types.SBOM{
				OS: ftypes.OS{
					Family: "alpine",
					Name:   "3.16.0",
				},
				Packages: []ftypes.PackageInfo{
					{},
				},
			},
		},
		{
			name:      "happy path empty component",
			inputFile: "testdata/happy/empty-bom.json",
			want:      types.SBOM{},
		},
		{
			name:      "happy path empty metadata component",
			inputFile: "testdata/happy/empty-metadata-component-bom.json",
			want:      types.SBOM{},
		},
		{
			name:      "sad path invalid purl",
			inputFile: "testdata/sad/invalid-purl.json",
			wantErr:   "failed to parse purl",
		},
	}

	for _, tt := range tests {
		t.Run(tt.name, func(t *testing.T) {
			f, err := os.Open(tt.inputFile)
			require.NoError(t, err)
			defer f.Close()

			var cdx cyclonedx.BOM
			err = json.NewDecoder(f).Decode(&cdx)
			if tt.wantErr != "" {
				require.Error(t, err)
				assert.Contains(t, err.Error(), tt.wantErr)
				return
			}
			require.NoError(t, err)

			// Not compare the CycloneDX field
			got := *cdx.SBOM
			got.CycloneDX = nil

			assert.Equal(t, tt.want, got)
		})
	}
}<|MERGE_RESOLUTION|>--- conflicted
+++ resolved
@@ -467,26 +467,20 @@
 						FilePath: "",
 						Libraries: ftypes.Packages{
 							{
-<<<<<<< HEAD
-								Name:     "pear/log",
-								Version:  "1.13.1",
+								Name:    "pear/log",
+								Version: "1.13.1",
+								Identifier: ftypes.PkgIdentifier{
+									PURL: &ftypes.PackageURL{
+										PackageURL: packageurl.PackageURL{
+											Type:      packageurl.TypeComposer,
+											Namespace: "pear",
+											Name:      "log",
+											Version:   "1.13.1",
+										},
+									},
+								},
 								Ref:      "pkg:composer/pear/log@1.13.1",
 								Licenses: []string{"MIT"},
-=======
-								Name:    "pear/log",
-								Version: "1.13.1",
-								Identifier: ftypes.PkgIdentifier{
-									PURL: &ftypes.PackageURL{
-										PackageURL: packageurl.PackageURL{
-											Type:      packageurl.TypeComposer,
-											Namespace: "pear",
-											Name:      "log",
-											Version:   "1.13.1",
-										},
-									},
-								},
-								Ref: "pkg:composer/pear/log@1.13.1",
->>>>>>> 1f0d6290
 							},
 							{
 
