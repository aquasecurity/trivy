package cyclonedx

import (
	"fmt"
	"strconv"
	"strings"

	cdx "github.com/CycloneDX/cyclonedx-go"
	"github.com/samber/lo"
	"golang.org/x/xerrors"

<<<<<<< HEAD
	dtypes "github.com/aquasecurity/trivy-db/pkg/types"
	"github.com/aquasecurity/trivy-db/pkg/vulnsrc/vulnerability"
	ftypes "github.com/deepfactor-io/trivy/pkg/fanal/types"
	"github.com/deepfactor-io/trivy/pkg/log"
	"github.com/deepfactor-io/trivy/pkg/purl"
	"github.com/deepfactor-io/trivy/pkg/scanner/utils"
	"github.com/deepfactor-io/trivy/pkg/types"
)

const (
	ToolVendor = "Deepfactor"
	ToolName   = "dfctl"
	Namespace  = ToolVendor + ":" + ToolName + ":"

=======
	"github.com/aquasecurity/trivy/pkg/digest"
	ftypes "github.com/aquasecurity/trivy/pkg/fanal/types"
	"github.com/aquasecurity/trivy/pkg/purl"
	"github.com/aquasecurity/trivy/pkg/sbom/cyclonedx/core"
	"github.com/aquasecurity/trivy/pkg/scanner/utils"
	"github.com/aquasecurity/trivy/pkg/types"
)

const (
>>>>>>> ba825b2a
	PropertySchemaVersion = "SchemaVersion"
	PropertyType          = "Type"
	PropertyClass         = "Class"

	// Image properties
	PropertySize       = "Size"
	PropertyImageID    = "ImageID"
	PropertyRepoDigest = "RepoDigest"
	PropertyDiffID     = "DiffID"
	PropertyRepoTag    = "RepoTag"

	// Package properties
	PropertyPkgID           = "PkgID"
	PropertyPkgType         = "PkgType"
	PropertySrcName         = "SrcName"
	PropertySrcVersion      = "SrcVersion"
	PropertySrcRelease      = "SrcRelease"
	PropertySrcEpoch        = "SrcEpoch"
	PropertyModularitylabel = "Modularitylabel"
	PropertyFilePath        = "FilePath"
	PropertyLayerDigest     = "LayerDigest"
	PropertyLayerDiffID     = "LayerDiffID"
)

var (
	ErrInvalidBOMLink = xerrors.New("invalid bomLink format error")
)

type Marshaler struct {
	core *core.CycloneDX
}

func NewMarshaler(version string) *Marshaler {
	return &Marshaler{
		core: core.NewCycloneDX(version),
	}
}

// Marshal converts the Trivy report to the CycloneDX format
func (e *Marshaler) Marshal(report types.Report) (*cdx.BOM, error) {
<<<<<<< HEAD
	bom := cdx.NewBOM()
	bom.SerialNumber = report.DfScanMeta.ScanID.URN()
	metadataComponent, err := e.reportToCdxComponent(report)
=======
	// Convert
	root, err := e.MarshalReport(report)
>>>>>>> ba825b2a
	if err != nil {
		return nil, xerrors.Errorf("failed to marshal report: %w", err)
	}

<<<<<<< HEAD
	bom.Metadata = e.cdxMetadata(report)
	bom.Metadata.Component = metadataComponent
=======
	return e.core.Marshal(root), nil
}
>>>>>>> ba825b2a

func (e *Marshaler) MarshalReport(r types.Report) (*core.Component, error) {
	// Metadata component
	root, err := e.rootComponent(r)
	if err != nil {
		return nil, err
	}

	for _, result := range r.Results {
		components, err := e.marshalResult(r.Metadata, result)
		if err != nil {
			return nil, err
		}
		root.Components = append(root.Components, components...)
	}
<<<<<<< HEAD
	vulns := maps.Values(vulnMap)
	sort.Slice(vulns, func(i, j int) bool {
		return vulns[i].ID > vulns[j].ID
	})

	bom := cdx.NewBOM()
	bom.Metadata = e.cdxMetadata(report)
=======
	return root, nil
}
>>>>>>> ba825b2a

func (e *Marshaler) marshalResult(metadata types.Metadata, result types.Result) ([]*core.Component, error) {
	if result.Type == ftypes.NodePkg || result.Type == ftypes.PythonPkg ||
		result.Type == ftypes.GemSpec || result.Type == ftypes.Jar || result.Type == ftypes.CondaPkg {
		// If a package is language-specific package that isn't associated with a lock file,
		// it will be a dependency of a component under "metadata".
		// e.g.
		//   Container component (alpine:3.15) ----------------------- #1
		//     -> Library component (npm package, express-4.17.3) ---- #2
		//     -> Library component (python package, django-4.0.2) --- #2
		//     -> etc.
		// ref. https://cyclonedx.org/use-cases/#inventory

		// Dependency graph from #1 to #2
		components, err := e.marshalPackages(metadata, result)
		if err != nil {
			return nil, err
		}
		return components, nil
	} else if result.Class == types.ClassOSPkg || result.Class == types.ClassLangPkg {
		// If a package is OS package, it will be a dependency of "Operating System" component.
		// e.g.
		//   Container component (alpine:3.15) --------------------- #1
		//     -> Operating System Component (Alpine Linux 3.15) --- #2
		//       -> Library component (bash-4.12) ------------------ #3
		//       -> Library component (vim-8.2)   ------------------ #3
		//       -> etc.
		//
		// Else if a package is language-specific package associated with a lock file,
		// it will be a dependency of "Application" component.
		// e.g.
		//   Container component (alpine:3.15) ------------------------ #1
		//     -> Application component (/app/package-lock.json) ------ #2
		//       -> Library component (npm package, express-4.17.3) --- #3
		//       -> Library component (npm package, lodash-4.17.21) --- #3
		//       -> etc.

		// #2
		appComponent := e.resultComponent(result, metadata.OS)

		// #3
		components, err := e.marshalPackages(metadata, result)
		if err != nil {
			return nil, err
		}

		// Dependency graph from #2 to #3
		appComponent.Components = components

		// Dependency graph from #1 to #2
		return []*core.Component{appComponent}, nil
	}
	return nil, nil
}

<<<<<<< HEAD
func (e *Marshaler) cdxMetadata(report types.Report) *cdx.Metadata {
	return &cdx.Metadata{
		Timestamp: report.DfScanMeta.Created.Format(timeLayout),
		Tools: &[]cdx.Tool{
			{
				Vendor:  ToolVendor,
				Name:    ToolName,
				Version: e.appVersion,
			},
		},
	}
}
=======
func (e *Marshaler) marshalPackages(metadata types.Metadata, result types.Result) ([]*core.Component, error) {
	// Get dependency parents first
	parents := ftypes.Packages(result.Packages).ParentDeps()
>>>>>>> ba825b2a

	// Group vulnerabilities by package ID
	vulns := lo.GroupBy(result.Vulnerabilities, func(v types.DetectedVulnerability) string {
		return lo.Ternary(v.PkgID == "", fmt.Sprintf("%s@%s", v.PkgName, v.InstalledVersion), v.PkgID)
	})

<<<<<<< HEAD
func (e *Marshaler) marshalComponents(r types.Report, bomRef string) (*[]cdx.Component, *[]cdx.Dependency, *[]cdx.Vulnerability, error) {
	components := make([]cdx.Component, 0) // To export an empty array in JSON
	// we use map to avoid duplicate components
	dependencies := map[string]cdx.Dependency{}
	metadataDependencies := make([]string, 0) // To export an empty array in JSON
	libraryUniqMap := map[string]struct{}{}
	vulnMap := map[string]cdx.Vulnerability{}

	// sort for consistent report
	sort.Slice(r.Results, func(i, j int) bool {
		return r.Results[i].Target < r.Results[j].Target
	})

	for _, result := range r.Results {
		bomRefMap := map[string]string{}
		pkgIDToRef := map[string]string{}
		var directDepRefs []string

		// Get dependency parents first
		parents := ftypes.Packages(result.Packages).ParentDeps()

		for _, pkg := range result.Packages {
			pkgComponent, err := pkgToCdxComponent(result.Type, r.Metadata, pkg)
			if err != nil {
				return nil, nil, nil, xerrors.Errorf("failed to parse pkg: %w", err)
			}
			pkgID := packageID(result.Target, pkg.Name, utils.FormatVersion(pkg), pkg.FilePath)
			bomRefMap[pkgID] = pkgComponent.BOMRef
			if pkg.ID != "" {
				pkgIDToRef[pkg.ID] = pkgComponent.BOMRef
			}
			// This package is a direct dependency
			if !pkg.Indirect || len(parents[pkg.ID]) == 0 {
				directDepRefs = append(directDepRefs, pkgComponent.BOMRef)
			}

			// When multiple lock files have the same dependency with the same name and version,
			// "bom-ref" (PURL technically) of Library components may conflict.
			// In that case, only one Library component will be added and
			// some Application components will refer to the same component.
			// e.g.
			//    Application component (/app1/package-lock.json)
			//    |
			//    |    Application component (/app2/package-lock.json)
			//    |    |
			//    └----┴----> Library component (npm package, express-4.17.3)
			//
			if _, ok := libraryUniqMap[pkgComponent.BOMRef]; !ok {
				libraryUniqMap[pkgComponent.BOMRef] = struct{}{}

				// For components
				// ref. https://cyclonedx.org/use-cases/#inventory
				components = append(components, pkgComponent)
			}
=======
	// Create package map
	pkgs := lo.SliceToMap(result.Packages, func(pkg ftypes.Package) (string, Package) {
		pkgID := lo.Ternary(pkg.ID == "", fmt.Sprintf("%s@%s", pkg.Name, utils.FormatVersion(pkg)), pkg.ID)
		return pkgID, Package{
			Type:            result.Type,
			Metadata:        metadata,
			Package:         pkg,
			Vulnerabilities: vulns[pkgID],
>>>>>>> ba825b2a
		}
	})

<<<<<<< HEAD
		// Iterate packages again to build dependency graph
		for _, pkg := range result.Packages {
			deps := lo.FilterMap(pkg.DependsOn, func(dep string, _ int) (string, bool) {
				if ref, ok := pkgIDToRef[dep]; ok {
					return ref, true
				}
				return "", false
			})
			if len(deps) == 0 {
				continue
			}
			sort.Strings(deps)
			ref := pkgIDToRef[pkg.ID]
			dependencies[ref] = cdx.Dependency{
				Ref:          ref,
				Dependencies: &deps,
			}
		}
		sort.Strings(directDepRefs)

		// sort vulnerabilities for consistent report
		sort.Slice(result.Vulnerabilities, func(i, j int) bool {
			return result.Vulnerabilities[i].PkgName < result.Vulnerabilities[j].PkgName
		})

		for _, vuln := range result.Vulnerabilities {
			// Take a bom-ref
			pkgID := packageID(result.Target, vuln.PkgName, vuln.InstalledVersion, vuln.PkgPath)
			ref := bomRefMap[pkgID]
			if v, ok := vulnMap[vuln.VulnerabilityID]; ok {
				// If a vulnerability depends on multiple packages,
				// it will be commonised into a single vulnerability.
				//   Vulnerability component (CVE-2020-26247)
				//     -> Library component (nokogiri /srv/app1/vendor/bundle/ruby/3.0.0/specifications/nokogiri-1.10.0.gemspec)
				//     -> Library component (nokogiri /srv/app2/vendor/bundle/ruby/3.0.0/specifications/nokogiri-1.10.0.gemspec)
				*v.Affects = append(*v.Affects, cdxAffects(ref, vuln.InstalledVersion))
			} else {
				vulnMap[vuln.VulnerabilityID] = toCdxVulnerability(ref, vuln)
			}
=======
	var directComponents []*core.Component
	for _, pkg := range pkgs {
		// Skip indirect dependencies
		if pkg.Indirect && len(parents[pkg.ID]) != 0 {
			continue
>>>>>>> ba825b2a
		}

		// Recursive packages from direct dependencies
		if component, err := e.marshalPackage(pkg, pkgs, make(map[string]*core.Component)); err != nil {
			return nil, nil
		} else if component != nil {
			directComponents = append(directComponents, component)
		}
	}

<<<<<<< HEAD
	vulns := maps.Values(vulnMap)
	sort.Slice(vulns, func(i, j int) bool {
		return vulns[i].ID > vulns[j].ID
	})

	dependencies[bomRef] = cdx.Dependency{
		Ref:          bomRef,
		Dependencies: &metadataDependencies,
	}
	dependencyList := maps.Values(dependencies)
	sort.Slice(dependencyList, func(i, j int) bool {
		return dependencyList[i].Ref < dependencyList[j].Ref
	})

	// sort for consistent report
	sort.Slice(components, func(i, j int) bool {
		return components[i].BOMRef < components[j].BOMRef
	})

	for _, v := range vulns {
		if v.Affects == nil {
			continue
		}

		sort.Slice(*v.Affects, func(i, j int) bool {
			v1 := (*v.Affects)[i]
			v2 := (*v.Affects)[j]
			return v1.Ref < v2.Ref
		})
	}

	return &components, &dependencyList, &vulns, nil
=======
	return directComponents, nil
>>>>>>> ba825b2a
}

type Package struct {
	ftypes.Package
	Type            ftypes.TargetType
	Metadata        types.Metadata
	Vulnerabilities []types.DetectedVulnerability
}

func (e *Marshaler) marshalPackage(pkg Package, pkgs map[string]Package, components map[string]*core.Component,
) (*core.Component, error) {
	if c, ok := components[pkg.ID]; ok {
		return c, nil
	}

<<<<<<< HEAD
	// check for zero value
	// zero value stored in db is the unix time 0 (i.e 1970-01-01)
	if vuln.PublishedDate != nil && vuln.PublishedDate.Unix() != 0 {
		v.Published = vuln.PublishedDate.Format(timeLayout)
	}
	if vuln.LastModifiedDate != nil && vuln.LastModifiedDate.Unix() != 0 {
		v.Updated = vuln.LastModifiedDate.Format(timeLayout)
=======
	component, err := pkgComponent(pkg)
	if err != nil {
		return nil, xerrors.Errorf("failed to parse pkg: %w", err)
	}

	// Skip component that can't be converted from `Package`
	if component == nil {
		return nil, nil
>>>>>>> ba825b2a
	}
	components[pkg.ID] = component

	// Iterate dependencies
	for _, dep := range pkg.DependsOn {
		childPkg, ok := pkgs[dep]
		if !ok {
			continue
		}

		child, err := e.marshalPackage(childPkg, pkgs, components)
		if err != nil {
			return nil, xerrors.Errorf("failed to parse pkg: %w", err)
		}
		component.Components = append(component.Components, child)
	}
	return component, nil
}

func (e *Marshaler) rootComponent(r types.Report) (*core.Component, error) {
	root := &core.Component{
		Name: r.ArtifactName,
	}

	props := []core.Property{
		{
			Name:  PropertySchemaVersion,
			Value: strconv.Itoa(r.SchemaVersion),
		},
	}

	switch r.ArtifactType {
	case ftypes.ArtifactContainerImage:
		root.Type = cdx.ComponentTypeContainer
		props = append(props, core.Property{
			Name:  PropertyImageID,
			Value: r.Metadata.ImageID,
		})

		p, err := purl.NewPackageURL(purl.TypeOCI, r.Metadata, ftypes.Package{})
		if err != nil {
			return nil, xerrors.Errorf("failed to new package url for oci: %w", err)
		}
<<<<<<< HEAD
		properties = appendProperties(properties, PropertyImageID, r.Metadata.ImageID)

		if p.Type == "" {
			// component.BOMRef = e.newUUID().String()
			// using available values instead of UUID to have consistent report, though the condition is rare
			component.BOMRef = bomRef(string(r.ArtifactType), r.ArtifactName, r.Metadata.ImageID)
		} else {
			component.BOMRef = p.ToString()
			component.PackageURL = p.ToString()
=======
		if p != nil {
			root.PackageURL = p
>>>>>>> ba825b2a
		}

	case ftypes.ArtifactVM:
<<<<<<< HEAD
		component.Type = cdx.ComponentTypeContainer
		component.BOMRef = e.newUUID().String()
	case ftypes.ArtifactFilesystem, ftypes.ArtifactRemoteRepository:
		component.Type = cdx.ComponentTypeApplication
		// component.BOMRef = e.newUUID().String()
		// custom logic for consistent report
		component.BOMRef = bomRef(string(r.ArtifactType), r.ArtifactName)
	}

	// sort for consistent report
	sort.Slice(r.Metadata.RepoDigests, func(i, j int) bool {
		return r.Metadata.RepoDigests[i] < r.Metadata.RepoDigests[j]
	})
	for _, d := range r.Metadata.RepoDigests {
		properties = appendProperties(properties, PropertyRepoDigest, d)
	}

	// sort for consistent report
	sort.Slice(r.Metadata.DiffIDs, func(i, j int) bool {
		return r.Metadata.DiffIDs[i] < r.Metadata.DiffIDs[j]
	})
	for _, d := range r.Metadata.DiffIDs {
		properties = appendProperties(properties, PropertyDiffID, d)
	}

	// sort for consistent report
	sort.Slice(r.Metadata.RepoTags, func(i, j int) bool {
		return r.Metadata.RepoTags[i] < r.Metadata.RepoTags[j]
	})
	for _, t := range r.Metadata.RepoTags {
		properties = appendProperties(properties, PropertyRepoTag, t)
=======
		root.Type = cdx.ComponentTypeContainer
	case ftypes.ArtifactFilesystem, ftypes.ArtifactRepository:
		root.Type = cdx.ComponentTypeApplication
	}

	if r.Metadata.Size != 0 {
		props = append(props, core.Property{
			Name:  PropertySize,
			Value: strconv.FormatInt(r.Metadata.Size, 10),
		})
	}

	if len(r.Metadata.RepoDigests) > 0 {
		props = append(props, core.Property{
			Name:  PropertyRepoDigest,
			Value: strings.Join(r.Metadata.RepoDigests, ","),
		})
	}
	if len(r.Metadata.DiffIDs) > 0 {
		props = append(props, core.Property{
			Name:  PropertyDiffID,
			Value: strings.Join(r.Metadata.DiffIDs, ","),
		})
	}
	if len(r.Metadata.RepoTags) > 0 {
		props = append(props, core.Property{
			Name:  PropertyRepoTag,
			Value: strings.Join(r.Metadata.RepoTags, ","),
		})
>>>>>>> ba825b2a
	}

	root.Properties = filterProperties(props)

	return root, nil
}

func (e *Marshaler) resultComponent(r types.Result, osFound *ftypes.OS) *core.Component {
	component := &core.Component{
		Name: r.Target,
		Properties: []core.Property{
			{
				Name:  PropertyType,
				Value: string(r.Type),
			},
			{
				Name:  PropertyClass,
				Value: string(r.Class),
			},
		},
	}

	switch r.Class {
	case types.ClassOSPkg:
		// UUID needs to be generated since Operating System Component cannot generate PURL.
		// https://cyclonedx.org/use-cases/#known-vulnerabilities
<<<<<<< HEAD
		// component.BOMRef = e.newUUID().String()
		// custom logic instead of UUID for consistent report
		component.BOMRef = bomRef(string(r.Class))

=======
>>>>>>> ba825b2a
		if osFound != nil {
			component.Name = string(osFound.Family)
			component.Version = osFound.Name
			component.BOMRef = bomRef(string(r.Class), osFound.Family, osFound.Name)
		}
		component.Type = cdx.ComponentTypeOS
	case types.ClassLangPkg:
		// UUID needs to be generated since Application Component cannot generate PURL.
		// https://cyclonedx.org/use-cases/#known-vulnerabilities
<<<<<<< HEAD
		// component.BOMRef = e.newUUID().String()
		// custom logic instead of UUID for consistent report
		component.BOMRef = bomRef(string(r.Class), r.Target)
=======
>>>>>>> ba825b2a
		component.Type = cdx.ComponentTypeApplication
	}

	return component
}

func pkgComponent(pkg Package) (*core.Component, error) {
	pu, err := purl.NewPackageURL(pkg.Type, pkg.Metadata, pkg.Package)
	if err != nil {
		return nil, xerrors.Errorf("failed to new package purl: %w", err)
	}

	name := pkg.Name
	version := pkg.Version
	var group string
	// there are cases when we can't build purl
	// e.g. local Go packages
	if pu != nil {
		version = pu.Version
		// use `group` field for GroupID and `name` for ArtifactID for jar files
		if pkg.Type == ftypes.Jar {
			name = pu.Name
			group = pu.Namespace
		}
	}

	properties := []core.Property{
		{
			Name:  PropertyPkgID,
			Value: pkg.ID,
		},
		{
			Name:  PropertyPkgType,
			Value: string(pkg.Type),
		},
		{
			Name:  PropertyFilePath,
			Value: pkg.FilePath,
		},
		{
			Name:  PropertySrcName,
			Value: pkg.SrcName,
		},
		{
			Name:  PropertySrcVersion,
			Value: pkg.SrcVersion,
		},
		{
			Name:  PropertySrcRelease,
			Value: pkg.SrcRelease,
		},
		{
			Name:  PropertySrcEpoch,
			Value: strconv.Itoa(pkg.SrcEpoch),
		},
		{
			Name:  PropertyModularitylabel,
			Value: pkg.Modularitylabel,
		},
		{
			Name:  PropertyLayerDigest,
			Value: pkg.Layer.Digest,
		},
		{
			Name:  PropertyLayerDiffID,
			Value: pkg.Layer.DiffID,
		},
	}

<<<<<<< HEAD
	var properties []cdx.Property
	for _, prop := range props {
		properties = appendProperties(properties, prop.name, prop.value)
	}
	if len(properties) == 0 {
		return nil
	}

	return &properties
}

func appendProperties(properties []cdx.Property, key, value string) []cdx.Property {
	if value == "" || (key == PropertySrcEpoch && value == "0") {
		return properties
	}
	return append(properties, cdxProperty(key, value))
}

func cdxProperty(key, value string) cdx.Property {
	return cdx.Property{
		Name:  Namespace + key,
		Value: value,
	}
}

func cdxAdvisories(refs []string) *[]cdx.Advisory {
	var advs []cdx.Advisory
	for _, ref := range refs {
		advs = append(advs, cdx.Advisory{
			URL: ref,
		})
	}
	return &advs
}

func cwes(cweIDs []string) *[]int {
	// to skip cdx.Vulnerability.CWEs when generating json
	// we should return 'clear' nil without 'type' interface part
	// set nil if empty
	if len(cweIDs) == 0 {
		return nil
	}
	var ret []int
	for _, cweID := range cweIDs {
		number, err := strconv.Atoi(strings.TrimPrefix(strings.ToLower(cweID), "cwe-"))
		if err != nil {
			log.Logger.Debugf("cwe id parse error: %s", err)
			continue
		}
		ret = append(ret, number)
	}
	return &ret
=======
	return &core.Component{
		Type:            cdx.ComponentTypeLibrary,
		Name:            name,
		Group:           group,
		Version:         version,
		PackageURL:      pu,
		Supplier:        pkg.Maintainer,
		Licenses:        pkg.Licenses,
		Hashes:          lo.Ternary(pkg.Digest == "", nil, []digest.Digest{pkg.Digest}),
		Properties:      filterProperties(properties),
		Vulnerabilities: pkg.Vulnerabilities,
	}, nil
>>>>>>> ba825b2a
}

func filterProperties(props []core.Property) []core.Property {
	return lo.Filter(props, func(property core.Property, index int) bool {
		return !(property.Value == "" || (property.Name == PropertySrcEpoch && property.Value == "0"))
	})
<<<<<<< HEAD
	return &rates
}

func cdxRatingV2(sourceID dtypes.SourceID, severity dtypes.Severity, cvss dtypes.CVSS) cdx.VulnerabilityRating {
	cdxSeverity := toCDXSeverity(severity)

	// Trivy keeps only CVSSv3 severity for NVD.
	// The CVSSv2 severity must be calculated according to CVSSv2 score.
	if sourceID == vulnerability.NVD {
		cdxSeverity = nvdSeverityV2(cvss.V2Score)
	}
	return cdx.VulnerabilityRating{
		Source: &cdx.Source{
			Name: string(sourceID),
		},
		Score:    &cvss.V2Score,
		Method:   cdx.ScoringMethodCVSSv2,
		Severity: cdxSeverity,
		Vector:   cvss.V2Vector,
	}
}

func nvdSeverityV2(score float64) cdx.Severity {
	// cf. https://nvd.nist.gov/vuln-metrics/cvss
	switch {
	case score < 4.0:
		return cdx.SeverityInfo
	case 4.0 <= score && score < 7.0:
		return cdx.SeverityMedium
	case 7.0 <= score:
		return cdx.SeverityHigh
	}
	return cdx.SeverityUnknown
}

func cdxRatingV3(sourceID dtypes.SourceID, severity dtypes.Severity, cvss dtypes.CVSS) cdx.VulnerabilityRating {
	rate := cdx.VulnerabilityRating{
		Source: &cdx.Source{
			Name: string(sourceID),
		},
		Score:    &cvss.V3Score,
		Method:   cdx.ScoringMethodCVSSv3,
		Severity: toCDXSeverity(severity),
		Vector:   cvss.V3Vector,
	}
	if strings.HasPrefix(cvss.V3Vector, "CVSS:3.1") {
		rate.Method = cdx.ScoringMethodCVSSv31
	}
	return rate
}

func toCDXSeverity(s dtypes.Severity) cdx.Severity {
	switch s {
	case dtypes.SeverityLow:
		return cdx.SeverityLow
	case dtypes.SeverityMedium:
		return cdx.SeverityMedium
	case dtypes.SeverityHigh:
		return cdx.SeverityHigh
	case dtypes.SeverityCritical:
		return cdx.SeverityCritical
	default:
		return cdx.SeverityUnknown
	}
}

func cdxSource(source *dtypes.DataSource) *cdx.Source {
	if source == nil {
		return nil
	}

	return &cdx.Source{
		Name: string(source.ID),
		URL:  source.URL,
	}
}

func cdxAffects(ref, version string) cdx.Affects {
	return cdx.Affects{
		Ref: ref,
		Range: &[]cdx.AffectedVersions{
			{
				Version: version,
				Status:  cdx.VulnerabilityStatusAffected,
				// "AffectedVersions.Range" is not included, because it does not exist in DetectedVulnerability.
			},
		},
	}
}

// custom bomRef logic
func bomRef(values ...string) string {
	return strings.Join(values, "/")
=======
>>>>>>> ba825b2a
}<|MERGE_RESOLUTION|>--- conflicted
+++ resolved
@@ -9,32 +9,18 @@
 	"github.com/samber/lo"
 	"golang.org/x/xerrors"
 
-<<<<<<< HEAD
-	dtypes "github.com/aquasecurity/trivy-db/pkg/types"
-	"github.com/aquasecurity/trivy-db/pkg/vulnsrc/vulnerability"
+	"github.com/deepfactor-io/trivy/pkg/digest"
 	ftypes "github.com/deepfactor-io/trivy/pkg/fanal/types"
-	"github.com/deepfactor-io/trivy/pkg/log"
 	"github.com/deepfactor-io/trivy/pkg/purl"
+	"github.com/deepfactor-io/trivy/pkg/sbom/cyclonedx/core"
 	"github.com/deepfactor-io/trivy/pkg/scanner/utils"
 	"github.com/deepfactor-io/trivy/pkg/types"
 )
 
 const (
-	ToolVendor = "Deepfactor"
-	ToolName   = "dfctl"
-	Namespace  = ToolVendor + ":" + ToolName + ":"
-
-=======
-	"github.com/aquasecurity/trivy/pkg/digest"
-	ftypes "github.com/aquasecurity/trivy/pkg/fanal/types"
-	"github.com/aquasecurity/trivy/pkg/purl"
-	"github.com/aquasecurity/trivy/pkg/sbom/cyclonedx/core"
-	"github.com/aquasecurity/trivy/pkg/scanner/utils"
-	"github.com/aquasecurity/trivy/pkg/types"
-)
-
-const (
->>>>>>> ba825b2a
+	ToolVendor            = "Deepfactor"
+	ToolName              = "dfctl"
+	Namespace             = ToolVendor + ":" + ToolName + ":"
 	PropertySchemaVersion = "SchemaVersion"
 	PropertyType          = "Type"
 	PropertyClass         = "Class"
@@ -75,25 +61,14 @@
 
 // Marshal converts the Trivy report to the CycloneDX format
 func (e *Marshaler) Marshal(report types.Report) (*cdx.BOM, error) {
-<<<<<<< HEAD
-	bom := cdx.NewBOM()
-	bom.SerialNumber = report.DfScanMeta.ScanID.URN()
-	metadataComponent, err := e.reportToCdxComponent(report)
-=======
 	// Convert
 	root, err := e.MarshalReport(report)
->>>>>>> ba825b2a
 	if err != nil {
 		return nil, xerrors.Errorf("failed to marshal report: %w", err)
 	}
 
-<<<<<<< HEAD
-	bom.Metadata = e.cdxMetadata(report)
-	bom.Metadata.Component = metadataComponent
-=======
 	return e.core.Marshal(root), nil
 }
->>>>>>> ba825b2a
 
 func (e *Marshaler) MarshalReport(r types.Report) (*core.Component, error) {
 	// Metadata component
@@ -109,18 +84,8 @@
 		}
 		root.Components = append(root.Components, components...)
 	}
-<<<<<<< HEAD
-	vulns := maps.Values(vulnMap)
-	sort.Slice(vulns, func(i, j int) bool {
-		return vulns[i].ID > vulns[j].ID
-	})
-
-	bom := cdx.NewBOM()
-	bom.Metadata = e.cdxMetadata(report)
-=======
 	return root, nil
 }
->>>>>>> ba825b2a
 
 func (e *Marshaler) marshalResult(metadata types.Metadata, result types.Result) ([]*core.Component, error) {
 	if result.Type == ftypes.NodePkg || result.Type == ftypes.PythonPkg ||
@@ -176,86 +141,15 @@
 	return nil, nil
 }
 
-<<<<<<< HEAD
-func (e *Marshaler) cdxMetadata(report types.Report) *cdx.Metadata {
-	return &cdx.Metadata{
-		Timestamp: report.DfScanMeta.Created.Format(timeLayout),
-		Tools: &[]cdx.Tool{
-			{
-				Vendor:  ToolVendor,
-				Name:    ToolName,
-				Version: e.appVersion,
-			},
-		},
-	}
-}
-=======
 func (e *Marshaler) marshalPackages(metadata types.Metadata, result types.Result) ([]*core.Component, error) {
 	// Get dependency parents first
 	parents := ftypes.Packages(result.Packages).ParentDeps()
->>>>>>> ba825b2a
 
 	// Group vulnerabilities by package ID
 	vulns := lo.GroupBy(result.Vulnerabilities, func(v types.DetectedVulnerability) string {
 		return lo.Ternary(v.PkgID == "", fmt.Sprintf("%s@%s", v.PkgName, v.InstalledVersion), v.PkgID)
 	})
 
-<<<<<<< HEAD
-func (e *Marshaler) marshalComponents(r types.Report, bomRef string) (*[]cdx.Component, *[]cdx.Dependency, *[]cdx.Vulnerability, error) {
-	components := make([]cdx.Component, 0) // To export an empty array in JSON
-	// we use map to avoid duplicate components
-	dependencies := map[string]cdx.Dependency{}
-	metadataDependencies := make([]string, 0) // To export an empty array in JSON
-	libraryUniqMap := map[string]struct{}{}
-	vulnMap := map[string]cdx.Vulnerability{}
-
-	// sort for consistent report
-	sort.Slice(r.Results, func(i, j int) bool {
-		return r.Results[i].Target < r.Results[j].Target
-	})
-
-	for _, result := range r.Results {
-		bomRefMap := map[string]string{}
-		pkgIDToRef := map[string]string{}
-		var directDepRefs []string
-
-		// Get dependency parents first
-		parents := ftypes.Packages(result.Packages).ParentDeps()
-
-		for _, pkg := range result.Packages {
-			pkgComponent, err := pkgToCdxComponent(result.Type, r.Metadata, pkg)
-			if err != nil {
-				return nil, nil, nil, xerrors.Errorf("failed to parse pkg: %w", err)
-			}
-			pkgID := packageID(result.Target, pkg.Name, utils.FormatVersion(pkg), pkg.FilePath)
-			bomRefMap[pkgID] = pkgComponent.BOMRef
-			if pkg.ID != "" {
-				pkgIDToRef[pkg.ID] = pkgComponent.BOMRef
-			}
-			// This package is a direct dependency
-			if !pkg.Indirect || len(parents[pkg.ID]) == 0 {
-				directDepRefs = append(directDepRefs, pkgComponent.BOMRef)
-			}
-
-			// When multiple lock files have the same dependency with the same name and version,
-			// "bom-ref" (PURL technically) of Library components may conflict.
-			// In that case, only one Library component will be added and
-			// some Application components will refer to the same component.
-			// e.g.
-			//    Application component (/app1/package-lock.json)
-			//    |
-			//    |    Application component (/app2/package-lock.json)
-			//    |    |
-			//    └----┴----> Library component (npm package, express-4.17.3)
-			//
-			if _, ok := libraryUniqMap[pkgComponent.BOMRef]; !ok {
-				libraryUniqMap[pkgComponent.BOMRef] = struct{}{}
-
-				// For components
-				// ref. https://cyclonedx.org/use-cases/#inventory
-				components = append(components, pkgComponent)
-			}
-=======
 	// Create package map
 	pkgs := lo.SliceToMap(result.Packages, func(pkg ftypes.Package) (string, Package) {
 		pkgID := lo.Ternary(pkg.ID == "", fmt.Sprintf("%s@%s", pkg.Name, utils.FormatVersion(pkg)), pkg.ID)
@@ -264,57 +158,14 @@
 			Metadata:        metadata,
 			Package:         pkg,
 			Vulnerabilities: vulns[pkgID],
->>>>>>> ba825b2a
 		}
 	})
 
-<<<<<<< HEAD
-		// Iterate packages again to build dependency graph
-		for _, pkg := range result.Packages {
-			deps := lo.FilterMap(pkg.DependsOn, func(dep string, _ int) (string, bool) {
-				if ref, ok := pkgIDToRef[dep]; ok {
-					return ref, true
-				}
-				return "", false
-			})
-			if len(deps) == 0 {
-				continue
-			}
-			sort.Strings(deps)
-			ref := pkgIDToRef[pkg.ID]
-			dependencies[ref] = cdx.Dependency{
-				Ref:          ref,
-				Dependencies: &deps,
-			}
-		}
-		sort.Strings(directDepRefs)
-
-		// sort vulnerabilities for consistent report
-		sort.Slice(result.Vulnerabilities, func(i, j int) bool {
-			return result.Vulnerabilities[i].PkgName < result.Vulnerabilities[j].PkgName
-		})
-
-		for _, vuln := range result.Vulnerabilities {
-			// Take a bom-ref
-			pkgID := packageID(result.Target, vuln.PkgName, vuln.InstalledVersion, vuln.PkgPath)
-			ref := bomRefMap[pkgID]
-			if v, ok := vulnMap[vuln.VulnerabilityID]; ok {
-				// If a vulnerability depends on multiple packages,
-				// it will be commonised into a single vulnerability.
-				//   Vulnerability component (CVE-2020-26247)
-				//     -> Library component (nokogiri /srv/app1/vendor/bundle/ruby/3.0.0/specifications/nokogiri-1.10.0.gemspec)
-				//     -> Library component (nokogiri /srv/app2/vendor/bundle/ruby/3.0.0/specifications/nokogiri-1.10.0.gemspec)
-				*v.Affects = append(*v.Affects, cdxAffects(ref, vuln.InstalledVersion))
-			} else {
-				vulnMap[vuln.VulnerabilityID] = toCdxVulnerability(ref, vuln)
-			}
-=======
 	var directComponents []*core.Component
 	for _, pkg := range pkgs {
 		// Skip indirect dependencies
 		if pkg.Indirect && len(parents[pkg.ID]) != 0 {
 			continue
->>>>>>> ba825b2a
 		}
 
 		// Recursive packages from direct dependencies
@@ -325,42 +176,7 @@
 		}
 	}
 
-<<<<<<< HEAD
-	vulns := maps.Values(vulnMap)
-	sort.Slice(vulns, func(i, j int) bool {
-		return vulns[i].ID > vulns[j].ID
-	})
-
-	dependencies[bomRef] = cdx.Dependency{
-		Ref:          bomRef,
-		Dependencies: &metadataDependencies,
-	}
-	dependencyList := maps.Values(dependencies)
-	sort.Slice(dependencyList, func(i, j int) bool {
-		return dependencyList[i].Ref < dependencyList[j].Ref
-	})
-
-	// sort for consistent report
-	sort.Slice(components, func(i, j int) bool {
-		return components[i].BOMRef < components[j].BOMRef
-	})
-
-	for _, v := range vulns {
-		if v.Affects == nil {
-			continue
-		}
-
-		sort.Slice(*v.Affects, func(i, j int) bool {
-			v1 := (*v.Affects)[i]
-			v2 := (*v.Affects)[j]
-			return v1.Ref < v2.Ref
-		})
-	}
-
-	return &components, &dependencyList, &vulns, nil
-=======
 	return directComponents, nil
->>>>>>> ba825b2a
 }
 
 type Package struct {
@@ -376,15 +192,6 @@
 		return c, nil
 	}
 
-<<<<<<< HEAD
-	// check for zero value
-	// zero value stored in db is the unix time 0 (i.e 1970-01-01)
-	if vuln.PublishedDate != nil && vuln.PublishedDate.Unix() != 0 {
-		v.Published = vuln.PublishedDate.Format(timeLayout)
-	}
-	if vuln.LastModifiedDate != nil && vuln.LastModifiedDate.Unix() != 0 {
-		v.Updated = vuln.LastModifiedDate.Format(timeLayout)
-=======
 	component, err := pkgComponent(pkg)
 	if err != nil {
 		return nil, xerrors.Errorf("failed to parse pkg: %w", err)
@@ -393,7 +200,6 @@
 	// Skip component that can't be converted from `Package`
 	if component == nil {
 		return nil, nil
->>>>>>> ba825b2a
 	}
 	components[pkg.ID] = component
 
@@ -437,56 +243,11 @@
 		if err != nil {
 			return nil, xerrors.Errorf("failed to new package url for oci: %w", err)
 		}
-<<<<<<< HEAD
-		properties = appendProperties(properties, PropertyImageID, r.Metadata.ImageID)
-
-		if p.Type == "" {
-			// component.BOMRef = e.newUUID().String()
-			// using available values instead of UUID to have consistent report, though the condition is rare
-			component.BOMRef = bomRef(string(r.ArtifactType), r.ArtifactName, r.Metadata.ImageID)
-		} else {
-			component.BOMRef = p.ToString()
-			component.PackageURL = p.ToString()
-=======
 		if p != nil {
 			root.PackageURL = p
->>>>>>> ba825b2a
 		}
 
 	case ftypes.ArtifactVM:
-<<<<<<< HEAD
-		component.Type = cdx.ComponentTypeContainer
-		component.BOMRef = e.newUUID().String()
-	case ftypes.ArtifactFilesystem, ftypes.ArtifactRemoteRepository:
-		component.Type = cdx.ComponentTypeApplication
-		// component.BOMRef = e.newUUID().String()
-		// custom logic for consistent report
-		component.BOMRef = bomRef(string(r.ArtifactType), r.ArtifactName)
-	}
-
-	// sort for consistent report
-	sort.Slice(r.Metadata.RepoDigests, func(i, j int) bool {
-		return r.Metadata.RepoDigests[i] < r.Metadata.RepoDigests[j]
-	})
-	for _, d := range r.Metadata.RepoDigests {
-		properties = appendProperties(properties, PropertyRepoDigest, d)
-	}
-
-	// sort for consistent report
-	sort.Slice(r.Metadata.DiffIDs, func(i, j int) bool {
-		return r.Metadata.DiffIDs[i] < r.Metadata.DiffIDs[j]
-	})
-	for _, d := range r.Metadata.DiffIDs {
-		properties = appendProperties(properties, PropertyDiffID, d)
-	}
-
-	// sort for consistent report
-	sort.Slice(r.Metadata.RepoTags, func(i, j int) bool {
-		return r.Metadata.RepoTags[i] < r.Metadata.RepoTags[j]
-	})
-	for _, t := range r.Metadata.RepoTags {
-		properties = appendProperties(properties, PropertyRepoTag, t)
-=======
 		root.Type = cdx.ComponentTypeContainer
 	case ftypes.ArtifactFilesystem, ftypes.ArtifactRepository:
 		root.Type = cdx.ComponentTypeApplication
@@ -516,7 +277,6 @@
 			Name:  PropertyRepoTag,
 			Value: strings.Join(r.Metadata.RepoTags, ","),
 		})
->>>>>>> ba825b2a
 	}
 
 	root.Properties = filterProperties(props)
@@ -543,28 +303,14 @@
 	case types.ClassOSPkg:
 		// UUID needs to be generated since Operating System Component cannot generate PURL.
 		// https://cyclonedx.org/use-cases/#known-vulnerabilities
-<<<<<<< HEAD
-		// component.BOMRef = e.newUUID().String()
-		// custom logic instead of UUID for consistent report
-		component.BOMRef = bomRef(string(r.Class))
-
-=======
->>>>>>> ba825b2a
 		if osFound != nil {
 			component.Name = string(osFound.Family)
 			component.Version = osFound.Name
-			component.BOMRef = bomRef(string(r.Class), osFound.Family, osFound.Name)
 		}
 		component.Type = cdx.ComponentTypeOS
 	case types.ClassLangPkg:
 		// UUID needs to be generated since Application Component cannot generate PURL.
 		// https://cyclonedx.org/use-cases/#known-vulnerabilities
-<<<<<<< HEAD
-		// component.BOMRef = e.newUUID().String()
-		// custom logic instead of UUID for consistent report
-		component.BOMRef = bomRef(string(r.Class), r.Target)
-=======
->>>>>>> ba825b2a
 		component.Type = cdx.ComponentTypeApplication
 	}
 
@@ -634,60 +380,6 @@
 		},
 	}
 
-<<<<<<< HEAD
-	var properties []cdx.Property
-	for _, prop := range props {
-		properties = appendProperties(properties, prop.name, prop.value)
-	}
-	if len(properties) == 0 {
-		return nil
-	}
-
-	return &properties
-}
-
-func appendProperties(properties []cdx.Property, key, value string) []cdx.Property {
-	if value == "" || (key == PropertySrcEpoch && value == "0") {
-		return properties
-	}
-	return append(properties, cdxProperty(key, value))
-}
-
-func cdxProperty(key, value string) cdx.Property {
-	return cdx.Property{
-		Name:  Namespace + key,
-		Value: value,
-	}
-}
-
-func cdxAdvisories(refs []string) *[]cdx.Advisory {
-	var advs []cdx.Advisory
-	for _, ref := range refs {
-		advs = append(advs, cdx.Advisory{
-			URL: ref,
-		})
-	}
-	return &advs
-}
-
-func cwes(cweIDs []string) *[]int {
-	// to skip cdx.Vulnerability.CWEs when generating json
-	// we should return 'clear' nil without 'type' interface part
-	// set nil if empty
-	if len(cweIDs) == 0 {
-		return nil
-	}
-	var ret []int
-	for _, cweID := range cweIDs {
-		number, err := strconv.Atoi(strings.TrimPrefix(strings.ToLower(cweID), "cwe-"))
-		if err != nil {
-			log.Logger.Debugf("cwe id parse error: %s", err)
-			continue
-		}
-		ret = append(ret, number)
-	}
-	return &ret
-=======
 	return &core.Component{
 		Type:            cdx.ComponentTypeLibrary,
 		Name:            name,
@@ -700,107 +392,15 @@
 		Properties:      filterProperties(properties),
 		Vulnerabilities: pkg.Vulnerabilities,
 	}, nil
->>>>>>> ba825b2a
 }
 
 func filterProperties(props []core.Property) []core.Property {
 	return lo.Filter(props, func(property core.Property, index int) bool {
 		return !(property.Value == "" || (property.Name == PropertySrcEpoch && property.Value == "0"))
 	})
-<<<<<<< HEAD
-	return &rates
-}
-
-func cdxRatingV2(sourceID dtypes.SourceID, severity dtypes.Severity, cvss dtypes.CVSS) cdx.VulnerabilityRating {
-	cdxSeverity := toCDXSeverity(severity)
-
-	// Trivy keeps only CVSSv3 severity for NVD.
-	// The CVSSv2 severity must be calculated according to CVSSv2 score.
-	if sourceID == vulnerability.NVD {
-		cdxSeverity = nvdSeverityV2(cvss.V2Score)
-	}
-	return cdx.VulnerabilityRating{
-		Source: &cdx.Source{
-			Name: string(sourceID),
-		},
-		Score:    &cvss.V2Score,
-		Method:   cdx.ScoringMethodCVSSv2,
-		Severity: cdxSeverity,
-		Vector:   cvss.V2Vector,
-	}
-}
-
-func nvdSeverityV2(score float64) cdx.Severity {
-	// cf. https://nvd.nist.gov/vuln-metrics/cvss
-	switch {
-	case score < 4.0:
-		return cdx.SeverityInfo
-	case 4.0 <= score && score < 7.0:
-		return cdx.SeverityMedium
-	case 7.0 <= score:
-		return cdx.SeverityHigh
-	}
-	return cdx.SeverityUnknown
-}
-
-func cdxRatingV3(sourceID dtypes.SourceID, severity dtypes.Severity, cvss dtypes.CVSS) cdx.VulnerabilityRating {
-	rate := cdx.VulnerabilityRating{
-		Source: &cdx.Source{
-			Name: string(sourceID),
-		},
-		Score:    &cvss.V3Score,
-		Method:   cdx.ScoringMethodCVSSv3,
-		Severity: toCDXSeverity(severity),
-		Vector:   cvss.V3Vector,
-	}
-	if strings.HasPrefix(cvss.V3Vector, "CVSS:3.1") {
-		rate.Method = cdx.ScoringMethodCVSSv31
-	}
-	return rate
-}
-
-func toCDXSeverity(s dtypes.Severity) cdx.Severity {
-	switch s {
-	case dtypes.SeverityLow:
-		return cdx.SeverityLow
-	case dtypes.SeverityMedium:
-		return cdx.SeverityMedium
-	case dtypes.SeverityHigh:
-		return cdx.SeverityHigh
-	case dtypes.SeverityCritical:
-		return cdx.SeverityCritical
-	default:
-		return cdx.SeverityUnknown
-	}
-}
-
-func cdxSource(source *dtypes.DataSource) *cdx.Source {
-	if source == nil {
-		return nil
-	}
-
-	return &cdx.Source{
-		Name: string(source.ID),
-		URL:  source.URL,
-	}
-}
-
-func cdxAffects(ref, version string) cdx.Affects {
-	return cdx.Affects{
-		Ref: ref,
-		Range: &[]cdx.AffectedVersions{
-			{
-				Version: version,
-				Status:  cdx.VulnerabilityStatusAffected,
-				// "AffectedVersions.Range" is not included, because it does not exist in DetectedVulnerability.
-			},
-		},
-	}
 }
 
 // custom bomRef logic
 func bomRef(values ...string) string {
 	return strings.Join(values, "/")
-=======
->>>>>>> ba825b2a
 }