--- conflicted
+++ resolved
@@ -358,34 +358,17 @@
 					},
 					{
 						Ref: "3ff14136-e09f-4df9-80ea-000000000005",
-						Dependencies: &[]cdx.Dependency{
-							{
-								Ref: "pkg:nuget/Newtonsoft.Json@9.0.1",
-							},
+						Dependencies: &[]string{
+							"pkg:nuget/Newtonsoft.Json@9.0.1",
 						},
 					},
 					{
 						Ref: "pkg:oci/rails@sha256:a27fd8080b517143cbbbab9dfb7c8571c40d67d534bbdee55bd6c473f432b177?repository_url=index.docker.io%2Flibrary%2Frails&arch=arm64",
-<<<<<<< HEAD
 						Dependencies: &[]string{
 							"3ff14136-e09f-4df9-80ea-000000000002",
 							"3ff14136-e09f-4df9-80ea-000000000003",
 							"3ff14136-e09f-4df9-80ea-000000000004",
-=======
-						Dependencies: &[]cdx.Dependency{
-							{
-								Ref: "3ff14136-e09f-4df9-80ea-000000000002",
-							},
-							{
-								Ref: "3ff14136-e09f-4df9-80ea-000000000003",
-							},
-							{
-								Ref: "3ff14136-e09f-4df9-80ea-000000000004",
-							},
-							{
-								Ref: "3ff14136-e09f-4df9-80ea-000000000005",
-							},
->>>>>>> 68f79526
+							"3ff14136-e09f-4df9-80ea-000000000005",
 						},
 					},
 				},
