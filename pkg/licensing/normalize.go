--- conflicted
+++ resolved
@@ -64,15 +64,10 @@
 	"BSD-3-CLAUSE": BSD3Clause,
 	"BSD-4-CLAUSE": BSD4Clause,
 
-<<<<<<< HEAD
 	"APACHE":     Apache20, // 1? 2?
 	"APACHE 2.0": Apache20,
+	"RUBY":       Ruby,
 	"ZLIB":       Zlib,
-=======
-	"APACHE": Apache20, // 1? 2?
-	"ZLIB":   Zlib,
-	"RUBY":   Ruby,
->>>>>>> 603825a4
 }
 
 func Normalize(name string) string {
