--- conflicted
+++ resolved
@@ -27,20 +27,6 @@
 	DefaultIgnoreFile = ".trivyignore"
 )
 
-<<<<<<< HEAD
-// Filter filters out the vulnerabilities
-func Filter(ctx context.Context, result *types.Result, filters types.ResultFilters) error {
-	filters.IgnoredIDs = getIgnoredIDs(filters)
-
-	filteredVulns := filterVulnerabilities(result.Vulnerabilities, filters)
-	misconfSummary, filteredMisconfs := filterMisconfigurations(result.Misconfigurations, filters)
-	result.Secrets = filterSecrets(result.Secrets, filters)
-	result.Licenses = filterLicenses(result.Licenses, filters)
-
-	if filters.PolicyFile != "" {
-		var err error
-		filteredVulns, filteredMisconfs, err = applyPolicy(ctx, filteredVulns, filteredMisconfs, filters.PolicyFile)
-=======
 type FilterOption struct {
 	Severities         []dbTypes.Severity
 	IgnoreUnfixed      bool
@@ -78,7 +64,6 @@
 	if opt.PolicyFile != "" {
 		var err error
 		filteredVulns, filteredMisconfs, err = applyPolicy(ctx, filteredVulns, filteredMisconfs, opt.PolicyFile)
->>>>>>> 0ef0dadb
 		if err != nil {
 			return xerrors.Errorf("failed to apply the policy: %w", err)
 		}
@@ -92,9 +77,6 @@
 	return nil
 }
 
-<<<<<<< HEAD
-func filterVulnerabilities(vulns []types.DetectedVulnerability, filters types.ResultFilters) []types.DetectedVulnerability {
-=======
 // filterByVEX determines whether a detected vulnerability should be filtered out based on the provided VEX document.
 // If the VEX document is not nil and the vulnerability is either not affected or fixed according to the VEX statement,
 // the vulnerability is filtered out.
@@ -117,7 +99,6 @@
 
 func filterVulnerabilities(vulns []types.DetectedVulnerability, severities []dbTypes.Severity, ignoreUnfixed bool,
 	ignoredIDs []string, vexPath string) []types.DetectedVulnerability {
->>>>>>> 0ef0dadb
 	uniqVulns := make(map[string]types.DetectedVulnerability)
 
 	for _, vuln := range vulns {
@@ -125,15 +106,15 @@
 			vuln.Severity = dbTypes.SeverityUnknown.String()
 		}
 		// Filter vulnerabilities by severity
-		for _, s := range filters.Severities {
+		for _, s := range severities {
 			if s.String() != vuln.Severity {
 				continue
 			}
 
 			// Ignore unfixed vulnerabilities
-			if filters.IgnoreUnfixed && vuln.FixedVersion == "" {
-				continue
-			} else if slices.Contains(filters.IgnoredIDs, vuln.VulnerabilityID) {
+			if ignoreUnfixed && vuln.FixedVersion == "" {
+				continue
+			} else if slices.Contains(ignoredIDs, vuln.VulnerabilityID) {
 				continue
 			}
 
@@ -149,22 +130,23 @@
 	return maps.Values(uniqVulns)
 }
 
-func filterMisconfigurations(misconfs []types.DetectedMisconfiguration, filters types.ResultFilters) (*types.MisconfSummary, []types.DetectedMisconfiguration) {
+func filterMisconfigurations(misconfs []types.DetectedMisconfiguration, severities []dbTypes.Severity,
+	includeNonFailures bool, ignoredIDs []string) (*types.MisconfSummary, []types.DetectedMisconfiguration) {
 	var filtered []types.DetectedMisconfiguration
 	summary := new(types.MisconfSummary)
 
 	for _, misconf := range misconfs {
 		// Filter misconfigurations by severity
-		for _, s := range filters.Severities {
+		for _, s := range severities {
 			if s.String() == misconf.Severity {
-				if slices.Contains(filters.IgnoredIDs, misconf.ID) || slices.Contains(filters.IgnoredIDs, misconf.AVDID) {
+				if slices.Contains(ignoredIDs, misconf.ID) || slices.Contains(ignoredIDs, misconf.AVDID) {
 					continue
 				}
 
 				// Count successes, failures, and exceptions
 				summarize(misconf.Status, summary)
 
-				if misconf.Status != types.StatusFailure && !filters.IncludeNonFailures {
+				if misconf.Status != types.StatusFailure && !includeNonFailures {
 					continue
 				}
 				filtered = append(filtered, misconf)
@@ -180,16 +162,12 @@
 	return summary, filtered
 }
 
-<<<<<<< HEAD
-func filterSecrets(secrets []ftypes.SecretFinding, filters types.ResultFilters) []ftypes.SecretFinding {
-=======
 func filterSecrets(secrets []ftypes.SecretFinding, severities []dbTypes.Severity,
 	ignoredIDs []string) []ftypes.SecretFinding {
->>>>>>> 0ef0dadb
 	var filtered []ftypes.SecretFinding
 	for _, secret := range secrets {
 		// Filter secrets by severity
-		for _, s := range filters.Severities {
+		for _, s := range severities {
 			if s.String() == secret.Severity {
 				if slices.Contains(ignoredIDs, secret.RuleID) {
 					continue
@@ -202,22 +180,18 @@
 	return filtered
 }
 
-<<<<<<< HEAD
-func filterLicenses(licenses []types.DetectedLicense, filters types.ResultFilters) []types.DetectedLicense {
-=======
 func filterLicenses(licenses []types.DetectedLicense, severities []dbTypes.Severity, ignoredLicenses []string) []types.DetectedLicense {
 	if len(licenses) == 0 {
 		return nil
 	}
->>>>>>> 0ef0dadb
 	return lo.Filter(licenses, func(l types.DetectedLicense, _ int) bool {
 		// Skip the license if it is included in ignored licenses.
-		if slices.Contains(filters.IgnoredLicenses, l.Name) {
+		if slices.Contains(ignoredLicenses, l.Name) {
 			return false
 		}
 
 		// Filter secrets by severity
-		for _, s := range filters.Severities {
+		for _, s := range severities {
 			if s.String() == l.Severity {
 				return true
 			}
@@ -296,13 +270,13 @@
 	return ignore, nil
 }
 
-func getIgnoredIDs(filters types.ResultFilters) []string {
-	f, err := os.Open(filters.IgnoredFile)
+func getIgnoredIDs(ignoreFile string) []string {
+	f, err := os.Open(ignoreFile)
 	if err != nil {
 		// trivy must work even if no .trivyignore exist
 		return nil
 	}
-	log.Logger.Debugf("Found an ignore file %s", filters.IgnoredFile)
+	log.Logger.Debugf("Found an ignore file %s", ignoreFile)
 
 	var ignoredIDs []string
 	scanner := bufio.NewScanner(f)
