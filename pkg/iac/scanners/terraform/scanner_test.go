package terraform

import (
	"bytes"
	"context"
	"fmt"
	"strconv"
	"testing"

	"github.com/aquasecurity/trivy/internal/testutil"
	"github.com/aquasecurity/trivy/pkg/iac/providers"
	"github.com/aquasecurity/trivy/pkg/iac/rules"
	"github.com/aquasecurity/trivy/pkg/iac/scan"
	"github.com/aquasecurity/trivy/pkg/iac/scanners/options"
	"github.com/aquasecurity/trivy/pkg/iac/severity"
	"github.com/aquasecurity/trivy/pkg/iac/terraform"
	"github.com/stretchr/testify/assert"
	"github.com/stretchr/testify/require"
)

var alwaysFailRule = scan.Rule{
	Provider:  providers.AWSProvider,
	Service:   "service",
	ShortCode: "abc",
	Severity:  severity.High,
	CustomChecks: scan.CustomChecks{
		Terraform: &scan.TerraformCustomCheck{
			RequiredTypes:  []string{},
			RequiredLabels: []string{},
			Check: func(resourceBlock *terraform.Block, _ *terraform.Module) (results scan.Results) {
				results.Add("oh no", resourceBlock)
				return
			},
		},
	},
}

const emptyBucketRule = `
# METADATA
# schemas:
# - input: schema.input
# custom:
#   avd_id: AVD-AWS-0001
#   input:
#     selector:
#     - type: cloud
#       subtypes:
#         - service: s3
#           provider: aws
package defsec.test.aws1
deny[res] {
  bucket := input.aws.s3.buckets[_]
  bucket.name.value == ""
  res := result.new("The name of the bucket must not be empty", bucket)
}
`

func scanWithOptions(t *testing.T, code string, opt ...options.ScannerOption) scan.Results {

	fs := testutil.CreateFS(t, map[string]string{
		"project/main.tf": code,
	})

	scanner := New(opt...)
	results, err := scanner.ScanFS(context.TODO(), fs, "project")
	require.NoError(t, err)
	return results
}

func Test_OptionWithDebugWriter(t *testing.T) {
	reg := rules.Register(alwaysFailRule)
	defer rules.Deregister(reg)

	buffer := bytes.NewBuffer([]byte{})

	scannerOpts := []options.ScannerOption{
		options.ScannerWithDebug(buffer),
	}
	_ = scanWithOptions(t, `
resource "something" "else" {}
`, scannerOpts...)
	require.Greater(t, buffer.Len(), 0)
}

func Test_OptionWithPolicyDirs(t *testing.T) {

	fs := testutil.CreateFS(t, map[string]string{
		"/code/main.tf": `
resource "aws_s3_bucket" "my-bucket" {
	bucket = "evil"
}
`,
		"/rules/test.rego": `
package defsec.abcdefg

__rego_metadata__ := {
	"id": "TEST123",
	"avd_id": "AVD-TEST-0123",
	"title": "Buckets should not be evil",
	"short_code": "no-evil-buckets",
	"severity": "CRITICAL",
	"type": "DefSec Security Check",
	"description": "You should not allow buckets to be evil",
	"recommended_actions": "Use a good bucket instead",
	"url": "https://google.com/search?q=is+my+bucket+evil",
}

__rego_input__ := {
	"combine": false,
	"selector": [{"type": "defsec", "subtypes": [{"service": "s3", "provider": "aws"}]}],
}

deny[cause] {
	bucket := input.aws.s3.buckets[_]
	bucket.name.value == "evil"
	cause := bucket.name
}
`,
	})

	debugLog := bytes.NewBuffer([]byte{})
	scanner := New(
		options.ScannerWithDebug(debugLog),
		options.ScannerWithPolicyFilesystem(fs),
		options.ScannerWithPolicyDirs("rules"),
		options.ScannerWithRegoOnly(true),
	)

	results, err := scanner.ScanFS(context.TODO(), fs, "code")
	require.NoError(t, err)

	require.Len(t, results.GetFailed(), 1)

	failure := results.GetFailed()[0]

	assert.Equal(t, "AVD-TEST-0123", failure.Rule().AVDID)

	actualCode, err := failure.GetCode()
	require.NoError(t, err)
	for i := range actualCode.Lines {
		actualCode.Lines[i].Highlighted = ""
	}
	assert.Equal(t, []scan.Line{
		{
			Number:     2,
			Content:    "resource \"aws_s3_bucket\" \"my-bucket\" {",
			IsCause:    false,
			FirstCause: false,
			LastCause:  false,
			Annotation: "",
		},
		{
			Number:     3,
			Content:    "\tbucket = \"evil\"",
			IsCause:    true,
			FirstCause: true,
			LastCause:  true,
			Annotation: "",
		},
		{
			Number:     4,
			Content:    "}",
			IsCause:    false,
			FirstCause: false,
			LastCause:  false,
			Annotation: "",
		},
	}, actualCode.Lines)

	if t.Failed() {
		fmt.Printf("Debug logs:\n%s\n", debugLog.String())
	}

}

func Test_OptionWithPolicyNamespaces(t *testing.T) {

	tests := []struct {
		includedNamespaces []string
		policyNamespace    string
		wantFailure        bool
	}{
		{
			includedNamespaces: nil,
			policyNamespace:    "blah",
			wantFailure:        false,
		},
		{
			includedNamespaces: nil,
			policyNamespace:    "appshield.something",
			wantFailure:        true,
		},
		{
			includedNamespaces: nil,
			policyNamespace:    "defsec.blah",
			wantFailure:        true,
		},
		{
			includedNamespaces: []string{"user"},
			policyNamespace:    "users",
			wantFailure:        false,
		},
		{
			includedNamespaces: []string{"users"},
			policyNamespace:    "something.users",
			wantFailure:        false,
		},
		{
			includedNamespaces: []string{"users"},
			policyNamespace:    "users",
			wantFailure:        true,
		},
		{
			includedNamespaces: []string{"users"},
			policyNamespace:    "users.my_rule",
			wantFailure:        true,
		},
		{
			includedNamespaces: []string{"a", "users", "b"},
			policyNamespace:    "users",
			wantFailure:        true,
		},
		{
			includedNamespaces: []string{"user"},
			policyNamespace:    "defsec",
			wantFailure:        true,
		},
	}

	for i, test := range tests {

		t.Run(strconv.Itoa(i), func(t *testing.T) {

			fs := testutil.CreateFS(t, map[string]string{
				"/code/main.tf": `
resource "aws_s3_bucket" "my-bucket" {
	bucket = "evil"
}
`,
				"/rules/test.rego": fmt.Sprintf(`
# METADATA
# custom:
#   input:
#     selector:
#     - type: cloud
#       subtypes:
#       - service: s3
#         provider: aws
package %s

deny[cause] {
bucket := input.aws.s3.buckets[_]
bucket.name.value == "evil"
cause := bucket.name
}

				`, test.policyNamespace),
			})

			scanner := New(
				options.ScannerWithPolicyDirs("rules"),
				options.ScannerWithPolicyNamespaces(test.includedNamespaces...),
			)

			results, err := scanner.ScanFS(context.TODO(), fs, "code")
			require.NoError(t, err)

			var found bool
			for _, result := range results.GetFailed() {
				if result.RegoNamespace() == test.policyNamespace && result.RegoRule() == "deny" {
					found = true
					break
				}
			}
			assert.Equal(t, test.wantFailure, found)

		})
	}

}

<<<<<<< HEAD
=======
func Test_OptionWithStateFunc(t *testing.T) {

	fs := testutil.CreateFS(t, map[string]string{
		"code/main.tf": `
resource "aws_s3_bucket" "my-bucket" {
	bucket = "evil"
}
`,
	})

	var actual state.State

	debugLog := bytes.NewBuffer([]byte{})
	scanner := New(
		options.ScannerWithDebug(debugLog),
		ScannerWithStateFunc(func(s *state.State) {
			require.NotNil(t, s)
			actual = *s
		}),
	)

	_, err := scanner.ScanFS(context.TODO(), fs, "code")
	require.NoError(t, err)

	assert.Equal(t, 1, len(actual.AWS.S3.Buckets))

	if t.Failed() {
		fmt.Printf("Debug logs:\n%s\n", debugLog.String())
	}

}

>>>>>>> 1c49a16c
func Test_OptionWithRegoOnly(t *testing.T) {

	fs := testutil.CreateFS(t, map[string]string{
		"/code/main.tf": `
resource "aws_s3_bucket" "my-bucket" {
	bucket = "evil"
}
`,
		"/rules/test.rego": `
package defsec.abcdefg

__rego_metadata__ := {
	"id": "TEST123",
	"avd_id": "AVD-TEST-0123",
	"title": "Buckets should not be evil",
	"short_code": "no-evil-buckets",
	"severity": "CRITICAL",
	"type": "DefSec Security Check",
	"description": "You should not allow buckets to be evil",
	"recommended_actions": "Use a good bucket instead",
	"url": "https://google.com/search?q=is+my+bucket+evil",
}

__rego_input__ := {
	"combine": false,
	"selector": [{"type": "defsec", "subtypes": [{"service": "s3", "provider": "aws"}]}],
}

deny[cause] {
	bucket := input.aws.s3.buckets[_]
	bucket.name.value == "evil"
	cause := bucket.name
}
`,
	})

	debugLog := bytes.NewBuffer([]byte{})
	scanner := New(
		options.ScannerWithDebug(debugLog),
		options.ScannerWithPolicyDirs("rules"),
		options.ScannerWithRegoOnly(true),
	)

	results, err := scanner.ScanFS(context.TODO(), fs, "code")
	require.NoError(t, err)

	require.Len(t, results.GetFailed(), 1)
	assert.Equal(t, "AVD-TEST-0123", results[0].Rule().AVDID)

	if t.Failed() {
		fmt.Printf("Debug logs:\n%s\n", debugLog.String())
	}
}

func Test_OptionWithRegoOnly_CodeHighlighting(t *testing.T) {

	fs := testutil.CreateFS(t, map[string]string{
		"/code/main.tf": `
resource "aws_s3_bucket" "my-bucket" {
	bucket = "evil"
}
`,
		"/rules/test.rego": `
package defsec.abcdefg

__rego_metadata__ := {
	"id": "TEST123",
	"avd_id": "AVD-TEST-0123",
	"title": "Buckets should not be evil",
	"short_code": "no-evil-buckets",
	"severity": "CRITICAL",
	"type": "DefSec Security Check",
	"description": "You should not allow buckets to be evil",
	"recommended_actions": "Use a good bucket instead",
	"url": "https://google.com/search?q=is+my+bucket+evil",
}

__rego_input__ := {
	"combine": false,
	"selector": [{"type": "defsec", "subtypes": [{"service": "s3", "provider": "aws"}]}],
}

deny[res] {
	bucket := input.aws.s3.buckets[_]
	bucket.name.value == "evil"
	res := result.new("oh no", bucket.name)
}
`,
	})

	debugLog := bytes.NewBuffer([]byte{})
	scanner := New(
		options.ScannerWithDebug(debugLog),
		options.ScannerWithPolicyDirs("rules"),
		options.ScannerWithRegoOnly(true),
		options.ScannerWithEmbeddedLibraries(true),
	)

	results, err := scanner.ScanFS(context.TODO(), fs, "code")
	require.NoError(t, err)

	require.Len(t, results.GetFailed(), 1)
	assert.Equal(t, "AVD-TEST-0123", results[0].Rule().AVDID)
	assert.NotNil(t, results[0].Metadata().Range().GetFS())

	if t.Failed() {
		fmt.Printf("Debug logs:\n%s\n", debugLog.String())
	}
}

func Test_IAMPolicyRego(t *testing.T) {
	fs := testutil.CreateFS(t, map[string]string{
		"/code/main.tf": `
resource "aws_sqs_queue_policy" "bad_example" {
   queue_url = aws_sqs_queue.q.id

   policy = <<POLICY
 {
   "Statement": [
     {
       "Effect": "Allow",
       "Principal": "*",
       "Action": "*"
     }
   ]
 }
 POLICY
 }`,
		"/rules/test.rego": `
# METADATA
# title: Buckets should not be evil
# description: You should not allow buckets to be evil
# scope: package
# schemas:
#  - input: schema.input
# related_resources:
# - https://google.com/search?q=is+my+bucket+evil
# custom:
#   id: TEST123
#   avd_id: AVD-TEST-0123
#   short_code: no-evil-buckets
#   severity: CRITICAL
#   recommended_action: Use a good bucket instead
#   input:
#     selector:
#     - type: cloud
#       subtypes: 
#         - service: sqs
#           provider: aws
package defsec.abcdefg


deny[res] {
	queue := input.aws.sqs.queues[_]
	policy := queue.policies[_]
	doc := json.unmarshal(policy.document.value)
	statement = doc.Statement[_]
	action := statement.Action[_]
	action == "*"
	res := result.new("SQS Policy contains wildcard in action", policy.document)
}
`,
	})

	debugLog := bytes.NewBuffer([]byte{})
	scanner := New(
		options.ScannerWithDebug(debugLog),
		options.ScannerWithTrace(debugLog),
		options.ScannerWithPolicyDirs("rules"),
		options.ScannerWithRegoOnly(true),
		options.ScannerWithEmbeddedLibraries(true),
	)

	defer func() {
		if t.Failed() {
			fmt.Printf("Debug logs:\n%s\n", debugLog.String())
		}
	}()

	results, err := scanner.ScanFS(context.TODO(), fs, "code")
	require.NoError(t, err)

	require.Len(t, results.GetFailed(), 1)
	assert.Equal(t, "AVD-TEST-0123", results[0].Rule().AVDID)
	assert.NotNil(t, results[0].Metadata().Range().GetFS())

}

func Test_ContainerDefinitionRego(t *testing.T) {
	fs := testutil.CreateFS(t, map[string]string{
		"/code/main.tf": `
resource "aws_ecs_task_definition" "test" {
  family                = "test"
  container_definitions = <<TASK_DEFINITION
[
  {
	"privileged": true,
    "cpu": 10,
    "command": ["sleep", "10"],
    "entryPoint": ["/"],
    "environment": [
      {"name": "VARNAME", "value": "VARVAL"}
    ],
    "essential": true,
    "image": "jenkins",
    "memory": 128,
    "name": "jenkins",
    "portMappings": [
      {
        "containerPort": 80,
        "hostPort": 8080
      }
    ],
        "resourceRequirements":[
            {
                "type":"InferenceAccelerator",
                "value":"device_1"
            }
        ]
  }
]
TASK_DEFINITION

  inference_accelerator {
    device_name = "device_1"
    device_type = "eia1.medium"
  }
}`,
		"/rules/test.rego": `
package defsec.abcdefg


__rego_metadata__ := {
	"id": "TEST123",
	"avd_id": "AVD-TEST-0123",
	"title": "Buckets should not be evil",
	"short_code": "no-evil-buckets",
	"severity": "CRITICAL",
	"type": "DefSec Security Check",
	"description": "You should not allow buckets to be evil",
	"recommended_actions": "Use a good bucket instead",
	"url": "https://google.com/search?q=is+my+bucket+evil",
}

__rego_input__ := {
	"combine": false,
	"selector": [{"type": "defsec", "subtypes": [{"service": "ecs", "provider": "aws"}]}],
}

deny[res] {
	definition := input.aws.ecs.taskdefinitions[_].containerdefinitions[_]
	definition.privileged.value == true
	res := result.new("Privileged container detected", definition.privileged)
}
`,
	})

	debugLog := bytes.NewBuffer([]byte{})
	scanner := New(
		options.ScannerWithDebug(debugLog),
		options.ScannerWithPolicyDirs("rules"),
		options.ScannerWithRegoOnly(true),
		options.ScannerWithEmbeddedLibraries(true),
	)

	results, err := scanner.ScanFS(context.TODO(), fs, "code")
	require.NoError(t, err)

	require.Len(t, results.GetFailed(), 1)
	assert.Equal(t, "AVD-TEST-0123", results[0].Rule().AVDID)
	assert.NotNil(t, results[0].Metadata().Range().GetFS())

	if t.Failed() {
		fmt.Printf("Debug logs:\n%s\n", debugLog.String())
	}
}

func Test_S3_Linking(t *testing.T) {

	code := `
## tfsec:ignore:aws-s3-enable-bucket-encryption
## tfsec:ignore:aws-s3-enable-bucket-logging
## tfsec:ignore:aws-s3-enable-versioning
resource "aws_s3_bucket" "blubb" {
  bucket = "test"
}

resource "aws_s3_bucket_public_access_block" "audit_logs_athena" {
  bucket = aws_s3_bucket.blubb.id

  block_public_acls       = true
  block_public_policy     = true
  ignore_public_acls      = true
  restrict_public_buckets = true
}

# tfsec:ignore:aws-s3-enable-bucket-encryption
# tfsec:ignore:aws-s3-enable-bucket-logging
# tfsec:ignore:aws-s3-enable-versioning
resource "aws_s3_bucket" "foo" {
  bucket        = "prefix-" # remove this variable and it works; does not report
  force_destroy = true
}

resource "aws_s3_bucket_public_access_block" "foo" {
  bucket = aws_s3_bucket.foo.id

  block_public_acls       = true
  block_public_policy     = true
  ignore_public_acls      = true
  restrict_public_buckets = true
}

`

	fs := testutil.CreateFS(t, map[string]string{
		"code/main.tf": code,
	})

	debugLog := bytes.NewBuffer([]byte{})
	scanner := New(
		options.ScannerWithDebug(debugLog),
	)

	results, err := scanner.ScanFS(context.TODO(), fs, "code")
	require.NoError(t, err)

	failed := results.GetFailed()
	for _, result := range failed {
		// public access block
		assert.NotEqual(t, "AVD-AWS-0094", result.Rule().AVDID, "AVD-AWS-0094 should not be reported - was found at "+result.Metadata().Range().String())
		// encryption
		assert.NotEqual(t, "AVD-AWS-0088", result.Rule().AVDID)
		// logging
		assert.NotEqual(t, "AVD-AWS-0089", result.Rule().AVDID)
		// versioning
		assert.NotEqual(t, "AVD-AWS-0090", result.Rule().AVDID)
	}

	if t.Failed() {
		fmt.Printf("Debug logs:\n%s\n", debugLog.String())
	}
}

func Test_S3_Linking_PublicAccess(t *testing.T) {

	code := `
resource "aws_s3_bucket" "testA" {
  bucket = "com.test.testA"
}

resource "aws_s3_bucket_acl" "testA" {
  bucket = aws_s3_bucket.testA.id
  acl    = "private"
}

resource "aws_s3_bucket_public_access_block" "testA" {
  bucket = aws_s3_bucket.testA.id

  block_public_acls       = true
  block_public_policy     = true
  ignore_public_acls      = true
  restrict_public_buckets = true
}

resource "aws_s3_bucket" "testB" {
  bucket = "com.test.testB"
}

resource "aws_s3_bucket_acl" "testB" {
  bucket = aws_s3_bucket.testB.id
  acl    = "private"
}

resource "aws_s3_bucket_public_access_block" "testB" {
  bucket = aws_s3_bucket.testB.id

  block_public_acls       = true
  block_public_policy     = true
  ignore_public_acls      = true
  restrict_public_buckets = true
}

`

	fs := testutil.CreateFS(t, map[string]string{
		"code/main.tf": code,
	})

	debugLog := bytes.NewBuffer([]byte{})
	scanner := New(
		options.ScannerWithDebug(debugLog),
	)

	results, err := scanner.ScanFS(context.TODO(), fs, "code")
	require.NoError(t, err)

	for _, result := range results.GetFailed() {
		// public access block
		assert.NotEqual(t, "AVD-AWS-0094", result.Rule().AVDID)
	}

	if t.Failed() {
		fmt.Printf("Debug logs:\n%s\n", debugLog.String())
	}
}

// PoC for replacing Go with Rego: AVD-AWS-0001
func Test_RegoRules(t *testing.T) {

	fs := testutil.CreateFS(t, map[string]string{
		"/code/main.tf": `
resource "aws_apigatewayv2_stage" "bad_example" {
  api_id = aws_apigatewayv2_api.example.id
  name   = "example-stage"
}
`,
		"/rules/test.rego": `# METADATA
# schemas:
# - input: schema.input
# custom:
#   avd_id: AVD-AWS-0001
#   input:
#     selector:
#     - type: cloud
#       subtypes:
#         - service: apigateway
#           provider: aws
package builtin.cloud.AWS0001

deny[res] {
	api := input.aws.apigateway.v1.apis[_]
	stage := api.stages[_]
	isManaged(stage)
	stage.accesslogging.cloudwatchloggrouparn.value == ""
	res := result.new("Access logging is not configured.", stage.accesslogging.cloudwatchloggrouparn)
}

deny[res] {
	api := input.aws.apigateway.v2.apis[_]
	stage := api.stages[_]
	isManaged(stage)
	stage.accesslogging.cloudwatchloggrouparn.value == ""
	res := result.new("Access logging is not configured.", stage.accesslogging.cloudwatchloggrouparn)
}
`,
	})

	debugLog := bytes.NewBuffer([]byte{})
	scanner := New(
		options.ScannerWithDebug(debugLog),
		options.ScannerWithPolicyFilesystem(fs),
		options.ScannerWithPolicyDirs("rules"),
		options.ScannerWithRegoOnly(true),
	)

	results, err := scanner.ScanFS(context.TODO(), fs, "code")
	require.NoError(t, err)

	require.Len(t, results.GetFailed(), 1)

	failure := results.GetFailed()[0]

	assert.Equal(t, "AVD-AWS-0001", failure.Rule().AVDID)

	actualCode, err := failure.GetCode()
	require.NoError(t, err)
	for i := range actualCode.Lines {
		actualCode.Lines[i].Highlighted = ""
	}
	assert.Equal(t, []scan.Line{
		{
			Number:     2,
			Content:    "resource \"aws_apigatewayv2_stage\" \"bad_example\" {",
			IsCause:    true,
			FirstCause: true,
			LastCause:  false,
			Annotation: "",
		},
		{
			Number:     3,
			Content:    "  api_id = aws_apigatewayv2_api.example.id",
			IsCause:    true,
			FirstCause: false,
			LastCause:  false,
			Annotation: "",
		},
		{
			Number:     4,
			Content:    "  name   = \"example-stage\"",
			IsCause:    true,
			FirstCause: false,
			LastCause:  false,
			Annotation: "",
		},
		{
			Number:     5,
			Content:    "}",
			IsCause:    true,
			FirstCause: false,
			LastCause:  true,
			Annotation: "",
		},
	}, actualCode.Lines)

	if t.Failed() {
		fmt.Printf("Debug logs:\n%s\n", debugLog.String())
	}

}

func Test_OptionWithConfigsFileSystem(t *testing.T) {
	fs := testutil.CreateFS(t, map[string]string{
		"code/main.tf": `
variable "bucket_name" {
  type = string
}
resource "aws_s3_bucket" "main" {
  bucket = var.bucket_name
}
`,
		"rules/bucket_name.rego": emptyBucketRule,
	})

	configsFS := testutil.CreateFS(t, map[string]string{
		"main.tfvars": `
bucket_name = "test"
`,
	})

	debugLog := bytes.NewBuffer([]byte{})
	scanner := New(
		options.ScannerWithDebug(debugLog),
		options.ScannerWithPolicyDirs("rules"),
		options.ScannerWithPolicyFilesystem(fs),
		options.ScannerWithRegoOnly(true),
		options.ScannerWithEmbeddedLibraries(false),
		options.ScannerWithEmbeddedPolicies(false),
		ScannerWithAllDirectories(true),
		ScannerWithTFVarsPaths("main.tfvars"),
		ScannerWithConfigsFileSystem(configsFS),
	)

	results, err := scanner.ScanFS(context.TODO(), fs, "code")
	require.NoError(t, err)

	assert.Len(t, results, 1)
	assert.Len(t, results.GetPassed(), 1)

	if t.Failed() {
		fmt.Printf("Debug logs:\n%s\n", debugLog.String())
	}
}

func Test_OptionWithConfigsFileSystem_ConfigInCode(t *testing.T) {
	fs := testutil.CreateFS(t, map[string]string{
		"code/main.tf": `
variable "bucket_name" {
  type = string
}
resource "aws_s3_bucket" "main" {
  bucket = var.bucket_name
}
`,
		"rules/bucket_name.rego": emptyBucketRule,
		"main.tfvars": `
bucket_name = "test"
`,
	})

	debugLog := bytes.NewBuffer([]byte{})
	scanner := New(
		options.ScannerWithDebug(debugLog),
		options.ScannerWithPolicyDirs("rules"),
		options.ScannerWithPolicyFilesystem(fs),
		options.ScannerWithRegoOnly(true),
		options.ScannerWithEmbeddedLibraries(false),
		options.ScannerWithEmbeddedPolicies(false),
		ScannerWithAllDirectories(true),
		ScannerWithTFVarsPaths("main.tfvars"),
		ScannerWithConfigsFileSystem(fs),
	)

	results, err := scanner.ScanFS(context.TODO(), fs, "code")
	require.NoError(t, err)

	assert.Len(t, results, 1)
	assert.Len(t, results.GetPassed(), 1)

	if t.Failed() {
		fmt.Printf("Debug logs:\n%s\n", debugLog.String())
	}
}

func Test_DoNotScanNonRootModules(t *testing.T) {
	fs := testutil.CreateFS(t, map[string]string{
		"/code/app1/main.tf": `
module "s3" {
  source      = "./modules/s3"
  bucket_name = "test"
}
`,
		"/code/app1/modules/s3/main.tf": `
variable "bucket_name" {
  type = string
}

resource "aws_s3_bucket" "main" {
  bucket = var.bucket_name
}
`,
		"/code/app1/app2/main.tf": `
module "s3" {
  source      = "../modules/s3"
  bucket_name = "test"
}

module "ec2" {
  source = "./modules/ec2"
}
`,
		"/code/app1/app2/modules/ec2/main.tf": `
variable "security_group_description" {
	type = string
}
resource "aws_security_group" "main" {
	description = var.security_group_description
}
`,
		"/rules/bucket_name.rego": `
# METADATA
# schemas:
# - input: schema.input
# custom:
#   avd_id: AVD-AWS-0001
#   input:
#     selector:
#     - type: cloud
#       subtypes:
#         - service: s3
#           provider: aws
package defsec.test.aws1
deny[res] {
  bucket := input.aws.s3.buckets[_]
  bucket.name.value == ""
  res := result.new("The name of the bucket must not be empty", bucket)
}
`,
		"/rules/sec_group_description.rego": `
# METADATA
# schemas:
# - input: schema.input
# custom:
#   avd_id: AVD-AWS-0002
#   input:
#     selector:
#     - type: cloud
#       subtypes:
#         - service: ec2
#           provider: aws
package defsec.test.aws2
deny[res] {
  group := input.aws.ec2.securitygroups[_]
  group.description.value == ""
  res := result.new("The description of the security group must not be empty", group)
}
`,
	})

	debugLog := bytes.NewBuffer([]byte{})
	scanner := New(
		options.ScannerWithDebug(debugLog),
		options.ScannerWithPolicyFilesystem(fs),
		options.ScannerWithPolicyDirs("rules"),
		options.ScannerWithEmbeddedPolicies(false),
		options.ScannerWithEmbeddedLibraries(false),
		options.ScannerWithRegoOnly(true),
		ScannerWithAllDirectories(true),
	)

	results, err := scanner.ScanFS(context.TODO(), fs, "code")
	require.NoError(t, err)

	assert.Len(t, results.GetPassed(), 2)
	require.Len(t, results.GetFailed(), 1)
	assert.Equal(t, "AVD-AWS-0002", results.GetFailed()[0].Rule().AVDID)

	if t.Failed() {
		fmt.Printf("Debug logs:\n%s\n", debugLog.String())
	}
}

func Test_RoleRefToOutput(t *testing.T) {
	fs := testutil.CreateFS(t, map[string]string{
		"code/main.tf": `
module "this" {
  source = "./modules/iam"
}

resource "aws_iam_role_policy" "bad-policy" {
  name     = "bad-policy"
  role     = module.this.role_name
  policy = jsonencode({
    Version = "2012-10-17",
    Statement = [
      {
        Effect   = "Allow"
        Action   = "*"
        Resource = "*"
      },
    ]
  })
}
		`,
		"code/modules/iam/main.tf": `
resource "aws_iam_role" "example" {
  name               = "example"
  assume_role_policy = jsonencode({})
}

output "role_name" {
  value = aws_iam_role.example.id
}
		`,
		"rules/test.rego": `
# METADATA
# schemas:
# - input: schema.input
# custom:
#   avd_id: AVD-AWS-0001
#   input:
#     selector:
#     - type: cloud
#       subtypes:
#         - service: iam
#           provider: aws
package defsec.test.aws1
deny[res] {
  policy := input.aws.iam.roles[_].policies[_]
  policy.name.value == "bad-policy"
  res := result.new("Deny!", policy)
}
`,
	})

	debugLog := bytes.NewBuffer([]byte{})
	scanner := New(
		options.ScannerWithDebug(debugLog),
		options.ScannerWithPolicyDirs("rules"),
		options.ScannerWithPolicyFilesystem(fs),
		options.ScannerWithRegoOnly(true),
		options.ScannerWithEmbeddedLibraries(false),
		options.ScannerWithEmbeddedPolicies(false),
		ScannerWithAllDirectories(true),
	)

	results, err := scanner.ScanFS(context.TODO(), fs, "code")
	require.NoError(t, err)

	assert.Len(t, results, 1)
	assert.Len(t, results.GetFailed(), 1)
}

func Test_RegoRefToAwsProviderAttributes(t *testing.T) {
	fs := testutil.CreateFS(t, map[string]string{
		"code/providers.tf": `
provider "aws" {
  region  = "us-east-2"
  default_tags {
    tags = {
      Environment = "Local"
      Name        = "LocalStack"
    }
  }
}
`,
		"rules/region.rego": `
# METADATA
# schemas:
# - input: schema.input
# custom:
#   avd_id: AVD-AWS-0001
#   input:
#     selector:
#     - type: cloud
#       subtypes:
#         - service: meta
#           provider: aws
package defsec.test.aws1
deny[res] {
  region := input.aws.meta.tfproviders[_].region
  region.value != "us-east-1"
  res := result.new("Only the 'us-east-1' region is allowed!", region)
}
`,
		"rules/tags.rego": `
# METADATA
# schemas:
# - input: schema.input
# custom:
#   avd_id: AVD-AWS-0002
#   input:
#     selector:
#     - type: cloud
#       subtypes:
#         - service: meta
#           provider: aws
package defsec.test.aws2
deny[res] {
  provider := input.aws.meta.tfproviders[_]
  tags = provider.defaulttags.tags.value
  not tags.Environment
  res := result.new("provider should have the following default tags: 'Environment'", tags)
}`,
	})

	debugLog := bytes.NewBuffer([]byte{})
	scanner := New(
		options.ScannerWithDebug(debugLog),
		options.ScannerWithPolicyDirs("rules"),
		options.ScannerWithPolicyFilesystem(fs),
		options.ScannerWithRegoOnly(true),
		options.ScannerWithEmbeddedLibraries(false),
		options.ScannerWithEmbeddedPolicies(false),
		ScannerWithAllDirectories(true),
	)

	results, err := scanner.ScanFS(context.TODO(), fs, "code")
	require.NoError(t, err)

	require.Len(t, results, 2)

	require.Len(t, results.GetFailed(), 1)
	assert.Equal(t, "AVD-AWS-0001", results.GetFailed()[0].Rule().AVDID)

	require.Len(t, results.GetPassed(), 1)
	assert.Equal(t, "AVD-AWS-0002", results.GetPassed()[0].Rule().AVDID)

	if t.Failed() {
		fmt.Printf("Debug logs:\n%s\n", debugLog.String())
	}
}

func TestScanModuleWithCount(t *testing.T) {
	fs := testutil.CreateFS(t, map[string]string{
		"code/main.tf": `
module "this" {
  count = 0
  source = "./modules/s3"
}`,
		"code/modules/s3/main.tf": `
module "this" {
  source = "./modules/logging"
}
resource "aws_s3_bucket" "this" {
  bucket = "test"
}`,
		"code/modules/s3/modules/logging/main.tf": `
resource "aws_s3_bucket" "this" {
  bucket = "test1"
}`,
		"code/example/main.tf": `
module "this" {
  source = "../modules/s3"
}`,
		"rules/region.rego": `
# METADATA
# schemas:
# - input: schema.input
# custom:
#   avd_id: AVD-AWS-0001
#   input:
#     selector:
#     - type: cloud
#       subtypes:
#         - service: s3
#           provider: aws
package user.test.aws1
deny[res] {
	bucket := input.aws.s3.buckets[_]
	bucket.name.value == "test"
  res := result.new("bucket with test name is not allowed!", bucket)
}
`,
	})

	debugLog := bytes.NewBuffer([]byte{})
	scanner := New(
		options.ScannerWithDebug(debugLog),
		options.ScannerWithPolicyDirs("rules"),
		options.ScannerWithPolicyFilesystem(fs),
		options.ScannerWithRegoOnly(true),
		options.ScannerWithPolicyNamespaces("user"),
		options.ScannerWithEmbeddedLibraries(false),
		options.ScannerWithEmbeddedPolicies(false),
		options.ScannerWithRegoErrorLimits(0),
		ScannerWithAllDirectories(true),
	)

	results, err := scanner.ScanFS(context.TODO(), fs, "code")
	require.NoError(t, err)

	require.Len(t, results, 1)

	failed := results.GetFailed()

	assert.Len(t, failed, 1)

	occurrences := failed[0].Occurrences()
	assert.Equal(t, "code/example/main.tf", occurrences[0].Filename)
}<|MERGE_RESOLUTION|>--- conflicted
+++ resolved
@@ -279,41 +279,6 @@
 
 }
 
-<<<<<<< HEAD
-=======
-func Test_OptionWithStateFunc(t *testing.T) {
-
-	fs := testutil.CreateFS(t, map[string]string{
-		"code/main.tf": `
-resource "aws_s3_bucket" "my-bucket" {
-	bucket = "evil"
-}
-`,
-	})
-
-	var actual state.State
-
-	debugLog := bytes.NewBuffer([]byte{})
-	scanner := New(
-		options.ScannerWithDebug(debugLog),
-		ScannerWithStateFunc(func(s *state.State) {
-			require.NotNil(t, s)
-			actual = *s
-		}),
-	)
-
-	_, err := scanner.ScanFS(context.TODO(), fs, "code")
-	require.NoError(t, err)
-
-	assert.Equal(t, 1, len(actual.AWS.S3.Buckets))
-
-	if t.Failed() {
-		fmt.Printf("Debug logs:\n%s\n", debugLog.String())
-	}
-
-}
-
->>>>>>> 1c49a16c
 func Test_OptionWithRegoOnly(t *testing.T) {
 
 	fs := testutil.CreateFS(t, map[string]string{
