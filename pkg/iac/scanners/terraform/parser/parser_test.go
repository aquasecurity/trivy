package parser

import (
	"bytes"
	"io/fs"
	"log/slog"
	"os"
	"path/filepath"
	"slices"
	"sort"
	"testing"
	"testing/fstest"

	"github.com/stretchr/testify/assert"
	"github.com/stretchr/testify/require"
	"github.com/zclconf/go-cty/cty"

	"github.com/aquasecurity/trivy/internal/testutil"
	"github.com/aquasecurity/trivy/pkg/iac/terraform"
	"github.com/aquasecurity/trivy/pkg/log"
	"github.com/aquasecurity/trivy/pkg/set"
)

func Test_BasicParsing(t *testing.T) {

	fs := testutil.CreateFS(t, map[string]string{
		"test.tf": `

locals {
	proxy = var.cats_mother
}

variable "cats_mother" {
	default = "boots"
}

provider "cats" {

}

moved {

}

import {
  to = cats_cat.mittens
  id = "mittens"
}

resource "cats_cat" "mittens" {
	name = "mittens"
	special = true
}

resource "cats_kitten" "the-great-destroyer" {
	name = "the great destroyer"
	parent = cats_cat.mittens.name
}

data "cats_cat" "the-cats-mother" {
	name = local.proxy
}

check "cats_mittens_is_special" {
  data "cats_cat" "mittens" {
    name = "mittens"
  }

  assert {
    condition = data.cats_cat.mittens.special == true
    error_message = "${data.cats_cat.mittens.name} must be special"
  }
}

`,
	})

	parser := New(fs, "", OptionStopOnHCLError(true))
	require.NoError(t, parser.ParseFS(t.Context(), "."))
	modules, err := parser.EvaluateAll(t.Context())
	require.NoError(t, err)

	blocks := modules[0].GetBlocks()

	// variable
	variables := blocks.OfType("variable")
	require.Len(t, variables, 1)
	assert.Equal(t, "variable", variables[0].Type())
	require.Len(t, variables[0].Labels(), 1)
	assert.Equal(t, "cats_mother", variables[0].TypeLabel())
	defaultVal := variables[0].GetAttribute("default")
	require.NotNil(t, defaultVal)
	assert.Equal(t, cty.String, defaultVal.Value().Type())
	assert.Equal(t, "boots", defaultVal.Value().AsString())

	// provider
	providerBlocks := blocks.OfType("provider")
	require.Len(t, providerBlocks, 1)
	assert.Equal(t, "provider", providerBlocks[0].Type())
	require.Len(t, providerBlocks[0].Labels(), 1)
	assert.Equal(t, "cats", providerBlocks[0].TypeLabel())

	// resources
	resourceBlocks := blocks.OfType("resource")

	sort.Slice(resourceBlocks, func(i, j int) bool {
		return resourceBlocks[i].TypeLabel() < resourceBlocks[j].TypeLabel()
	})

	require.Len(t, resourceBlocks, 2)
	require.Len(t, resourceBlocks[0].Labels(), 2)

	assert.Equal(t, "resource", resourceBlocks[0].Type())
	assert.Equal(t, "cats_cat", resourceBlocks[0].TypeLabel())
	assert.Equal(t, "mittens", resourceBlocks[0].NameLabel())

	assert.Equal(t, "mittens", resourceBlocks[0].GetAttribute("name").Value().AsString())
	assert.True(t, resourceBlocks[0].GetAttribute("special").Value().True())

	assert.Equal(t, "resource", resourceBlocks[1].Type())
	assert.Equal(t, "cats_kitten", resourceBlocks[1].TypeLabel())
	assert.Equal(t, "the great destroyer", resourceBlocks[1].GetAttribute("name").Value().AsString())
	assert.Equal(t, "mittens", resourceBlocks[1].GetAttribute("parent").Value().AsString())

	// import
	importBlocks := blocks.OfType("import")

	assert.Equal(t, "import", importBlocks[0].Type())
	require.NotNil(t, importBlocks[0].GetAttribute("to"))
	assert.Equal(t, "mittens", importBlocks[0].GetAttribute("id").Value().AsString())

	// data
	dataBlocks := blocks.OfType("data")
	require.Len(t, dataBlocks, 1)
	require.Len(t, dataBlocks[0].Labels(), 2)

	assert.Equal(t, "data", dataBlocks[0].Type())
	assert.Equal(t, "cats_cat", dataBlocks[0].TypeLabel())
	assert.Equal(t, "the-cats-mother", dataBlocks[0].NameLabel())

	assert.Equal(t, "boots", dataBlocks[0].GetAttribute("name").Value().AsString())

	// check
	checkBlocks := blocks.OfType("check")
	require.Len(t, checkBlocks, 1)
	require.Len(t, checkBlocks[0].Labels(), 1)

	assert.Equal(t, "check", checkBlocks[0].Type())
	assert.Equal(t, "cats_mittens_is_special", checkBlocks[0].TypeLabel())

	require.NotNil(t, checkBlocks[0].GetBlock("data"))
	require.NotNil(t, checkBlocks[0].GetBlock("assert"))
}

func Test_Modules(t *testing.T) {

	fs := testutil.CreateFS(t, map[string]string{
		"code/test.tf": `
module "my-mod" {
	source = "../module"
	input = "ok"
}

output "result" {
	value = module.my-mod.mod_result
}
`,
		"module/module.tf": `
variable "input" {
	default = "?"
}

output "mod_result" {
	value = var.input
}
`,
	})

	parser := New(fs, "", OptionStopOnHCLError(true))
	require.NoError(t, parser.ParseFS(t.Context(), "code"))

	modules, err := parser.EvaluateAll(t.Context())
	require.NoError(t, err)

	require.Len(t, modules, 2)
	rootModule := modules[0]
	childModule := modules[1]

	moduleBlocks := rootModule.GetBlocks().OfType("module")
	require.Len(t, moduleBlocks, 1)

	assert.Equal(t, "module", moduleBlocks[0].Type())
	assert.Equal(t, "module.my-mod", moduleBlocks[0].FullName())
	inputAttr := moduleBlocks[0].GetAttribute("input")
	require.NotNil(t, inputAttr)
	require.Equal(t, cty.String, inputAttr.Value().Type())
	assert.Equal(t, "ok", inputAttr.Value().AsString())

	rootOutputs := rootModule.GetBlocks().OfType("output")
	require.Len(t, rootOutputs, 1)
	assert.Equal(t, "output.result", rootOutputs[0].FullName())
	valAttr := rootOutputs[0].GetAttribute("value")
	require.NotNil(t, valAttr)
	require.Equal(t, cty.String, valAttr.Type())
	assert.Equal(t, "ok", valAttr.Value().AsString())

	childOutputs := childModule.GetBlocks().OfType("output")
	require.Len(t, childOutputs, 1)
	assert.Equal(t, "module.my-mod.output.mod_result", childOutputs[0].FullName())
	childValAttr := childOutputs[0].GetAttribute("value")
	require.NotNil(t, childValAttr)
	require.Equal(t, cty.String, childValAttr.Type())
	assert.Equal(t, "ok", childValAttr.Value().AsString())

}

func Test_NestedParentModule(t *testing.T) {

	fs := testutil.CreateFS(t, map[string]string{
		"code/test.tf": `
module "my-mod" {
	source = "../."
	input = "ok"
}

output "result" {
	value = module.my-mod.mod_result
}
`,
		"root.tf": `
variable "input" {
	default = "?"
}

output "mod_result" {
	value = var.input
}
`,
	})

	parser := New(fs, "", OptionStopOnHCLError(true))
	require.NoError(t, parser.ParseFS(t.Context(), "code"))
	modules, err := parser.EvaluateAll(t.Context())
	require.NoError(t, err)
	require.Len(t, modules, 2)
	rootModule := modules[0]
	childModule := modules[1]

	moduleBlocks := rootModule.GetBlocks().OfType("module")
	require.Len(t, moduleBlocks, 1)

	assert.Equal(t, "module", moduleBlocks[0].Type())
	assert.Equal(t, "module.my-mod", moduleBlocks[0].FullName())
	inputAttr := moduleBlocks[0].GetAttribute("input")
	require.NotNil(t, inputAttr)
	require.Equal(t, cty.String, inputAttr.Value().Type())
	assert.Equal(t, "ok", inputAttr.Value().AsString())

	rootOutputs := rootModule.GetBlocks().OfType("output")
	require.Len(t, rootOutputs, 1)
	assert.Equal(t, "output.result", rootOutputs[0].FullName())
	valAttr := rootOutputs[0].GetAttribute("value")
	require.NotNil(t, valAttr)
	require.Equal(t, cty.String, valAttr.Type())
	assert.Equal(t, "ok", valAttr.Value().AsString())

	childOutputs := childModule.GetBlocks().OfType("output")
	require.Len(t, childOutputs, 1)
	assert.Equal(t, "module.my-mod.output.mod_result", childOutputs[0].FullName())
	childValAttr := childOutputs[0].GetAttribute("value")
	require.NotNil(t, childValAttr)
	require.Equal(t, cty.String, childValAttr.Type())
	assert.Equal(t, "ok", childValAttr.Value().AsString())
}

func Test_UndefinedModuleOutputReference(t *testing.T) {

	fs := testutil.CreateFS(t, map[string]string{
		"code/test.tf": `
resource "something" "blah" {
	value = module.x.y
}
`,
	})

	parser := New(fs, "", OptionStopOnHCLError(true))
	require.NoError(t, parser.ParseFS(t.Context(), "code"))
	modules, err := parser.EvaluateAll(t.Context())
	require.NoError(t, err)
	require.Len(t, modules, 1)
	rootModule := modules[0]

	blocks := rootModule.GetResourcesByType("something")
	require.Len(t, blocks, 1)
	block := blocks[0]

	attr := block.GetAttribute("value")
	require.NotNil(t, attr)

	assert.False(t, attr.IsResolvable())
}

func Test_UndefinedModuleOutputReferenceInSlice(t *testing.T) {

	fs := testutil.CreateFS(t, map[string]string{
		"code/test.tf": `
resource "something" "blah" {
	value = ["first", module.x.y, "last"]
}
`,
	})

	parser := New(fs, "", OptionStopOnHCLError(true))
	require.NoError(t, parser.ParseFS(t.Context(), "code"))
	modules, err := parser.EvaluateAll(t.Context())
	require.NoError(t, err)
	require.Len(t, modules, 1)
	rootModule := modules[0]

	blocks := rootModule.GetResourcesByType("something")
	require.Len(t, blocks, 1)
	block := blocks[0]

	attr := block.GetAttribute("value")
	require.NotNil(t, attr)

	assert.True(t, attr.IsResolvable())

	values := attr.AsStringValueSliceOrEmpty()
	require.Len(t, values, 3)

	assert.Equal(t, "first", values[0].Value())
	assert.True(t, values[0].GetMetadata().IsResolvable())

	assert.False(t, values[1].GetMetadata().IsResolvable())

	assert.Equal(t, "last", values[2].Value())
	assert.True(t, values[2].GetMetadata().IsResolvable())
}

func Test_TemplatedSliceValue(t *testing.T) {

	fs := testutil.CreateFS(t, map[string]string{
		"code/test.tf": `

variable "x" {
	default = "hello"
}

resource "something" "blah" {
	value = ["first", "${var.x}-${var.x}", "last"]
}
`,
	})

	parser := New(fs, "", OptionStopOnHCLError(true))
	require.NoError(t, parser.ParseFS(t.Context(), "code"))
	modules, err := parser.EvaluateAll(t.Context())
	require.NoError(t, err)
	require.Len(t, modules, 1)
	rootModule := modules[0]

	blocks := rootModule.GetResourcesByType("something")
	require.Len(t, blocks, 1)
	block := blocks[0]

	attr := block.GetAttribute("value")
	require.NotNil(t, attr)

	assert.True(t, attr.IsResolvable())

	values := attr.AsStringValueSliceOrEmpty()
	require.Len(t, values, 3)

	assert.Equal(t, "first", values[0].Value())
	assert.True(t, values[0].GetMetadata().IsResolvable())

	assert.Equal(t, "hello-hello", values[1].Value())
	assert.True(t, values[1].GetMetadata().IsResolvable())

	assert.Equal(t, "last", values[2].Value())
	assert.True(t, values[2].GetMetadata().IsResolvable())
}

func Test_SliceOfVars(t *testing.T) {

	fs := testutil.CreateFS(t, map[string]string{
		"code/test.tf": `

variable "x" {
	default = "1"
}

variable "y" {
	default = "2"
}

resource "something" "blah" {
	value = [var.x, var.y]
}
`,
	})

	parser := New(fs, "", OptionStopOnHCLError(true))
	require.NoError(t, parser.ParseFS(t.Context(), "code"))
	modules, err := parser.EvaluateAll(t.Context())
	require.NoError(t, err)
	require.Len(t, modules, 1)
	rootModule := modules[0]

	blocks := rootModule.GetResourcesByType("something")
	require.Len(t, blocks, 1)
	block := blocks[0]

	attr := block.GetAttribute("value")
	require.NotNil(t, attr)

	assert.True(t, attr.IsResolvable())

	values := attr.AsStringValueSliceOrEmpty()
	require.Len(t, values, 2)

	assert.Equal(t, "1", values[0].Value())
	assert.True(t, values[0].GetMetadata().IsResolvable())

	assert.Equal(t, "2", values[1].Value())
	assert.True(t, values[1].GetMetadata().IsResolvable())
}

func Test_VarSlice(t *testing.T) {

	fs := testutil.CreateFS(t, map[string]string{
		"code/test.tf": `

variable "x" {
	default = ["a", "b", "c"]
}

resource "something" "blah" {
	value = var.x
}
`,
	})

	parser := New(fs, "", OptionStopOnHCLError(true))
	require.NoError(t, parser.ParseFS(t.Context(), "code"))
	modules, err := parser.EvaluateAll(t.Context())
	require.NoError(t, err)
	require.Len(t, modules, 1)
	rootModule := modules[0]

	blocks := rootModule.GetResourcesByType("something")
	require.Len(t, blocks, 1)
	block := blocks[0]

	attr := block.GetAttribute("value")
	require.NotNil(t, attr)

	assert.True(t, attr.IsResolvable())

	values := attr.AsStringValueSliceOrEmpty()
	require.Len(t, values, 3)

	assert.Equal(t, "a", values[0].Value())
	assert.True(t, values[0].GetMetadata().IsResolvable())

	assert.Equal(t, "b", values[1].Value())
	assert.True(t, values[1].GetMetadata().IsResolvable())

	assert.Equal(t, "c", values[2].Value())
	assert.True(t, values[2].GetMetadata().IsResolvable())
}

func Test_LocalSliceNested(t *testing.T) {

	fs := testutil.CreateFS(t, map[string]string{
		"code/test.tf": `

variable "x" {
	default = "a"
}

locals {
	y = [var.x, "b", "c"]
}

resource "something" "blah" {
	value = local.y
}
`,
	})

	parser := New(fs, "", OptionStopOnHCLError(true))
	require.NoError(t, parser.ParseFS(t.Context(), "code"))
	modules, err := parser.EvaluateAll(t.Context())
	require.NoError(t, err)
	require.Len(t, modules, 1)
	rootModule := modules[0]

	blocks := rootModule.GetResourcesByType("something")
	require.Len(t, blocks, 1)
	block := blocks[0]

	attr := block.GetAttribute("value")
	require.NotNil(t, attr)

	assert.True(t, attr.IsResolvable())

	values := attr.AsStringValueSliceOrEmpty()
	require.Len(t, values, 3)

	assert.Equal(t, "a", values[0].Value())
	assert.True(t, values[0].GetMetadata().IsResolvable())

	assert.Equal(t, "b", values[1].Value())
	assert.True(t, values[1].GetMetadata().IsResolvable())

	assert.Equal(t, "c", values[2].Value())
	assert.True(t, values[2].GetMetadata().IsResolvable())
}

func Test_FunctionCall(t *testing.T) {

	fs := testutil.CreateFS(t, map[string]string{
		"code/test.tf": `

variable "x" {
	default = ["a", "b"]
}

resource "something" "blah" {
	value = concat(var.x, ["c"])
}
`,
	})

	parser := New(fs, "", OptionStopOnHCLError(true))
	require.NoError(t, parser.ParseFS(t.Context(), "code"))
	modules, err := parser.EvaluateAll(t.Context())
	require.NoError(t, err)

	require.Len(t, modules, 1)
	rootModule := modules[0]

	blocks := rootModule.GetResourcesByType("something")
	require.Len(t, blocks, 1)
	block := blocks[0]

	attr := block.GetAttribute("value")
	require.NotNil(t, attr)

	assert.True(t, attr.IsResolvable())

	values := attr.AsStringValueSliceOrEmpty()
	require.Len(t, values, 3)

	assert.Equal(t, "a", values[0].Value())
	assert.True(t, values[0].GetMetadata().IsResolvable())

	assert.Equal(t, "b", values[1].Value())
	assert.True(t, values[1].GetMetadata().IsResolvable())

	assert.Equal(t, "c", values[2].Value())
	assert.True(t, values[2].GetMetadata().IsResolvable())
}

func Test_NullDefaultValueForVar(t *testing.T) {
	fs := testutil.CreateFS(t, map[string]string{
		"test.tf": `
variable "bucket_name" {
  type    = string
  default = null
}

resource "aws_s3_bucket" "default" {
  bucket = var.bucket_name != null ? var.bucket_name : "default"
}
`,
	})

	parser := New(fs, "", OptionStopOnHCLError(true))
	require.NoError(t, parser.ParseFS(t.Context(), "."))
	modules, err := parser.EvaluateAll(t.Context())
	require.NoError(t, err)
	require.Len(t, modules, 1)

	rootModule := modules[0]

	blocks := rootModule.GetResourcesByType("aws_s3_bucket")
	require.Len(t, blocks, 1)
	block := blocks[0]

	attr := block.GetAttribute("bucket")
	require.NotNil(t, attr)
	assert.Equal(t, "default", attr.Value().AsString())
}

func Test_MultipleInstancesOfSameResource(t *testing.T) {
	fs := testutil.CreateFS(t, map[string]string{
		"test.tf": `

resource "aws_kms_key" "key1" {
	description         = "Key #1"
	enable_key_rotation = true
}

resource "aws_kms_key" "key2" {
	description         = "Key #2"
	enable_key_rotation = true
}

resource "aws_s3_bucket" "this" {
	bucket        = "test"
  }


resource "aws_s3_bucket_server_side_encryption_configuration" "this1" {
	bucket = aws_s3_bucket.this.id
  
	rule {
	  apply_server_side_encryption_by_default {
		kms_master_key_id = aws_kms_key.key1.arn
		sse_algorithm     = "aws:kms"
	  }
	}
}

resource "aws_s3_bucket_server_side_encryption_configuration" "this2" {
	bucket = aws_s3_bucket.this.id
  
	rule {
	  apply_server_side_encryption_by_default {
		kms_master_key_id = aws_kms_key.key2.arn
		sse_algorithm     = "aws:kms"
	  }
	}
}
`,
	})

	parser := New(fs, "", OptionStopOnHCLError(true))
	require.NoError(t, parser.ParseFS(t.Context(), "."))
	modules, err := parser.EvaluateAll(t.Context())
	require.NoError(t, err)
	assert.Len(t, modules, 1)

	rootModule := modules[0]

	blocks := rootModule.GetResourcesByType("aws_s3_bucket_server_side_encryption_configuration")
	assert.Len(t, blocks, 2)

	for _, block := range blocks {
		attr, parent := block.GetNestedAttribute("rule.apply_server_side_encryption_by_default.kms_master_key_id")
		assert.Equal(t, "apply_server_side_encryption_by_default", parent.Type())
		assert.NotNil(t, attr)
		assert.NotEmpty(t, attr.Value().AsString())
	}
}

func Test_IfConfigFsIsNotSet_ThenUseModuleFsForVars(t *testing.T) {
	fs := testutil.CreateFS(t, map[string]string{
		"main.tf": `
variable "bucket_name" {
	type = string
}
resource "aws_s3_bucket" "main" {
	bucket = var.bucket_name
}
`,
		"main.tfvars": `bucket_name = "test_bucket"`,
	})
	parser := New(fs, "",
		OptionStopOnHCLError(true),
		OptionWithTFVarsPaths("main.tfvars"),
	)

	require.NoError(t, parser.ParseFS(t.Context(), "."))
	modules, err := parser.EvaluateAll(t.Context())
	require.NoError(t, err)
	assert.Len(t, modules, 1)

	rootModule := modules[0]
	blocks := rootModule.GetResourcesByType("aws_s3_bucket")
	require.Len(t, blocks, 1)

	block := blocks[0]

	assert.Equal(t, "test_bucket", block.GetAttribute("bucket").AsStringValueOrDefault("", block).Value())
}

func Test_ForEachRefToLocals(t *testing.T) {
	fs := testutil.CreateFS(t, map[string]string{
		"main.tf": `
locals {
  buckets = toset([
    "foo",
    "bar",
  ])
}

resource "aws_s3_bucket" "this" {
	for_each = local.buckets
	bucket   = each.key
}
`,
	})

	parser := New(fs, "", OptionStopOnHCLError(true))
	require.NoError(t, parser.ParseFS(t.Context(), "."))

	modules, err := parser.EvaluateAll(t.Context())
	require.NoError(t, err)
	assert.Len(t, modules, 1)

	rootModule := modules[0]

	blocks := rootModule.GetResourcesByType("aws_s3_bucket")
	assert.Len(t, blocks, 2)

	for _, block := range blocks {
		attr := block.GetAttribute("bucket")
		require.NotNil(t, attr)
		assert.Contains(t, []string{"foo", "bar"}, attr.AsStringValueOrDefault("", block).Value())
	}
}

func Test_ForEachRefToVariableWithDefault(t *testing.T) {
	fs := testutil.CreateFS(t, map[string]string{
		"main.tf": `
variable "buckets" {
	type    = set(string)
	default = ["foo", "bar"]
}

resource "aws_s3_bucket" "this" {
	for_each = var.buckets
	bucket   = each.key
}
`,
	})

	parser := New(fs, "", OptionStopOnHCLError(true))
	require.NoError(t, parser.ParseFS(t.Context(), "."))

	modules, err := parser.EvaluateAll(t.Context())
	require.NoError(t, err)
	assert.Len(t, modules, 1)

	rootModule := modules[0]

	blocks := rootModule.GetResourcesByType("aws_s3_bucket")
	assert.Len(t, blocks, 2)

	for _, block := range blocks {
		attr := block.GetAttribute("bucket")
		require.NotNil(t, attr)
		assert.Contains(t, []string{"foo", "bar"}, attr.AsStringValueOrDefault("", block).Value())
	}
}

func Test_ForEachRefToVariableFromFile(t *testing.T) {
	fs := testutil.CreateFS(t, map[string]string{
		"main.tf": `
variable "policy_rules" {
  type = object({
    secure_tags = optional(map(object({
      session_matcher        = optional(string)
      priority               = number
      enabled                = optional(bool, true)
    })), {})
  })
}

resource "google_network_security_gateway_security_policy_rule" "secure_tag_rules" {
  for_each               = var.policy_rules.secure_tags
  provider               = google-beta
  project                = "test"
  name                   = each.key
  enabled                = each.value.enabled
  priority               = each.value.priority
  session_matcher        = each.value.session_matcher
}
`,
		"main.tfvars": `
policy_rules = {
  secure_tags = {
    secure-tag-1 = {
      session_matcher = "host() != 'google.com'"
      priority        = 1001
    }
  }
}
`,
	})

	parser := New(fs, "", OptionStopOnHCLError(true), OptionWithTFVarsPaths("main.tfvars"))
	require.NoError(t, parser.ParseFS(t.Context(), "."))

	modules, err := parser.EvaluateAll(t.Context())
	require.NoError(t, err)
	assert.Len(t, modules, 1)

	rootModule := modules[0]

	blocks := rootModule.GetResourcesByType("google_network_security_gateway_security_policy_rule")
	assert.Len(t, blocks, 1)

	block := blocks[0]

	assert.Equal(t, "secure-tag-1", block.GetAttribute("name").AsStringValueOrDefault("", block).Value())
	assert.True(t, block.GetAttribute("enabled").AsBoolValueOrDefault(false, block).Value())
	assert.Equal(t, "host() != 'google.com'", block.GetAttribute("session_matcher").AsStringValueOrDefault("", block).Value())
	assert.Equal(t, 1001, block.GetAttribute("priority").AsIntValueOrDefault(0, block).Value())
}

func Test_ForEachRefersToMapThatContainsSameStringValues(t *testing.T) {
	fs := testutil.CreateFS(t, map[string]string{
		"main.tf": `locals {
  buckets = {
    bucket1 = "test1"
    bucket2 = "test1"
  }
}

resource "aws_s3_bucket" "this" {
  for_each = local.buckets
  bucket = each.key
}
`,
	})

	parser := New(fs, "", OptionStopOnHCLError(true))
	require.NoError(t, parser.ParseFS(t.Context(), "."))

	modules, err := parser.EvaluateAll(t.Context())
	require.NoError(t, err)
	assert.Len(t, modules, 1)

	bucketBlocks := modules.GetResourcesByType("aws_s3_bucket")
	assert.Len(t, bucketBlocks, 2)

	var labels []string

	for _, b := range bucketBlocks {
		labels = append(labels, b.Label())
	}

	expectedLabels := []string{
		`aws_s3_bucket.this["bucket1"]`,
		`aws_s3_bucket.this["bucket2"]`,
	}
	assert.Equal(t, expectedLabels, labels)
}

func TestDataSourceWithCountMetaArgument(t *testing.T) {
	fs := testutil.CreateFS(t, map[string]string{
		"main.tf": `
data "http" "example" {
  count = 2
}
`,
	})

	parser := New(fs, "", OptionStopOnHCLError(true))
	require.NoError(t, parser.ParseFS(t.Context(), "."))

	modules, err := parser.EvaluateAll(t.Context())
	require.NoError(t, err)
	assert.Len(t, modules, 1)

	rootModule := modules[0]

	httpDataSources := rootModule.GetDatasByType("http")
	assert.Len(t, httpDataSources, 2)

	var labels []string
	for _, b := range httpDataSources {
		labels = append(labels, b.Label())
	}

	expectedLabels := []string{
		`http.example[0]`,
		`http.example[1]`,
	}
	assert.Equal(t, expectedLabels, labels)
}

func TestDataSourceWithForEachMetaArgument(t *testing.T) {
	fs := testutil.CreateFS(t, map[string]string{
		"main.tf": `
locals {
	ports = ["80", "8080"]
}
data "http" "example" {
  for_each = toset(local.ports)
  url = "localhost:${each.key}"
}
`,
	})

	parser := New(fs, "", OptionStopOnHCLError(true))
	require.NoError(t, parser.ParseFS(t.Context(), "."))

	modules, err := parser.EvaluateAll(t.Context())
	require.NoError(t, err)
	assert.Len(t, modules, 1)

	rootModule := modules[0]

	httpDataSources := rootModule.GetDatasByType("http")
	assert.Len(t, httpDataSources, 2)
}

func TestForEach(t *testing.T) {
	tests := []struct {
		name               string
		src                string
		expectedBucketName string
		expectedNameLabel  string
	}{
		{
			name: "arg is set and ref to each.key",
			src: `locals {
	buckets = ["bucket1"]
}

resource "aws_s3_bucket" "this" {
	for_each = toset(local.buckets)
	bucket = each.key
}`,
			expectedBucketName: "bucket1",
			expectedNameLabel:  `this["bucket1"]`,
		},
		{
			name: "arg is set and ref to each.value",
			src: `locals {
	buckets = ["bucket1"]
}

resource "aws_s3_bucket" "this" {
	for_each = toset(local.buckets)
	bucket = each.value
}`,
			expectedBucketName: "bucket1",
			expectedNameLabel:  `this["bucket1"]`,
		},
		{
			name: "arg is map and ref to each.key",
			src: `locals {
	buckets = {
		bucket1key = "bucket1value"
	}
}

resource "aws_s3_bucket" "this" {
	for_each = local.buckets
	bucket = each.key
}`,
			expectedBucketName: "bucket1key",
			expectedNameLabel:  `this["bucket1key"]`,
		},
		{
			name: "arg is map and ref to each.value",
			src: `locals {
	buckets = {
		bucket1key = "bucket1value"
	}
}

resource "aws_s3_bucket" "this" {
	for_each = local.buckets
	bucket = each.value
}`,
			expectedBucketName: "bucket1value",
			expectedNameLabel:  `this["bucket1key"]`,
		},
	}

	for _, tt := range tests {
		t.Run(tt.name, func(t *testing.T) {
			modules := parse(t, map[string]string{
				"main.tf": tt.src,
			})
			require.Len(t, modules, 1)

			buckets := modules.GetResourcesByType("aws_s3_bucket")
			assert.Len(t, buckets, 1)

			bucket := buckets[0]
			bucketName := bucket.GetAttribute("bucket").Value().AsString()
			assert.Equal(t, tt.expectedBucketName, bucketName)

			assert.Equal(t, tt.expectedNameLabel, bucket.NameLabel())
		})
	}

}

func TestForEachCountExpanded(t *testing.T) {

	tests := []struct {
		name          string
		source        string
		expectedCount int
	}{
		{
			name: "arg is list of strings",
			source: `locals {
  buckets = ["bucket1", "bucket2"]
}

resource "aws_s3_bucket" "this" {
  for_each = local.buckets
  bucket = each.key
}`,
			expectedCount: 2,
		},
		{
			name: "arg is empty list",
			source: `locals {
  buckets = []
}

resource "aws_s3_bucket" "this" {
  for_each = local.buckets
  bucket   = each.value
}`,
			expectedCount: 0,
		},
		{
			name: "arg is empty set",
			source: `locals {
  buckets = toset([])
}

resource "aws_s3_bucket" "this" {
  for_each = local.buckets
  bucket = each.key
}`,
			expectedCount: 0,
		},
		{
			name: "argument set with the same values",
			source: `locals {
  buckets = ["true", "true"]
}

resource "aws_s3_bucket" "this" {
  for_each = toset(local.buckets)
  bucket = each.key
}`,
			expectedCount: 1,
		},
		{
			name: "arg is non-valid set",
			source: `locals {
  buckets = [{
    bucket1key = "bucket1value"
  }]
}

resource "aws_s3_bucket" "this" {
	for_each = toset(local.buckets)
	bucket = each.value
}`,
			expectedCount: 0,
		},
		{
			name: "arg is set of strings",
			source: `locals {
  buckets = ["bucket1", "bucket2"]
}

resource "aws_s3_bucket" "this" {
  for_each = toset(local.buckets)
  bucket = each.key
}`,
			expectedCount: 2,
		},
		{
			name: "arg is map",
			source: `locals {
  buckets = {
    1 = {}
    2 = {}
  }
}

resource "aws_s3_bucket" "this" {
  for_each = local.buckets
  bucket = each.key
}`,
			expectedCount: 2,
		},
		{
			name: "arg is empty map",
			source: `locals {
	buckets = {}
}
resource "aws_s3_bucket" "this" {
	for_each = local.buckets
	bucket   = each.value
}
		`,
			expectedCount: 0,
		},
	}

	for _, tt := range tests {
		t.Run(tt.name, func(t *testing.T) {
			modules := parse(t, map[string]string{
				"main.tf": tt.source,
			})
			assert.Len(t, modules, 1)

			bucketBlocks := modules.GetResourcesByType("aws_s3_bucket")
			assert.Len(t, bucketBlocks, tt.expectedCount)
		})
	}
}

func TestForEachRefToResource(t *testing.T) {
	fs := testutil.CreateFS(t, map[string]string{
		"main.tf": `
	locals {
  vpcs = {
    "test1" = {
      cidr_block = "192.168.0.0/28"
    }
    "test2" = {
      cidr_block = "192.168.1.0/28"
    }
  }
}

resource "aws_vpc" "example" {
  for_each = local.vpcs
  cidr_block = each.value.cidr_block
}

resource "aws_internet_gateway" "example" {
  for_each = aws_vpc.example
  vpc_id = each.key
}
`,
	})
	parser := New(fs, "", OptionStopOnHCLError(true))
	require.NoError(t, parser.ParseFS(t.Context(), "."))

	modules, err := parser.EvaluateAll(t.Context())
	require.NoError(t, err)
	require.Len(t, modules, 1)

	blocks := modules.GetResourcesByType("aws_internet_gateway")
	require.Len(t, blocks, 2)

	var vpcIds []string
	for _, b := range blocks {
		vpcIds = append(vpcIds, b.GetAttribute("vpc_id").Value().AsString())
	}

	expectedVpcIds := []string{"test1", "test2"}
	assert.Equal(t, expectedVpcIds, vpcIds)
}

func TestArnAttributeOfBucketIsCorrect(t *testing.T) {

	t.Run("the bucket doesn't have a name", func(t *testing.T) {
		fs := testutil.CreateFS(t, map[string]string{
			"main.tf": `resource "aws_s3_bucket" "this" {}`,
		})
		parser := New(fs, "", OptionStopOnHCLError(true))
		require.NoError(t, parser.ParseFS(t.Context(), "."))

		modules, err := parser.EvaluateAll(t.Context())
		require.NoError(t, err)
		require.Len(t, modules, 1)

		blocks := modules.GetResourcesByType("aws_s3_bucket")
		assert.Len(t, blocks, 1)

		bucket := blocks[0]

		values := bucket.Values()
		arnVal := values.GetAttr("arn")
		assert.True(t, arnVal.Type().Equals(cty.String))

		id := values.GetAttr("id").AsString()

		arn := arnVal.AsString()
		assert.Equal(t, "arn:aws:s3:::"+id, arn)
	})

	t.Run("the bucket has a name", func(t *testing.T) {
		fs := testutil.CreateFS(t, map[string]string{
			"main.tf": `resource "aws_s3_bucket" "this" {
  bucket = "test"
}

resource "aws_iam_role" "this" {
  name = "test_role"
  assume_role_policy = jsonencode({
    Version = "2012-10-17"
    Statement = [
      {
        Action = "sts:AssumeRole"
        Effect = "Allow"
        Sid    = ""
        Principal = {
          Service = "s3.amazonaws.com"
        }
      },
    ]
  })
}

resource "aws_iam_role_policy" "this" {
  name   = "test_policy"
  role   = aws_iam_role.this.id
  policy = data.aws_iam_policy_document.this.json
}

data "aws_iam_policy_document" "this" {
  statement {
    effect = "Allow"
    actions = [
      "s3:GetObject"
    ]
    resources = ["${aws_s3_bucket.this.arn}/*"]
  }
}`,
		})
		parser := New(fs, "", OptionStopOnHCLError(true))
		require.NoError(t, parser.ParseFS(t.Context(), "."))

		modules, err := parser.EvaluateAll(t.Context())
		require.NoError(t, err)
		require.Len(t, modules, 1)

		blocks := modules[0].GetDatasByType("aws_iam_policy_document")
		assert.Len(t, blocks, 1)

		policyDoc := blocks[0]

		statement := policyDoc.GetBlock("statement")
		resources := statement.GetAttribute("resources").AsStringValueSliceOrEmpty()

		assert.Len(t, resources, 1)
		assert.True(t, resources[0].EqualTo("arn:aws:s3:::test/*"))
	})
}

func TestForEachWithObjectsOfDifferentTypes(t *testing.T) {
	fs := testutil.CreateFS(t, map[string]string{
		"main.tf": `module "backups" {
  bucket_name  = each.key
  client       = each.value.client
  path_writers = each.value.path_writers

  for_each = {
    "bucket1" = {
      client       = "client1"
      path_writers = ["writer1"] // tuple with string
    },
    "bucket2" = {
      client       = "client2"
      path_writers = [] // empty tuple
    }
  }
}
`,
	})
	parser := New(fs, "", OptionStopOnHCLError(true))
	require.NoError(t, parser.ParseFS(t.Context(), "."))

	modules, err := parser.EvaluateAll(t.Context())
	require.NoError(t, err)
	assert.Len(t, modules, 1)
}

func TestCountMetaArgument(t *testing.T) {
	tests := []struct {
		name     string
		src      string
		expected int
	}{
		{
			name: "zero resources",
			src: `resource "test" "this" {
  count = 0
}`,
			expected: 0,
		},
		{
			name: "several resources",
			src: `resource "test" "this" {
  count = 2
}`,
			expected: 2,
		},
	}

	for _, tt := range tests {
		t.Run(tt.name, func(t *testing.T) {
			fsys := testutil.CreateFS(t, map[string]string{
				"main.tf": tt.src,
			})
			parser := New(fsys, "", OptionStopOnHCLError(true))
			require.NoError(t, parser.ParseFS(t.Context(), "."))

			modules, err := parser.EvaluateAll(t.Context())
			require.NoError(t, err)
			assert.Len(t, modules, 1)

			resources := modules.GetResourcesByType("test")
			assert.Len(t, resources, tt.expected)
		})
	}
}

func TestCountMetaArgumentInModule(t *testing.T) {
	tests := []struct {
		name                   string
		files                  map[string]string
		expectedCountModules   int
		expectedCountResources int
	}{
		{
			name: "zero modules",
			files: map[string]string{
				"main.tf": `module "this" {
  count = 0
  source = "./modules/test"
}`,
				"modules/test/main.tf": `resource "test" "this" {}`,
			},
			expectedCountModules:   1,
			expectedCountResources: 0,
		},
		{
			name: "several modules",
			files: map[string]string{
				"main.tf": `module "this" {
  count = 2
  source = "./modules/test"
}`,
				"modules/test/main.tf": `resource "test" "this" {}`,
			},
			expectedCountModules:   3,
			expectedCountResources: 2,
		},
	}

	for _, tt := range tests {
		t.Run(tt.name, func(t *testing.T) {
			fsys := testutil.CreateFS(t, tt.files)
			parser := New(fsys, "", OptionStopOnHCLError(true))
			require.NoError(t, parser.ParseFS(t.Context(), "."))

			modules, err := parser.EvaluateAll(t.Context())
			require.NoError(t, err)

			assert.Len(t, modules, tt.expectedCountModules)

			resources := modules.GetResourcesByType("test")
			assert.Len(t, resources, tt.expectedCountResources)
		})
	}
}

func TestDynamicBlocks(t *testing.T) {
	tests := []struct {
		name     string
		src      string
		expected []any
	}{
		{
			name: "for-each use tuple of int",
			src: `resource "test_resource" "test" {
  dynamic "foo" {
    for_each = [80, 443]
    content {
      bar = foo.value
    }
  }
}`,
			expected: []any{float64(80), float64(443)},
		},
		{
			name: "for-each use list of int",
			src: `resource "test_resource" "test" {
  dynamic "foo" {
    for_each = tolist([80, 443])
    content {
      bar = foo.value
    }
  }
}`,
			expected: []any{float64(80), float64(443)},
		},
		{
			name: "for-each use set of int",
			src: `resource "test_resource" "test" {
  dynamic "foo" {
    for_each = toset([80, 443])
    content {
      bar = foo.value
    }
  }
}`,
			expected: []any{float64(80), float64(443)},
		},
		{
			name: "for-each use list of bool",
			src: `resource "test_resource" "test" {
  dynamic "foo" {
    for_each = tolist([true])
    content {
      bar = foo.value
    }
  }
}`,
			expected: []any{true},
		},
		{
			name: "empty for-each",
			src: `resource "test_resource" "test" {
  dynamic "foo" {
    for_each = []
    content {}
  }
}`,
			expected: []any{},
		},
		{
			name: "for-each use tuple of objects",
			src: `variable "test_var" {
  type    = list(object({ enabled = bool }))
  default = [{ enabled = true }]
}

resource "test_resource" "test" {
  dynamic "foo" {
    for_each = var.test_var

    content {
      bar = foo.value.enabled
    }
  }
}`,
			expected: []any{true},
		},
		{
			name: "attribute ref to object key",
			src: `variable "some_var" {
  type = map(
    object({
      tag = string
    })
  )
  default = {
    ssh   = { "tag" = "login" }
    http  = { "tag" = "proxy" }
    https = { "tag" = "proxy" }
  }
}

resource "test_resource" "test" {
  dynamic "foo" {
    for_each = { for name, values in var.some_var : name => values }
    content {
      bar = foo.key
    }
  }
}`,
			expected: []any{"ssh", "http", "https"},
		},
		{
			name: "attribute ref to object value",
			src: `variable "some_var" {
  type = map(
    object({
      tag = string
    })
  )
  default = {
    ssh   = { "tag" = "login" }
    http  = { "tag" = "proxy" }
    https = { "tag" = "proxy" }
  }
}

resource "test_resource" "test" {
  dynamic "foo" {
    for_each = { for name, values in var.some_var : name => values }
    content {
      bar = foo.value.tag
    }
  }
}`,
			expected: []any{"login", "proxy", "proxy"},
		},
		{
			name: "attribute ref to map key",
			src: `variable "some_var" {
  type = map
  default = {
    ssh   = { "tag" = "login" }
    http  = { "tag" = "proxy" }
    https = { "tag" = "proxy" }
  }
}

resource "test_resource" "test" {
  dynamic "foo" {
    for_each = var.some_var
    content {
      bar = foo.key
    }
  }
}`,
			expected: []any{"ssh", "http", "https"},
		},
		{
			name: "attribute ref to map value",
			src: `variable "some_var" {
  type = map
  default = {
    ssh   = { "tag" = "login" }
    http  = { "tag" = "proxy" }
    https = { "tag" = "proxy" }
  }
}

resource "test_resource" "test" {
  dynamic "foo" {
    for_each = var.some_var
    content {
      bar = foo.value.tag
    }
  }
}`,
			expected: []any{"login", "proxy", "proxy"},
		},
		{
			name: "dynamic block with iterator",
			src: `resource "test_resource" "test" {
  dynamic "foo" {
    for_each = ["foo", "bar"]
	iterator = some_iterator
    content {
      bar = some_iterator.value
    }
  }
}`,
			expected: []any{"foo", "bar"},
		},
		{
			name: "iterator and parent block with same name",
			src: `resource "test_resource" "test" {
  dynamic "foo" {
    for_each = ["foo", "bar"]
	iterator = foo
    content {
      bar = foo.value
    }
  }
}`,
			expected: []any{"foo", "bar"},
		},
		{
			name: "for-each use null value",
			src: `resource "test_resource" "test" {
  dynamic "foo" {
    for_each = null
    content {
      bar = foo.value
	}
  }
}`,
			expected: []any{},
		},
		{
			name: "no for-each attribute",
			src: `resource "test_resource" "test" {
  dynamic "foo" {
    content {
      bar = foo.value
	}
  }
}`,
			expected: []any{},
		},
	}

	for _, tt := range tests {
		t.Run(tt.name, func(t *testing.T) {
			modules := parse(t, map[string]string{
				"main.tf": tt.src,
			})
			require.Len(t, modules, 1)

			resource := modules.GetResourcesByType("test_resource")
			require.Len(t, resource, 1)
			blocks := resource[0].GetBlocks("foo")

			var vals []any
			for _, attr := range blocks {
				vals = append(vals, attr.GetAttribute("bar").GetRawValue())
			}

			assert.ElementsMatch(t, tt.expected, vals)
		})
	}
}

func TestNestedDynamicBlock(t *testing.T) {
	modules := parse(t, map[string]string{
		"main.tf": `resource "test_resource" "test" {
  dynamic "foo" {
    for_each = ["1", "1"]
    content {
      dynamic "bar" {
        for_each = [true, true]
        content {
          baz = foo.value
          qux = bar.value
        }
      }
    }
  }
}`,
	})
	require.Len(t, modules, 1)

	testResources := modules.GetResourcesByType("test_resource")
	assert.Len(t, testResources, 1)
	blocks := testResources[0].GetBlocks("foo")
	assert.Len(t, blocks, 2)

	var nested []*terraform.Block
	for _, block := range blocks {
		nested = append(nested, block.GetBlocks("bar")...)
		for _, b := range nested {
			assert.Equal(t, "1", b.GetAttribute("baz").GetRawValue())
			assert.Equal(t, true, b.GetAttribute("qux").GetRawValue())
		}
	}
	assert.Len(t, nested, 4)
}

func parse(t *testing.T, files map[string]string, opts ...Option) terraform.Modules {
	fs := testutil.CreateFS(t, files)
	opts = append(opts, OptionStopOnHCLError(true))
	parser := New(fs, "", opts...)
	require.NoError(t, parser.ParseFS(t.Context(), "."))

	modules, err := parser.EvaluateAll(t.Context())
	require.NoError(t, err)

	return modules
}

func TestModuleRefersToOutputOfAnotherModule(t *testing.T) {
	files := map[string]string{
		"main.tf": `
module "module2" {
	source = "./modules/foo"
}

module "module1" {
	source = "./modules/bar"
	test_var = module.module2.test_out
}
`,
		"modules/foo/main.tf": `
output "test_out" {
	value = "test_value"
}
`,
		"modules/bar/main.tf": `
variable "test_var" {}

resource "test_resource" "this" {
	dynamic "dynamic_block" {
		for_each = [var.test_var]
		content {
			some_attr = dynamic_block.value
		}
	}
}
`,
	}

	modules := parse(t, files)
	require.Len(t, modules, 3)

	resources := modules.GetResourcesByType("test_resource")
	require.Len(t, resources, 1)

	attr, _ := resources[0].GetNestedAttribute("dynamic_block.some_attr")
	require.NotNil(t, attr)

	assert.Equal(t, "test_value", attr.GetRawValue())
}

func TestPopulateContextWithBlockInstances(t *testing.T) {

	tests := []struct {
		name      string
		blockType string
		files     map[string]string
	}{
		{
			name:      "data blocks with count",
			blockType: "data",
			files: map[string]string{
				"main.tf": `data "d" "foo" {
  count = 1
  value = "Index ${count.index}"
}

data "b" "foo" {
  count = 1
  value = data.d.foo[0].value
}

data "c" "foo" {
  count = 1
  value = data.b.foo[0].value
}`,
			},
		},
		{
			name:      "resource blocks with count",
			blockType: "resource",
			files: map[string]string{
				"main.tf": `resource "d" "foo" {
  count = 1
  value = "Index ${count.index}"
}

resource "b" "foo" {
  count = 1
  value = d.foo[0].value
}

resource "c" "foo" {
  count = 1
  value = b.foo[0].value
}`,
			},
		},
		{
			name:      "module block with count",
			blockType: "data",
			files: map[string]string{
				"main.tf": `module "a" {
  source = "./modules/a"
  count  = 2
  inp    = "Index ${count.index}"
}

data "b" "foo" {
  count = 1
  value = module.a[0].value
}

data "c" "foo" {
  count = 1
  value = data.b.foo[0].value
}`,
				"modules/a/main.tf": `variable "inp" {}
output "value" {
  value = var.inp
}`,
			},
		},
		{
			name:      "data blocks with for_each",
			blockType: "data",
			files: map[string]string{
				"main.tf": `data "d" "foo" {
  for_each = toset([0])
  value = "Index ${each.key}"
}

data "b" "foo" {
  for_each = data.d.foo 
  value = each.value.value
}

data "c" "foo" {
  for_each = data.b.foo 
  value = each.value.value
}`,
			},
		},
		{
			name:      "resource blocks with for_each",
			blockType: "resource",
			files: map[string]string{
				"main.tf": `resource "d" "foo" {
  for_each = toset([0])
  value = "Index ${each.key}"
}

resource "b" "foo" {
  for_each = d.foo 
  value = each.value.value
}

resource "c" "foo" {
  for_each = b.foo 
  value = each.value.value
}`,
			},
		},
		{
			name:      "module block with for_each",
			blockType: "data",
			files: map[string]string{
				"main.tf": `module "a" {
  for_each = toset([0])
  source = "./modules/a"
  inp    = "Index ${each.key}"
}

data "b" "foo" {
  value = module.a["0"].value
}`,
				"modules/a/main.tf": `variable "inp" {}
output "value" {
  value = var.inp
}`,
			},
		},
	}

	for _, tt := range tests {
		t.Run(tt.name, func(t *testing.T) {
			modules := parse(t, tt.files)
			require.GreaterOrEqual(t, len(modules), 1)
			for _, b := range modules.GetBlocks().OfType(tt.blockType) {
				attr := b.GetAttribute("value")
				assert.Equal(t, "Index 0", attr.Value().AsString())
			}
		})
	}
}

// TestNestedModulesOptions ensures parser options are carried to the nested
// submodule evaluators.
// The test will include an invalid module that will fail to download
// if it is attempted.
func TestNestedModulesOptions(t *testing.T) {
	// reset the previous default logger
	prevLog := slog.Default()
	defer slog.SetDefault(prevLog)
	var buf bytes.Buffer
	slog.SetDefault(slog.New(log.NewHandler(&buf, nil)))

	// Folder structure
	// ./
	// ├── main.tf
	// └── modules
	//     ├── city
	//     │   └── main.tf
	//     ├── queens
	//     │   └── main.tf
	//     └── brooklyn
	//         └── main.tf
	//
	// Modules referenced
	// main -> city ├─> brooklyn
	//              └─> queens
	files := map[string]string{
		"main.tf": `
module "city" {
	source = "./modules/city"
}

resource "city" "neighborhoods" {
	names = module.city.neighborhoods
}
`,
		"modules/city/main.tf": `
module "brooklyn" {
	source = "./brooklyn"
}

module "queens" {
	source = "./queens"
}

output "neighborhoods" {
	value = [module.brooklyn.name, module.queens.name]
}
`,
		"modules/city/brooklyn/main.tf": `
output "name" {
	value = "Brooklyn"
}
`,
		"modules/city/queens/main.tf": `
output "name" {
	value = "Queens"
}

module "invalid" {
	source         = "https://example.invaliddomain"
}
`,
	}

	// Using the OptionWithDownloads(false) option will prevent the invalid
	// module from being downloaded. If the log exists "failed to download"
	// then the submodule evaluator attempted to download, which was disallowed.
	modules := parse(t, files, OptionWithDownloads(false))
	require.Len(t, modules, 4)

	resources := modules.GetResourcesByType("city")
	require.Len(t, resources, 1)

	for _, res := range resources {
		attr, _ := res.GetNestedAttribute("names")
		require.NotNil(t, attr, res.FullName())
		assert.Equal(t, []string{"Brooklyn", "Queens"}, attr.GetRawValue())
	}

	require.NotContains(t, buf.String(), "failed to download")

	// Verify module parents are set correctly.
	expectedParents := map[string]string{
		".":                     "",
		"modules/city":          ".",
		"modules/city/brooklyn": "modules/city",
		"modules/city/queens":   "modules/city",
	}

	for _, mod := range modules {
		expected, exists := expectedParents[mod.ModulePath()]
		require.Truef(t, exists, "module %s does not exist in assertion", mod.ModulePath())
		if expected == "" {
			require.Nil(t, mod.Parent())
		} else {
			require.Equal(t, expected, mod.Parent().ModulePath(), "parent of module %q", mod.ModulePath())
		}
	}
}

// TestModuleParents sets up a nested module structure and verifies the
// parent-child relationships are correctly set.
func TestModuleParents(t *testing.T) {
	// The setup is a list of continents, some countries, some cities, etc.
	dirfs := os.DirFS("./testdata/nested")
	parser := New(dirfs, "",
		OptionStopOnHCLError(true),
		OptionWithDownloads(false),
	)
	require.NoError(t, parser.ParseFS(t.Context(), "."))

	modules, err := parser.EvaluateAll(t.Context())
	require.NoError(t, err)

	// modules only have 'parent'. They do not have children, so create
	// a structure that allows traversal from the root to the leafs.
	modChildren := make(map[*terraform.Module][]*terraform.Module)
	// Keep track of every module that exists
	modSet := set.New[*terraform.Module]()
	var root *terraform.Module
	for _, mod := range modules {
		mod := mod
		modChildren[mod] = make([]*terraform.Module, 0)
		modSet.Append(mod)

		if mod.Parent() == nil {
			// Only 1 root should exist
			require.Nil(t, root, "root module already set")
			root = mod
		}
		modChildren[mod.Parent()] = append(modChildren[mod.Parent()], mod)
	}

	type node struct {
		prefix     string
		modulePath string
		children   []node
	}

	// expectedTree is the full module tree structure.
	expectedTree := node{
		modulePath: ".",
		children: []node{
			{
				modulePath: "north-america",
				children: []node{
					{
						modulePath: "north-america/united-states",
						children: []node{
							{modulePath: "north-america/united-states/springfield", prefix: "illinois-"},
							{modulePath: "north-america/united-states/springfield", prefix: "idaho-"},
							{modulePath: "north-america/united-states/new-york", children: []node{
								{modulePath: "north-america/united-states/new-york/new-york-city"},
							}},
						},
					},
					{
						modulePath: "north-america/canada",
						children: []node{
							{modulePath: "north-america/canada/springfield", prefix: "ontario-"},
						},
					},
				},
			},
		},
	}

	var assertChild func(t *testing.T, n node, mod *terraform.Module)
	assertChild = func(t *testing.T, n node, mod *terraform.Module) {
		modSet.Remove(mod)
		children := modChildren[mod]

		t.Run(n.modulePath, func(t *testing.T) {
			if !assert.Equal(t, len(n.children), len(children), "modChildren count for %s", n.modulePath) {
				return
			}
			for _, child := range children {
				// Find the child module that we are expecting.
				idx := slices.IndexFunc(n.children, func(node node) bool {
					outputBlocks := child.GetBlocks().OfType("output")
					outIdx := slices.IndexFunc(outputBlocks, func(outputBlock *terraform.Block) bool {
						return outputBlock.Labels()[0] == "name"
					})
					if outIdx == -1 {
						return false
					}

					output := outputBlocks[outIdx]
					outVal := output.GetAttribute("value").Value()
					if !outVal.Type().Equals(cty.String) {
						return false
					}

					modName := filepath.Base(node.modulePath)
					if outVal.AsString() != node.prefix+modName {
						return false
					}

					return node.modulePath == child.ModulePath()
				})
				if !assert.NotEqualf(t, -1, idx, "module prefix=%s path=%s not found in %s", n.prefix, child.ModulePath(), n.modulePath) {
					continue
				}

				assertChild(t, n.children[idx], child)
			}
		})

	}

	assertChild(t, expectedTree, root)
	// If any module was not asserted, the test will fail. This ensures the
	// entire module tree is checked.
	require.Equal(t, 0, modSet.Size(), "all modules asserted")
}

func TestCyclicModules(t *testing.T) {
	files := map[string]string{
		"main.tf": `
module "module2" {
	source = "./modules/foo"
	test_var = passthru.handover.from_1
}

// Demonstrates need for evaluateSteps between submodule evaluations.
resource "passthru" "handover" {
	from_1 = module.module1.test_out
	from_2 = module.module2.test_out
}

module "module1" {
	source = "./modules/bar"
	test_var = passthru.handover.from_2
}
`,
		"modules/foo/main.tf": `
variable "test_var" {}

resource "test_resource" "this" {
	dynamic "dynamic_block" {
		for_each = [var.test_var]
		content {
			some_attr = dynamic_block.value
		}
	}
}

output "test_out" {
	value = "test_value"
}
`,
		"modules/bar/main.tf": `
variable "test_var" {}

resource "test_resource" "this" {
	dynamic "dynamic_block" {
		for_each = [var.test_var]
		content {
			some_attr = dynamic_block.value
		}
	}
}

output "test_out" {
	value = test_resource.this.dynamic_block.some_attr
}
`,
	}

	modules := parse(t, files)
	require.Len(t, modules, 3)

	resources := modules.GetResourcesByType("test_resource")
	require.Len(t, resources, 2)

	for _, res := range resources {
		attr, _ := res.GetNestedAttribute("dynamic_block.some_attr")
		require.NotNil(t, attr, res.FullName())
		assert.Equal(t, "test_value", attr.GetRawValue())
	}
}

func TestExtractSetValue(t *testing.T) {
	files := map[string]string{
		"main.tf": `
resource "test" "set-value" {
	value = toset(["x", "y", "x"])
}
`,
	}

	resources := parse(t, files).GetResourcesByType("test")
	require.Len(t, resources, 1)
	attr := resources[0].GetAttribute("value")
	require.NotNil(t, attr)
	assert.Equal(t, []string{"x", "y"}, attr.GetRawValue())
}

func TestFunc_fileset(t *testing.T) {
	files := map[string]string{
		"main.tf": `
resource "test" "fileset-func" {
	value = fileset(path.module, "**/*.py")
}
`,
		"a.py":      ``,
		"path/b.py": ``,
	}

	resources := parse(t, files).GetResourcesByType("test")
	require.Len(t, resources, 1)
	attr := resources[0].GetAttribute("value")
	require.NotNil(t, attr)
	assert.Equal(t, []string{"a.py", "path/b.py"}, attr.GetRawValue())
}

func TestExprWithMissingVar(t *testing.T) {
	files := map[string]string{
		"main.tf": `
variable "v" {
	type = string
}

resource "test" "values" {
	s = "foo-${var.v}"
    l1 = ["foo", var.v]
    l2 = concat(["foo"], [var.v])
    d1 = {foo = var.v}
    d2 = merge({"foo": "bar"}, {"baz": var.v})
}
`,
	}

	resources := parse(t, files).GetResourcesByType("test")
	require.Len(t, resources, 1)

	s_attr := resources[0].GetAttribute("s")
	require.NotNil(t, s_attr)
	assert.Equal(t, "foo-", s_attr.Value().Range().StringPrefix())

	for _, name := range []string{"l1", "l2", "d1", "d2"} {
		attr := resources[0].GetAttribute(name)
		require.NotNil(t, attr)
	}
}

func TestVarTypeShortcut(t *testing.T) {
	files := map[string]string{
		"main.tf": `
variable "magic_list" {
	type    = list
	default = ["x", "y"]
}

variable "magic_map" {
	type    = map
	default = {a = 1, b = 2}
}

resource "test" "values" {
	l = var.magic_list
	m = var.magic_map
}
`,
	}

	resources := parse(t, files).GetResourcesByType("test")
	require.Len(t, resources, 1)

	list_attr := resources[0].GetAttribute("l")
	require.NotNil(t, list_attr)
	assert.Equal(t, []string{"x", "y"}, list_attr.GetRawValue())

	map_attr := resources[0].GetAttribute("m")
	require.NotNil(t, map_attr)
	assert.True(t, map_attr.Value().RawEquals(cty.MapVal(map[string]cty.Value{
		"a": cty.NumberIntVal(1), "b": cty.NumberIntVal(2),
	})))
}

func Test_LoadLocalCachedModule(t *testing.T) {
	fsys := os.DirFS(filepath.Join("testdata", "cached-modules"))

	parser := New(
		fsys, "",
		OptionStopOnHCLError(true),
		OptionWithDownloads(false),
	)
	require.NoError(t, parser.ParseFS(t.Context(), "."))

	modules, err := parser.EvaluateAll(t.Context())
	require.NoError(t, err)

	assert.Len(t, modules, 2)

	buckets := modules.GetResourcesByType("aws_s3_bucket")
	assert.Len(t, buckets, 1)

	assert.Equal(t, "my-private-module/s3-bucket/aws/.terraform/modules/s3-bucket/main.tf", buckets[0].GetMetadata().Range().GetFilename())

	bucketName := buckets[0].GetAttribute("bucket").Value().AsString()
	assert.Equal(t, "my-s3-bucket", bucketName)
}

func TestTFVarsFileDoesNotExist(t *testing.T) {
	fsys := fstest.MapFS{
		"main.tf": &fstest.MapFile{
			Data: []byte(``),
		},
	}

	parser := New(
		fsys, "",
		OptionStopOnHCLError(true),
		OptionWithDownloads(false),
		OptionWithTFVarsPaths("main.tfvars"),
	)
	require.NoError(t, parser.ParseFS(t.Context(), "."))

	_, err := parser.EvaluateAll(t.Context())
	assert.ErrorContains(t, err, "file does not exist")
}

func Test_OptionsWithTfVars(t *testing.T) {
	fs := testutil.CreateFS(t, map[string]string{
		"main.tf": `resource "test" "this" {
  foo = var.foo
}
variable "foo" {}
`})

	parser := New(fs, "", OptionsWithTfVars(
		map[string]cty.Value{
			"foo": cty.StringVal("bar"),
		},
	))

	require.NoError(t, parser.ParseFS(t.Context(), "."))

	modules, err := parser.EvaluateAll(t.Context())
	require.NoError(t, err)
	assert.Len(t, modules, 1)

	rootModule := modules[0]

	blocks := rootModule.GetResourcesByType("test")
	assert.Len(t, blocks, 1)
	assert.Equal(t, "bar", blocks[0].GetAttribute("foo").Value().AsString())
}

func Test_AWSRegionNameDefined(t *testing.T) {

	fs := testutil.CreateFS(t, map[string]string{
		"code/test.tf": `
data "aws_region" "current" {}

data "aws_region" "other" {
  name = "us-east-2"
}

resource "something" "blah" {
  r1 = data.aws_region.current.name
  r2 = data.aws_region.other.name
}
`,
	})

	parser := New(fs, "", OptionStopOnHCLError(true))
	require.NoError(t, parser.ParseFS(t.Context(), "code"))
	modules, err := parser.EvaluateAll(t.Context())
	require.NoError(t, err)
	require.Len(t, modules, 1)
	rootModule := modules[0]

	blocks := rootModule.GetResourcesByType("something")
	require.Len(t, blocks, 1)
	block := blocks[0]

	r1 := block.GetAttribute("r1")
	require.NotNil(t, r1)
	assert.True(t, r1.IsResolvable())
	assert.Equal(t, "current-region", r1.Value().AsString())

	r2 := block.GetAttribute("r2")
	require.NotNil(t, r2)
	assert.True(t, r2.IsResolvable())
	assert.Equal(t, "us-east-2", r2.Value().AsString())
}

func TestLogAboutMissingVariableValues(t *testing.T) {
	var buf bytes.Buffer
	slog.SetDefault(slog.New(log.NewHandler(&buf, nil)))

	fsys := fstest.MapFS{
		"main.tf": &fstest.MapFile{
			Data: []byte(`
variable "foo" {}

variable "bar" {
  default = "bar"
}

variable "baz" {}
`),
		},
		"main.tfvars": &fstest.MapFile{
			Data: []byte(`baz = "baz"`),
		},
	}

	parser := New(
		fsys, "",
		OptionStopOnHCLError(true),
		OptionWithTFVarsPaths("main.tfvars"),
	)
	require.NoError(t, parser.ParseFS(t.Context(), "."))

	_, err := parser.Load(t.Context())
	require.NoError(t, err)

	assert.Contains(t, buf.String(), "Variable values were not found in the environment or variable files.")
	assert.Contains(t, buf.String(), "variables=\"foo\"")
}

func TestLoadChildModulesFromLocalCache(t *testing.T) {
	fsys := fstest.MapFS{
		"main.tf": &fstest.MapFile{Data: []byte(`module "level_1" {
  source = "./modules/level_1"
}`)},
		"modules/level_1/main.tf": &fstest.MapFile{Data: []byte(`module "level_2" {
  source  = "../level_2"
}`)},
		"modules/level_2/main.tf": &fstest.MapFile{Data: []byte(`module "level_3" {
  count = 2
  source  = "../level_3"
}`)},
		"modules/level_3/main.tf": &fstest.MapFile{Data: []byte(`resource "foo" "bar" {}`)},
		".terraform/modules/modules.json": &fstest.MapFile{Data: []byte(`{
    "Modules": [
        { "Key": "", "Source": "", "Dir": "." },
        {
            "Key": "level_1",
            "Source": "./modules/level_1",
            "Dir": "modules/level_1"
        },
        {
            "Key": "level_1.level_2",
            "Source": "../level_2",
            "Dir": "modules/level_2"
        },
        {
            "Key": "level_1.level_2.level_3",
            "Source": "../level_3",
            "Dir": "modules/level_3"
        }
    ]
}`)},
	}

	var buf bytes.Buffer
	logger := slog.New(log.NewHandler(&buf, &log.Options{Level: log.LevelDebug}))

	parser := New(
		fsys, "",
		OptionStopOnHCLError(true),
		OptionWithLogger(logger),
	)
	require.NoError(t, parser.ParseFS(t.Context(), "."))

	modules, err := parser.EvaluateAll(t.Context())
	require.NoError(t, err)

	assert.Len(t, modules, 5)

	assert.Contains(t, buf.String(), "Using module from Terraform cache .terraform/modules\tmodule=\"root\" source=\"./modules/level_1\"")
	assert.Contains(t, buf.String(), "Using module from Terraform cache .terraform/modules\tmodule=\"level_1\" source=\"../level_2\"")
	assert.Contains(t, buf.String(), "Using module from Terraform cache .terraform/modules\tmodule=\"level_2\" source=\"../level_3\"")
	assert.Contains(t, buf.String(), "Using module from Terraform cache .terraform/modules\tmodule=\"level_2\" source=\"../level_3\"")
}

func TestNilParser(t *testing.T) {
	parser := New(
		nil, "",
	)
	err := parser.ParseFS(t.Context(), ".")
	require.Error(t, err)
}

func TestLogParseErrors(t *testing.T) {
	var buf bytes.Buffer
	slog.SetDefault(slog.New(log.NewHandler(&buf, nil)))

	src := `resource "aws-s3-bucket" "name" {
  bucket = <
}`

	fsys := fstest.MapFS{
		"main.tf": &fstest.MapFile{
			Data: []byte(src),
		},
	}

	parser := New(fsys, "")
	err := parser.ParseFS(t.Context(), ".")
	require.NoError(t, err)

	assert.Contains(t, buf.String(), `cause="  bucket = <"`)
}

func Test_PassingNullToChildModule_DoesNotEraseType(t *testing.T) {
	tests := []struct {
		name string
		fsys fs.FS
	}{
		{
			name: "typed variable",
			fsys: fstest.MapFS{
				"main.tf": &fstest.MapFile{Data: []byte(`module "test" {
  source   = "./modules/test"
  test_var = null
}`)},
				"modules/test/main.tf": &fstest.MapFile{Data: []byte(`variable "test_var" {
  type    = number
}

resource "foo" "this" {
  bar = var.test_var != null ? 1 : 2
}`)},
			},
		},
		{
			name: "typed variable with default",
			fsys: fstest.MapFS{
				"main.tf": &fstest.MapFile{Data: []byte(`module "test" {
  source   = "./modules/test"
  test_var = null
}`)},
				"modules/test/main.tf": &fstest.MapFile{Data: []byte(`variable "test_var" {
  type    = number
  default = null
}

resource "foo" "this" {
  bar = var.test_var != null ? 1 : 2
}`)},
			},
		},
		{
			name: "empty variable",
			fsys: fstest.MapFS{
				"main.tf": &fstest.MapFile{Data: []byte(`module "test" {
  source   = "./modules/test"
  test_var = null
}`)},
				"modules/test/main.tf": &fstest.MapFile{Data: []byte(`variable "test_var" {}

resource "foo" "this" {
  bar = var.test_var != null ? 1 : 2
}`)},
			},
		},
	}

	for _, tt := range tests {
		t.Run(tt.name, func(t *testing.T) {
			parser := New(
				tt.fsys, "",
				OptionStopOnHCLError(true),
			)
			require.NoError(t, parser.ParseFS(t.Context(), "."))

			_, err := parser.Load(t.Context())
			require.NoError(t, err)

			modules, err := parser.EvaluateAll(t.Context())
			require.NoError(t, err)

			res := modules.GetResourcesByType("foo")[0]
			attr := res.GetAttribute("bar")
			val, _ := attr.Value().AsBigFloat().Int64()
			assert.Equal(t, int64(2), val)
		})
	}
}

func TestAttrRefToNullVariable(t *testing.T) {
	fsys := fstest.MapFS{
		"main.tf": &fstest.MapFile{Data: []byte(`variable "name" {
  type    = string
  default = null
}

resource "aws_s3_bucket" "example" {
  bucket = var.name
}`)},
	}

	parser := New(fsys, "", OptionStopOnHCLError(true))
	require.NoError(t, parser.ParseFS(t.Context(), "."))

	_, err := parser.Load(t.Context())
	require.NoError(t, err)

	modules, err := parser.EvaluateAll(t.Context())
	require.NoError(t, err)

	val := modules.GetResourcesByType("aws_s3_bucket")[0].GetAttribute("bucket").GetRawValue()
	assert.Nil(t, val)
}

<<<<<<< HEAD
func Test_AttrIsRefToOtherBlock(t *testing.T) {
	fsys := testutil.CreateFS(t, map[string]string{
		"main.tf": `locals {
  baz_idx = 0
}

resource "foo" "bar" {
  attr = baz.qux[local.baz_idx].attr
}

resource "baz" "qux" {
  count = 1
  attr  = "test"
}
`,
	})

	parser := New(fsys, "", OptionStopOnHCLError(true))
	require.NoError(t, parser.ParseFS(context.TODO(), "."))

	modules, _, err := parser.EvaluateAll(context.TODO())
	require.NoError(t, err)

	require.Len(t, modules, 1)
	root := modules[0]
	foo := root.GetResourcesByType("foo")[0]
	fooAttr := foo.GetAttribute("attr")
	b, err := root.GetReferencedBlock(fooAttr, foo)
	require.NoError(t, err)
	require.NotNil(t, b)
=======
func TestConfigWithEphemeralBlock(t *testing.T) {
	fsys := fstest.MapFS{
		"main.tf": &fstest.MapFile{Data: []byte(`ephemeral "random_password" "password" {
  length = 16
}`)},
	}

	parser := New(fsys, "", OptionStopOnHCLError(true))
	require.NoError(t, parser.ParseFS(t.Context(), "."))

	_, err := parser.Load(t.Context())
	require.NoError(t, err)
}

func TestConvertObjectWithUnknownAndNullValuesToMap(t *testing.T) {
	fsys := fstest.MapFS{
		"main.tf": &fstest.MapFile{Data: []byte(`module "foo" {
  source = "./modules/foo"
}

locals {
  known = "test"
}

module "bar" {
  source = "./modules/bar"
  outputs = {
    "key1" : { "Value" : module.foo.test },
    "key2" : { "Value" : local.known },
    "key3" : { "Value" : local.unknown },
  }
}`)},
		"modules/foo/main.tf": &fstest.MapFile{Data: []byte(`output "test" {
  value       = ref_to_unknown
}`)},
		"modules/bar/main.tf": &fstest.MapFile{Data: []byte(`variable "outputs" {
  type        = map(any)
}`)},
	}

	parser := New(fsys, "", OptionStopOnHCLError(true))
	require.NoError(t, parser.ParseFS(t.Context(), "."))

	_, err := parser.Load(t.Context())
	require.NoError(t, err)

	_, err = parser.EvaluateAll(t.Context())
	require.NoError(t, err)
}

func TestAttributeWithMissingVarIsUnresolvable(t *testing.T) {
	fsys := fstest.MapFS{
		"main.tf": &fstest.MapFile{Data: []byte(`variable "inp" {
  type = string
}

resource "foo" "bar" {
  attr = "${var.inp}-test"
}
`)},
	}

	parser := New(fsys, "", OptionStopOnHCLError(true))
	require.NoError(t, parser.ParseFS(t.Context(), "."))

	_, err := parser.Load(t.Context())
	require.NoError(t, err)

	modules, err := parser.EvaluateAll(t.Context())
	require.NoError(t, err)
	require.Len(t, modules, 1)
	foo := modules[0].GetResourcesByType("foo")[0]
	attr := foo.GetAttribute("attr")
	assert.False(t, attr.IsResolvable())
}

// TestInstancedLogger checks if any global logs are generated by the terraform
// parser + evaluation. All logs should be attached to the instanced logger. This
// test does not run all error cases, so it will not capture all log output.
func TestInstancedLogger(t *testing.T) {
	// reset global logger
	prevLog := slog.Default()
	defer slog.SetDefault(prevLog)

	// capture logs to the global logger
	var buf bytes.Buffer

	slog.SetDefault(slog.New(log.NewHandler(&buf, &log.Options{
		Level: slog.LevelDebug,
	})))

	// create a new logger for the parser
	var instance bytes.Buffer
	logger := slog.New(log.NewHandler(&instance, &log.Options{
		Level: slog.LevelDebug,
	}))

	opts := []Option{
		OptionWithLogger(logger),
		OptionStopOnHCLError(false),
		OptionWithDownloads(false),
	}
	// Run some scenarios that will trigger logs
	t.Run("ParserLogs", func(t *testing.T) {
		fsys := fstest.MapFS{
			"main.tf": &fstest.MapFile{
				Data: []byte(`
					bare words
				`)},
		}

		parser := New(fsys, "", opts...)

		// No error is returned, but some parser logs are expected
		err := parser.ParseFS(t.Context(), ".")
		require.NoError(t, err)
		require.NotEmpty(t, instance.String())
		instance.Reset()
	})

	t.Run("Evaluator", func(t *testing.T) {
		fsys := fstest.MapFS{
			"main.tf": &fstest.MapFile{
				Data: []byte(`
					locals {
						phrase = "hello world"
					}

					output "phrase" {
					  value = locals.phrase
					}
				`)},
		}

		parser := New(fsys, "", opts...)

		err := parser.ParseFS(t.Context(), ".")
		require.NoError(t, err)

		_, err = parser.EvaluateAll(t.Context())
		require.NoError(t, err)

		require.NotEmpty(t, instance.String())
		instance.Reset()
	})

	t.Run("ModuleFetching", func(t *testing.T) {
		fsys := testutil.CreateFS(t, map[string]string{
			"main.tf": `
				module "invalid" {
					source = "totally.invalid"
				}

				module "echo" {
					source = "./echo"				
					input = "hello"
				}

				locals {
					foo = module.echo.value
				}
			`,
			"echo/main.tf": `
				variable "input" {
					type = string				
				}
				output "value" {
					value = var.input 
				}
			`,
		})

		parser := New(fsys, "", opts...)

		err := parser.ParseFS(t.Context(), ".")
		require.NoError(t, err)

		modules, err := parser.EvaluateAll(t.Context())
		require.NoError(t, err)

		require.NotEmpty(t, instance.String())
		require.Len(t, modules, 2)
		instance.Reset()
	})

	//nolint:testifylint // linter wants `emptyf`, but the output is not legible
	if !assert.Lenf(t, buf.Bytes(), 0, "logs detected in global logger, all logs should be using the instanced logger") {
		t.Log(string(buf.Bytes())) // Helpful for debugging
	}
>>>>>>> 6c6beeaf
}<|MERGE_RESOLUTION|>--- conflicted
+++ resolved
@@ -2559,7 +2559,6 @@
 	assert.Nil(t, val)
 }
 
-<<<<<<< HEAD
 func Test_AttrIsRefToOtherBlock(t *testing.T) {
 	fsys := testutil.CreateFS(t, map[string]string{
 		"main.tf": `locals {
@@ -2590,7 +2589,8 @@
 	b, err := root.GetReferencedBlock(fooAttr, foo)
 	require.NoError(t, err)
 	require.NotNil(t, b)
-=======
+}
+
 func TestConfigWithEphemeralBlock(t *testing.T) {
 	fsys := fstest.MapFS{
 		"main.tf": &fstest.MapFile{Data: []byte(`ephemeral "random_password" "password" {
@@ -2780,5 +2780,4 @@
 	if !assert.Lenf(t, buf.Bytes(), 0, "logs detected in global logger, all logs should be using the instanced logger") {
 		t.Log(string(buf.Bytes())) // Helpful for debugging
 	}
->>>>>>> 6c6beeaf
 }