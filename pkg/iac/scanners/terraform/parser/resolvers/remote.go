--- conflicted
+++ resolved
@@ -54,17 +54,11 @@
 	}
 
 	r.incrementCount(opt)
-<<<<<<< HEAD
 	opt.DebugLogger.Debug("Successfully resolve module via remote download",
 		log.String("name", opt.Name),
 		log.String("source", opt.Source),
 	)
-	return os.DirFS(cacheDir), opt.Source, filepath.Join(".", opt.RelativePath), true, nil
-=======
-	opt.Debug("Successfully downloaded %s from %s", opt.Name, opt.Source)
-	opt.Debug("Module '%s' resolved via remote download.", opt.Name)
 	return os.DirFS(cacheDir), opt.Source, subdir, true, nil
->>>>>>> 08cc14bd
 }
 
 func (r *remoteResolver) download(ctx context.Context, opt Options, dst string) error {
