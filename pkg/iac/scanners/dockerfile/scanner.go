--- conflicted
+++ resolved
@@ -21,22 +21,12 @@
 
 type Scanner struct {
 	mu                    sync.Mutex
-<<<<<<< HEAD
 	logger                *log.Logger
-=======
-	debug                 debug.Logger
->>>>>>> 08cc14bd
 	policyDirs            []string
 	policyReaders         []io.Reader
 	parser                *parser.Parser
 	regoScanner           *rego.Scanner
-<<<<<<< HEAD
-	skipRequired          bool
 	options               []options.ScannerOption
-=======
-	options               []options.ScannerOption
-	parserOpts            []options.ParserOption
->>>>>>> 08cc14bd
 	frameworks            []framework.Framework
 	spec                  string
 	loadEmbeddedLibraries bool
@@ -70,16 +60,6 @@
 
 func (s *Scanner) SetPolicyReaders(readers []io.Reader) {
 	s.policyReaders = readers
-}
-
-<<<<<<< HEAD
-func (s *Scanner) SetSkipRequiredCheck(skip bool) {
-	s.skipRequired = skip
-=======
-func (s *Scanner) SetDebugWriter(writer io.Writer) {
-	s.debug = debug.New(writer, "dockerfile", "scanner")
-	s.parserOpts = append(s.parserOpts, options.ParserWithDebug(writer))
->>>>>>> 08cc14bd
 }
 
 func (s *Scanner) SetTraceWriter(_ io.Writer) {
