package helm

import (
	"context"
	"fmt"
	"io"
	"io/fs"
	"path"
	"path/filepath"
	"strings"

	"github.com/liamg/memoryfs"
	"helm.sh/helm/v3/pkg/chartutil"

	"github.com/aquasecurity/trivy/pkg/iac/detection"
	"github.com/aquasecurity/trivy/pkg/iac/ignore"
	"github.com/aquasecurity/trivy/pkg/iac/rego"
	"github.com/aquasecurity/trivy/pkg/iac/scan"
	"github.com/aquasecurity/trivy/pkg/iac/scanners"
	"github.com/aquasecurity/trivy/pkg/iac/scanners/helm/parser"
	kparser "github.com/aquasecurity/trivy/pkg/iac/scanners/kubernetes/parser"
	"github.com/aquasecurity/trivy/pkg/iac/scanners/options"
	"github.com/aquasecurity/trivy/pkg/iac/types"
	"github.com/aquasecurity/trivy/pkg/log"
)

var _ scanners.FSScanner = (*Scanner)(nil)
var _ options.ConfigurableScanner = (*Scanner)(nil)

type Scanner struct {
	*rego.RegoScannerProvider
	logger        *log.Logger
	options       []options.ScannerOption
	parserOptions []parser.Option
}

// New creates a new Scanner
func New(opts ...options.ScannerOption) *Scanner {
	s := &Scanner{
		RegoScannerProvider: rego.NewRegoScannerProvider(opts...),
		options:             opts,
		logger:              log.WithPrefix("helm scanner"),
	}

	for _, option := range opts {
		option(s)
	}
	return s
}

func (s *Scanner) addParserOptions(opts ...parser.Option) {
	s.parserOptions = append(s.parserOptions, opts...)
}

func (s *Scanner) Name() string {
	return "Helm"
}

<<<<<<< HEAD
func (s *Scanner) ScanFS(ctx context.Context, target fs.FS, path string) (scan.Results, error) {
=======
func (s *Scanner) ScanFS(ctx context.Context, fsys fs.FS, dir string) (scan.Results, error) {

	if err := s.initRegoScanner(fsys); err != nil {
		return nil, fmt.Errorf("failed to init rego scanner: %w", err)
	}

>>>>>>> ba77dbe5
	var results []scan.Result
	if err := fs.WalkDir(fsys, dir, func(filePath string, d fs.DirEntry, err error) error {
		select {
		case <-ctx.Done():
			return ctx.Err()
		default:
		}

		if err != nil {
			return err
		}

		if d.IsDir() {
			return nil
		}

		if detection.IsArchive(filePath) {
			scanResults, err := s.getScanResults(filePath, ctx, fsys)
			if err != nil {
				return err
			}
			results = append(results, scanResults...)
		} else if path.Base(filePath) == chartutil.ChartfileName {
			if scanResults, err := s.getScanResults(filepath.Dir(filePath), ctx, fsys); err != nil {
				return err
			} else {
				results = append(results, scanResults...)
			}
			return fs.SkipDir
		}

		return nil
	}); err != nil {
		return nil, err
	}

	return results, nil

}

func (s *Scanner) getScanResults(path string, ctx context.Context, target fs.FS) (results []scan.Result, err error) {
	helmParser, err := parser.New(path, s.parserOptions...)
	if err != nil {
		return nil, err
	}

	if err := helmParser.ParseFS(ctx, target, path); err != nil {
		return nil, err
	}

	chartFiles, err := helmParser.RenderedChartFiles()
	if err != nil { // not valid helm, maybe some other yaml etc., abort
		s.logger.Error(
			"Failed to render Chart files",
			log.FilePath(path), log.Err(err),
		)
		return nil, nil
	}

	rs, err := s.InitRegoScanner(target, s.options)
	if err != nil {
		return nil, fmt.Errorf("init rego scanner: %w", err)
	}

	for _, file := range chartFiles {
		file := file
		s.logger.Debug("Processing rendered chart file", log.FilePath(file.TemplateFilePath))

		ignoreRules := ignore.Parse(file.ManifestContent, file.TemplateFilePath, "")
		manifests, err := kparser.Parse(ctx, strings.NewReader(file.ManifestContent), file.TemplateFilePath)
		if err != nil {
			return nil, fmt.Errorf("unmarshal yaml: %w", err)
		}
		for _, manifest := range manifests {
			fileResults, err := rs.ScanInput(ctx, types.SourceKubernetes, rego.Input{
				Path:     file.TemplateFilePath,
				Contents: manifest,
				FS:       target,
			})
			if err != nil {
				return nil, fmt.Errorf("scanning error: %w", err)
			}

			if len(fileResults) > 0 {
				renderedFS := memoryfs.New()
				if err := renderedFS.MkdirAll(filepath.Dir(file.TemplateFilePath), fs.ModePerm); err != nil {
					return nil, err
				}
				if err := renderedFS.WriteLazyFile(file.TemplateFilePath, func() (io.Reader, error) {
					return strings.NewReader(file.ManifestContent), nil
				}, fs.ModePerm); err != nil {
					return nil, err
				}
				fileResults.SetSourceAndFilesystem(helmParser.ChartSource, renderedFS, detection.IsArchive(helmParser.ChartSource))
				fileResults.Ignore(ignoreRules, nil)
			}

			results = append(results, fileResults...)
		}

	}
	return results, nil
}<|MERGE_RESOLUTION|>--- conflicted
+++ resolved
@@ -56,16 +56,8 @@
 	return "Helm"
 }
 
-<<<<<<< HEAD
+
 func (s *Scanner) ScanFS(ctx context.Context, target fs.FS, path string) (scan.Results, error) {
-=======
-func (s *Scanner) ScanFS(ctx context.Context, fsys fs.FS, dir string) (scan.Results, error) {
-
-	if err := s.initRegoScanner(fsys); err != nil {
-		return nil, fmt.Errorf("failed to init rego scanner: %w", err)
-	}
-
->>>>>>> ba77dbe5
 	var results []scan.Result
 	if err := fs.WalkDir(fsys, dir, func(filePath string, d fs.DirEntry, err error) error {
 		select {
