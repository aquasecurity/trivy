--- conflicted
+++ resolved
@@ -72,7 +72,7 @@
 				rego.WithPolicyReader(strings.NewReader(defaultCheck)),
 				rego.WithPolicyNamespaces("user"),
 			},
-			expected: []string{"TEST123"},
+			expected: []string{"TEST-0123"},
 		},
 		{
 			name:  "with templated plan json",
@@ -82,16 +82,7 @@
 # schemas:
 #   - input: schema["cloud"]
 # custom:
-<<<<<<< HEAD
-#   id: TEST123
-#   avd_id: AVD-TEST-0123
-=======
 #   id: TEST-0123
-#   severity: CRITICAL
-#   short_code: very-bad-misconfig
-#   recommended_action: "Fix the s3 bucket"
-
->>>>>>> 18acf4f7
 package user.foobar.ABC001
 
 deny[cause] {
@@ -101,7 +92,7 @@
 }`)),
 				rego.WithPolicyNamespaces("user"),
 			},
-			expected: []string{"TEST123"},
+			expected: []string{"TEST-0123"},
 		},
 		{
 			name:  "plan with arbitrary name",
@@ -110,7 +101,7 @@
 				rego.WithPolicyReader(strings.NewReader(defaultCheck)),
 				rego.WithPolicyNamespaces("user"),
 			},
-			expected: []string{"TEST123"},
+			expected: []string{"TEST-0123"},
 		},
 	}
 
@@ -132,11 +123,7 @@
 				got = append(got, r.Rule().ID)
 			}
 
-<<<<<<< HEAD
 			assert.ElementsMatch(t, tc.expected, got)
-=======
-			assert.Equal(t, "TEST-0123", failure.Rule().ID)
->>>>>>> 18acf4f7
 		})
 	}
 }