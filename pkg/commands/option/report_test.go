--- conflicted
+++ resolved
@@ -104,11 +104,7 @@
 			},
 			args: []string{"centos:7"},
 			logs: []string{
-<<<<<<< HEAD
-				"'github-sbom', 'cyclonedx', 'spdx', and 'spdx-json' automatically enables '--list-all-pkgs'.",
-=======
 				"'github', 'cyclonedx', 'spdx', and 'spdx-json' automatically enables '--list-all-pkgs'.",
->>>>>>> 5d5b93ed
 				"Severities: CRITICAL",
 			},
 			want: ReportOption{
