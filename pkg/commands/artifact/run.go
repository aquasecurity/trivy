--- conflicted
+++ resolved
@@ -38,23 +38,12 @@
 	rootfsArtifact         ArtifactType = "rootfs"
 	repositoryArtifact     ArtifactType = "repo"
 	imageArchiveArtifact   ArtifactType = "archive"
-<<<<<<< HEAD
-	cycloneDXArtifact      ArtifactType = "cyclonedx"
-=======
 	sbomArtifact           ArtifactType = "sbom"
->>>>>>> 4a197efc
 )
 
 var (
 	defaultPolicyNamespaces = []string{"appshield", "defsec", "builtin"}
-
-<<<<<<< HEAD
-	supportedArtifactTypes = []ArtifactType{containerImageArtifact, filesystemArtifact, rootfsArtifact,
-		repositoryArtifact, imageArchiveArtifact, cycloneDXArtifact}
-
-=======
->>>>>>> 4a197efc
-	SkipScan = errors.New("skip subsequent processes")
+	SkipScan                = errors.New("skip subsequent processes")
 )
 
 // InitializeScanner defines the initialize function signature of scanner
@@ -87,11 +76,7 @@
 	ScanRootfs(ctx context.Context, opt Option) (types.Report, error)
 	// ScanRepository scans repository
 	ScanRepository(ctx context.Context, opt Option) (types.Report, error)
-<<<<<<< HEAD
-	// ScanSBOM scans CycloneDX
-=======
 	// ScanSBOM scans SBOM
->>>>>>> 4a197efc
 	ScanSBOM(ctx context.Context, opt Option) (types.Report, error)
 	// Filter filter a report
 	Filter(ctx context.Context, opt Option, report types.Report) (types.Report, error)
@@ -234,20 +219,6 @@
 	opt.ReportOption.VulnType = []string{types.VulnTypeOS, types.VulnTypeLibrary}
 	opt.ReportOption.SecurityChecks = []string{types.SecurityCheckVulnerability}
 
-	// TODO: implement SBOM scanning
-	return types.Report{}, nil
-}
-
-func (r *runner) scanArtifact(ctx context.Context, opt Option, initializeScanner InitializeScanner) (types.Report, error) {
-	report, err := scan(ctx, opt, initializeScanner, r.cache)
-	if err != nil {
-		return types.Report{}, xerrors.Errorf("scan error: %w", err)
-	}
-
-	return report, nil
-}
-
-func (r *runner) ScanSBOM(ctx context.Context, opt Option) (types.Report, error) {
 	var s InitializeScanner
 	if opt.RemoteAddr == "" {
 		// Scan cycloneDX in standalone mode
@@ -258,6 +229,15 @@
 	}
 
 	return r.scanArtifact(ctx, opt, s)
+}
+
+func (r *runner) scanArtifact(ctx context.Context, opt Option, initializeScanner InitializeScanner) (types.Report, error) {
+	report, err := scan(ctx, opt, initializeScanner, r.cache)
+	if err != nil {
+		return types.Report{}, xerrors.Errorf("scan error: %w", err)
+	}
+
+	return report, nil
 }
 
 func (r *runner) Filter(ctx context.Context, opt Option, report types.Report) (types.Report, error) {
@@ -406,15 +386,9 @@
 		if report, err = r.ScanRepository(ctx, opt); err != nil {
 			return xerrors.Errorf("repository scan error: %w", err)
 		}
-<<<<<<< HEAD
-	case cycloneDXArtifact:
-		if report, err = r.ScanSBOM(ctx, opt); err != nil {
-			return xerrors.Errorf("cyclonedx scan error: %w", err)
-=======
 	case sbomArtifact:
 		if report, err = r.ScanSBOM(ctx, opt); err != nil {
 			return xerrors.Errorf("sbom scan error: %w", err)
->>>>>>> 4a197efc
 		}
 	}
 
