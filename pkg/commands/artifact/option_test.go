package artifact

import (
	"flag"
	"net/http"
	"os"
	"testing"

	"github.com/stretchr/testify/assert"
	"github.com/stretchr/testify/require"
	"github.com/urfave/cli/v2"
	"go.uber.org/zap"
	"go.uber.org/zap/zaptest/observer"

	dbTypes "github.com/aquasecurity/trivy-db/pkg/types"
	"github.com/aquasecurity/trivy/pkg/commands/option"
	"github.com/aquasecurity/trivy/pkg/types"
)

func TestOption_Init(t *testing.T) {
	tests := []struct {
		name    string
		args    []string
		logs    []string
		want    Option
		wantErr string
	}{
		{
			name: "happy path",
			args: []string{"--severity", "CRITICAL", "--vuln-type", "os", "--quiet", "alpine:3.10"},
			want: Option{
				GlobalOption: option.GlobalOption{
					Quiet: true,
				},
				ArtifactOption: option.ArtifactOption{
					Target: "alpine:3.10",
				},
				ReportOption: option.ReportOption{
					Severities:     []dbTypes.Severity{dbTypes.SeverityCritical},
					VulnType:       []string{types.VulnTypeOS},
					SecurityChecks: []string{types.SecurityCheckVulnerability},
					Output:         os.Stdout,
				},
			},
		},
		{
			name: "config scanning",
			args: []string{"--severity", "CRITICAL", "--security-checks", "config", "--quiet", "alpine:3.10"},
			want: Option{
				GlobalOption: option.GlobalOption{
					Quiet: true,
				},
				ArtifactOption: option.ArtifactOption{
					Target: "alpine:3.10",
				},
				ReportOption: option.ReportOption{
					Severities:     []dbTypes.Severity{dbTypes.SeverityCritical},
					VulnType:       []string{types.VulnTypeOS, types.VulnTypeLibrary},
					SecurityChecks: []string{types.SecurityCheckConfig},
					Output:         os.Stdout,
				},
			},
		},
		{
			name: "happy path with token and token header",
			args: []string{"--server", "http://localhost:8080", "--token", "secret", "--token-header", "X-Trivy-Token", "alpine:3.11"},
			want: Option{
				ReportOption: option.ReportOption{
					Severities:     []dbTypes.Severity{dbTypes.SeverityCritical},
					Output:         os.Stdout,
					VulnType:       []string{types.VulnTypeOS, types.VulnTypeLibrary},
					SecurityChecks: []string{types.SecurityCheckVulnerability},
				},
				ArtifactOption: option.ArtifactOption{
					Target: "alpine:3.11",
				},
				RemoteOption: option.RemoteOption{
					RemoteAddr: "http://localhost:8080",
					CustomHeaders: http.Header{
						"X-Trivy-Token": []string{"secret"},
					},
				},
			},
		},
		{
			name: "invalid option combination: token and token header without server",
			args: []string{"--token", "secret", "--token-header", "X-Trivy-Token", "alpine:3.11"},
			logs: []string{
				`"--token" can be used only with "--server"`,
			},
			want: Option{
				ReportOption: option.ReportOption{
					Severities:     []dbTypes.Severity{dbTypes.SeverityCritical},
					Output:         os.Stdout,
					VulnType:       []string{types.VulnTypeOS, types.VulnTypeLibrary},
					SecurityChecks: []string{types.SecurityCheckVulnerability},
				},
				ArtifactOption: option.ArtifactOption{
					Target: "alpine:3.11",
				},
			},
		},
		{
			name: "happy path with good custom headers",
			args: []string{"--server", "http://localhost:8080", "--custom-headers", "foo:bar", "alpine:3.11"},
			want: Option{
				ReportOption: option.ReportOption{
					Severities:     []dbTypes.Severity{dbTypes.SeverityCritical},
					Output:         os.Stdout,
					VulnType:       []string{types.VulnTypeOS, types.VulnTypeLibrary},
					SecurityChecks: []string{types.SecurityCheckVulnerability},
				},
				ArtifactOption: option.ArtifactOption{
					Target: "alpine:3.11",
				},
				RemoteOption: option.RemoteOption{
					RemoteAddr: "http://localhost:8080",
					CustomHeaders: http.Header{
						"Foo": []string{"bar"},
					}},
			},
		},
		{
			name: "happy path with bad custom headers",
			args: []string{"--server", "http://localhost:8080", "--custom-headers", "foobaz", "alpine:3.11"},
			want: Option{
				ReportOption: option.ReportOption{
					Severities:     []dbTypes.Severity{dbTypes.SeverityCritical},
					Output:         os.Stdout,
					VulnType:       []string{types.VulnTypeOS, types.VulnTypeLibrary},
					SecurityChecks: []string{types.SecurityCheckVulnerability},
				},
				ArtifactOption: option.ArtifactOption{
					Target: "alpine:3.11",
				},
				RemoteOption: option.RemoteOption{RemoteAddr: "http://localhost:8080", CustomHeaders: http.Header{}},
			},
		},
		{
			name: "happy path: reset",
			args: []string{"--reset"},
			want: Option{
				DBOption: option.DBOption{
					Reset: true,
				},
				ReportOption: option.ReportOption{
					Severities:     []dbTypes.Severity{dbTypes.SeverityCritical},
					Output:         os.Stdout,
					VulnType:       []string{types.VulnTypeOS, types.VulnTypeLibrary},
					SecurityChecks: []string{types.SecurityCheckVulnerability},
				},
			},
		},
		{
			name: "happy path with an unknown severity",
			args: []string{"--severity", "CRITICAL,INVALID", "centos:7"},
			logs: []string{
				"unknown severity option: unknown severity: INVALID",
			},
			want: Option{
				ReportOption: option.ReportOption{
					Severities:     []dbTypes.Severity{dbTypes.SeverityCritical, dbTypes.SeverityUnknown},
					Output:         os.Stdout,
					VulnType:       []string{types.VulnTypeOS, types.VulnTypeLibrary},
					SecurityChecks: []string{types.SecurityCheckVulnerability},
				},
				ArtifactOption: option.ArtifactOption{
					Target: "centos:7",
				},
			},
		},
		{
			name: "invalid option combination: --template enabled without --format",
			args: []string{"--template", "@contrib/gitlab.tpl", "gitlab/gitlab-ce:12.7.2-ce.0"},
			logs: []string{
				"'--template' is ignored because '--format template' is not specified. Use '--template' option with '--format template' option.",
			},
			want: Option{
				ReportOption: option.ReportOption{
					Severities:     []dbTypes.Severity{dbTypes.SeverityCritical},
					Output:         os.Stdout,
					VulnType:       []string{types.VulnTypeOS, types.VulnTypeLibrary},
					SecurityChecks: []string{types.SecurityCheckVulnerability},
					Template:       "@contrib/gitlab.tpl",
				},
				ArtifactOption: option.ArtifactOption{
					Target: "gitlab/gitlab-ce:12.7.2-ce.0",
				},
			},
		},
		{
			name: "invalid option combination: --template and --format json",
			args: []string{"--format", "json", "--template", "@contrib/gitlab.tpl", "gitlab/gitlab-ce:12.7.2-ce.0"},
			logs: []string{
				"'--template' is ignored because '--format json' is specified. Use '--template' option with '--format template' option.",
			},
			want: Option{
				ReportOption: option.ReportOption{
					Severities:     []dbTypes.Severity{dbTypes.SeverityCritical},
					Output:         os.Stdout,
					VulnType:       []string{types.VulnTypeOS, types.VulnTypeLibrary},
					SecurityChecks: []string{types.SecurityCheckVulnerability},
					Template:       "@contrib/gitlab.tpl",
					Format:         "json",
				},
				ArtifactOption: option.ArtifactOption{
					Target: "gitlab/gitlab-ce:12.7.2-ce.0",
				},
			},
		},
		{
			name: "Generic sbom and list all packages",
			args: []string{"--format", "gsbom", "gitlab/gitlab-ce:12.7.2-ce.0"},
			logs: []string{
				"--format gsbom is specified, all packages will be returned.",
			},
			want: Option{
				ReportOption: option.ReportOption{
					Severities:     []dbTypes.Severity{dbTypes.SeverityCritical},
					Output:         os.Stdout,
					VulnType:       []string{types.VulnTypeOS, types.VulnTypeLibrary},
					SecurityChecks: []string{types.SecurityCheckVulnerability},
					Format:         "gsbom",
					ListAllPkgs:    true,
<<<<<<< HEAD
					ListDepenedencies: true,
=======
>>>>>>> 99809c06
				},
				ArtifactOption: option.ArtifactOption{
					Target: "gitlab/gitlab-ce:12.7.2-ce.0",
				},
			},
		},
		{
			name: "json and list all packages",
			args: []string{"--format", "json", "gitlab/gitlab-ce:12.7.2-ce.0"},
			want: Option{
				ReportOption: option.ReportOption{
					Severities:     []dbTypes.Severity{dbTypes.SeverityCritical},
					Output:         os.Stdout,
					VulnType:       []string{types.VulnTypeOS, types.VulnTypeLibrary},
					SecurityChecks: []string{types.SecurityCheckVulnerability},
					Format:         "json",
					ListAllPkgs:    false,
				},
				ArtifactOption: option.ArtifactOption{
					Target: "gitlab/gitlab-ce:12.7.2-ce.0",
				},
			},
		},
		{
			name: "invalid option combination: --format template without --template",
			args: []string{"--format", "template", "--severity", "MEDIUM", "gitlab/gitlab-ce:12.7.2-ce.0"},
			logs: []string{
				"'--format template' is ignored because '--template' is not specified. Specify '--template' option when you use '--format template'.",
			},
			want: Option{
				ReportOption: option.ReportOption{
					Severities:     []dbTypes.Severity{dbTypes.SeverityMedium},
					Output:         os.Stdout,
					VulnType:       []string{types.VulnTypeOS, types.VulnTypeLibrary},
					SecurityChecks: []string{types.SecurityCheckVulnerability},
					Format:         "template",
				},
				ArtifactOption: option.ArtifactOption{
					Target: "gitlab/gitlab-ce:12.7.2-ce.0",
				},
			},
		},
		{
			name: "Generic sbom and list all packages",
			args: []string{"--format", "gsbom", "gitlab/gitlab-ce:12.7.2-ce.0"},
			logs: []string{
				"--format gsbom is specified, all packages will be returned.",
			},
			want: Option{
				ReportOption: option.ReportOption{
					Severities:     []dbTypes.Severity{dbTypes.SeverityCritical},
					Output:         os.Stdout,
					VulnType:       []string{types.VulnTypeOS, types.VulnTypeLibrary},
					SecurityChecks: []string{types.SecurityCheckVulnerability},
					Format:         "gsbom",
					ListAllPkgs:    true,
				},
				ArtifactOption: option.ArtifactOption{
					Target: "gitlab/gitlab-ce:12.7.2-ce.0",
				},
			},
		},
		{
			name: "json and list all packages",
			args: []string{"--format", "json", "gitlab/gitlab-ce:12.7.2-ce.0"},
			want: Option{
				ReportOption: option.ReportOption{
					Severities:     []dbTypes.Severity{dbTypes.SeverityCritical},
					Output:         os.Stdout,
					VulnType:       []string{types.VulnTypeOS, types.VulnTypeLibrary},
					SecurityChecks: []string{types.SecurityCheckVulnerability},
					Format:         "json",
					ListAllPkgs:    false,
				},
				ArtifactOption: option.ArtifactOption{
					Target: "gitlab/gitlab-ce:12.7.2-ce.0",
				},
			},
		},

		{
			name:    "sad: skip and download db",
			args:    []string{"--skip-db-update", "--download-db-only", "alpine:3.10"},
			wantErr: "--skip-db-update and --download-db-only options can not be specified both",
		},
		{
			name: "sad: multiple image names",
			args: []string{"centos:7", "alpine:3.10"},
			logs: []string{
				"multiple targets cannot be specified",
			},
			wantErr: "arguments error",
		},
	}
	for _, tt := range tests {
		t.Run(tt.name, func(t *testing.T) {
			core, obs := observer.New(zap.InfoLevel)
			logger := zap.New(core)

			app := cli.NewApp()
			set := flag.NewFlagSet("test", 0)
			set.Bool("quiet", false, "")
			set.Bool("no-progress", false, "")
			set.Bool("reset", false, "")
			set.Bool("skip-db-update", false, "")
			set.Bool("download-db-only", false, "")
			set.String("severity", "CRITICAL", "")
			set.String("vuln-type", "os,library", "")
			set.String("security-checks", "vuln", "")
			set.String("template", "", "")
			set.String("format", "", "")
			set.String("server", "", "")
			set.String("token", "", "")
			set.String("token-header", option.DefaultTokenHeader, "")
			set.Var(&cli.StringSlice{}, "custom-headers", "")

			ctx := cli.NewContext(app, set, nil)
			_ = set.Parse(tt.args)

			c, err := NewOption(ctx)
			require.NoError(t, err, err)

			c.GlobalOption.Logger = logger.Sugar()
			err = c.Init()

			// tests log messages
			var gotMessages []string
			for _, entry := range obs.AllUntimed() {
				gotMessages = append(gotMessages, entry.Message)
			}
			assert.Equal(t, tt.logs, gotMessages, tt.name)

			// test the error
			switch {
			case tt.wantErr != "":
				require.NotNil(t, err)
				assert.Contains(t, err.Error(), tt.wantErr, tt.name)
				return
			default:
				assert.NoError(t, err, tt.name)
			}

			tt.want.GlobalOption.Context = ctx
			tt.want.GlobalOption.Logger = logger.Sugar()
			assert.Equal(t, tt.want, c, tt.name)
		})
	}
}<|MERGE_RESOLUTION|>--- conflicted
+++ resolved
@@ -222,10 +222,7 @@
 					SecurityChecks: []string{types.SecurityCheckVulnerability},
 					Format:         "gsbom",
 					ListAllPkgs:    true,
-<<<<<<< HEAD
 					ListDepenedencies: true,
-=======
->>>>>>> 99809c06
 				},
 				ArtifactOption: option.ArtifactOption{
 					Target: "gitlab/gitlab-ce:12.7.2-ce.0",
