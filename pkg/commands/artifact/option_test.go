package artifact

import (
	"flag"
	"net/http"
	"os"
	"testing"

	"github.com/stretchr/testify/assert"
	"github.com/stretchr/testify/require"
	"github.com/urfave/cli/v2"
	"go.uber.org/zap"
	"go.uber.org/zap/zaptest/observer"

	dbTypes "github.com/aquasecurity/trivy-db/pkg/types"
	"github.com/aquasecurity/trivy/pkg/commands/option"
	"github.com/aquasecurity/trivy/pkg/report"
	"github.com/aquasecurity/trivy/pkg/types"
)

func TestOption_Init(t *testing.T) {
	tests := []struct {
		name    string
		args    []string
		logs    []string
		want    Option
		wantErr string
	}{
		{
			name: "happy path",
			args: []string{"--severity", "CRITICAL", "--vuln-type", "os", "--quiet", "alpine:3.10"},
			want: Option{
				GlobalOption: option.GlobalOption{
					Quiet: true,
				},
				ArtifactOption: option.ArtifactOption{
					Target: "alpine:3.10",
				},
				ReportOption: option.ReportOption{
					Severities:     []dbTypes.Severity{dbTypes.SeverityCritical},
					VulnType:       []string{types.VulnTypeOS},
					SecurityChecks: []string{types.SecurityCheckVulnerability},
					Output:         os.Stdout,
				},
			},
		},
		{
			name: "config scanning",
			args: []string{"--severity", "CRITICAL", "--security-checks", "config", "--quiet", "alpine:3.10"},
			want: Option{
				GlobalOption: option.GlobalOption{
					Quiet: true,
				},
				ArtifactOption: option.ArtifactOption{
					Target: "alpine:3.10",
				},
				ReportOption: option.ReportOption{
					Severities:     []dbTypes.Severity{dbTypes.SeverityCritical},
					VulnType:       []string{types.VulnTypeOS, types.VulnTypeLibrary},
					SecurityChecks: []string{types.SecurityCheckConfig},
					Output:         os.Stdout,
				},
			},
		},
		{
			name: "happy path with token and token header",
			args: []string{"--server", "http://localhost:8080", "--token", "secret", "--token-header", "X-Trivy-Token", "alpine:3.11"},
			want: Option{
				ReportOption: option.ReportOption{
					Severities:     []dbTypes.Severity{dbTypes.SeverityCritical},
					Output:         os.Stdout,
					VulnType:       []string{types.VulnTypeOS, types.VulnTypeLibrary},
					SecurityChecks: []string{types.SecurityCheckVulnerability},
				},
				ArtifactOption: option.ArtifactOption{
					Target: "alpine:3.11",
				},
				RemoteOption: option.RemoteOption{
					RemoteAddr: "http://localhost:8080",
					CustomHeaders: http.Header{
						"X-Trivy-Token": []string{"secret"},
					},
				},
			},
		},
		{
			name: "invalid option combination: token and token header without server",
			args: []string{"--token", "secret", "--token-header", "X-Trivy-Token", "alpine:3.11"},
			logs: []string{
				`"--token" can be used only with "--server"`,
			},
			want: Option{
				ReportOption: option.ReportOption{
					Severities:     []dbTypes.Severity{dbTypes.SeverityCritical},
					Output:         os.Stdout,
					VulnType:       []string{types.VulnTypeOS, types.VulnTypeLibrary},
					SecurityChecks: []string{types.SecurityCheckVulnerability},
				},
				ArtifactOption: option.ArtifactOption{
					Target: "alpine:3.11",
				},
			},
		},
		{
			name: "happy path with good custom headers",
			args: []string{"--server", "http://localhost:8080", "--custom-headers", "foo:bar", "alpine:3.11"},
			want: Option{
				ReportOption: option.ReportOption{
					Severities:     []dbTypes.Severity{dbTypes.SeverityCritical},
					Output:         os.Stdout,
					VulnType:       []string{types.VulnTypeOS, types.VulnTypeLibrary},
					SecurityChecks: []string{types.SecurityCheckVulnerability},
				},
				ArtifactOption: option.ArtifactOption{
					Target: "alpine:3.11",
				},
				RemoteOption: option.RemoteOption{
					RemoteAddr: "http://localhost:8080",
					CustomHeaders: http.Header{
						"Foo": []string{"bar"},
					}},
			},
		},
		{
			name: "happy path with bad custom headers",
			args: []string{"--server", "http://localhost:8080", "--custom-headers", "foobaz", "alpine:3.11"},
			want: Option{
				ReportOption: option.ReportOption{
					Severities:     []dbTypes.Severity{dbTypes.SeverityCritical},
					Output:         os.Stdout,
					VulnType:       []string{types.VulnTypeOS, types.VulnTypeLibrary},
					SecurityChecks: []string{types.SecurityCheckVulnerability},
				},
				ArtifactOption: option.ArtifactOption{
					Target: "alpine:3.11",
				},
				RemoteOption: option.RemoteOption{RemoteAddr: "http://localhost:8080", CustomHeaders: http.Header{}},
			},
		},
		{
			name: "happy path: reset",
			args: []string{"--reset"},
			want: Option{
				DBOption: option.DBOption{
					Reset: true,
				},
				ReportOption: option.ReportOption{
					Severities:     []dbTypes.Severity{dbTypes.SeverityCritical},
					Output:         os.Stdout,
					VulnType:       []string{types.VulnTypeOS, types.VulnTypeLibrary},
					SecurityChecks: []string{types.SecurityCheckVulnerability},
				},
			},
		},
		{
			name: "happy path with an unknown severity",
			args: []string{"--severity", "CRITICAL,INVALID", "centos:7"},
			logs: []string{
				"unknown severity option: unknown severity: INVALID",
			},
			want: Option{
				ReportOption: option.ReportOption{
					Severities:     []dbTypes.Severity{dbTypes.SeverityCritical, dbTypes.SeverityUnknown},
					Output:         os.Stdout,
					VulnType:       []string{types.VulnTypeOS, types.VulnTypeLibrary},
					SecurityChecks: []string{types.SecurityCheckVulnerability},
				},
				ArtifactOption: option.ArtifactOption{
					Target: "centos:7",
				},
			},
		},
		{
			name: "invalid option combination: --template enabled without --format",
			args: []string{"--template", "@contrib/gitlab.tpl", "gitlab/gitlab-ce:12.7.2-ce.0"},
			logs: []string{
				"'--template' is ignored because '--format template' is not specified. Use '--template' option with '--format template' option.",
			},
			want: Option{
				ReportOption: option.ReportOption{
					Severities:     []dbTypes.Severity{dbTypes.SeverityCritical},
					Output:         os.Stdout,
					VulnType:       []string{types.VulnTypeOS, types.VulnTypeLibrary},
					SecurityChecks: []string{types.SecurityCheckVulnerability},
					Template:       "@contrib/gitlab.tpl",
				},
				ArtifactOption: option.ArtifactOption{
					Target: "gitlab/gitlab-ce:12.7.2-ce.0",
				},
			},
		},
		{
			name: "invalid option combination: --template and --format json",
			args: []string{"--format", "json", "--template", "@contrib/gitlab.tpl", "gitlab/gitlab-ce:12.7.2-ce.0"},
			logs: []string{
				"'--template' is ignored because '--format json' is specified. Use '--template' option with '--format template' option.",
			},
			want: Option{
				ReportOption: option.ReportOption{
					Severities:     []dbTypes.Severity{dbTypes.SeverityCritical},
					Output:         os.Stdout,
					VulnType:       []string{types.VulnTypeOS, types.VulnTypeLibrary},
					SecurityChecks: []string{types.SecurityCheckVulnerability},
					Template:       "@contrib/gitlab.tpl",
					Format:         "json",
				},
				ArtifactOption: option.ArtifactOption{
					Target: "gitlab/gitlab-ce:12.7.2-ce.0",
				},
			},
		},
		{
			name: "json and list all packages",
<<<<<<< HEAD
			args: []string{"--format", "json", "gitlab/gitlab-ce:12.7.2-ce.0"},
=======
			args: []string{"--format", "json", "--list-all-pkgs", "gitlab/gitlab-ce:12.7.2-ce.0"},
>>>>>>> 5d5b93ed
			want: Option{
				ReportOption: option.ReportOption{
					Severities:     []dbTypes.Severity{dbTypes.SeverityCritical},
					Output:         os.Stdout,
					VulnType:       []string{types.VulnTypeOS, types.VulnTypeLibrary},
					SecurityChecks: []string{types.SecurityCheckVulnerability},
					Format:         "json",
<<<<<<< HEAD
					ListAllPkgs:    false,
=======
					ListAllPkgs:    true,
>>>>>>> 5d5b93ed
				},
				ArtifactOption: option.ArtifactOption{
					Target: "gitlab/gitlab-ce:12.7.2-ce.0",
				},
			},
		},
		{
			name: "invalid option combination: --format template without --template",
			args: []string{"--format", "template", "--severity", "MEDIUM", "gitlab/gitlab-ce:12.7.2-ce.0"},
			logs: []string{
				"'--format template' is ignored because '--template' is not specified. Specify '--template' option when you use '--format template'.",
			},
			want: Option{
				ReportOption: option.ReportOption{
					Severities:     []dbTypes.Severity{dbTypes.SeverityMedium},
					Output:         os.Stdout,
					VulnType:       []string{types.VulnTypeOS, types.VulnTypeLibrary},
					SecurityChecks: []string{types.SecurityCheckVulnerability},
					Format:         "template",
				},
				ArtifactOption: option.ArtifactOption{
					Target: "gitlab/gitlab-ce:12.7.2-ce.0",
				},
			},
		},
		{
<<<<<<< HEAD
			name: "json and list all packages",
			args: []string{"--format", "json", "gitlab/gitlab-ce:12.7.2-ce.0"},
=======
			name: "github enables list-all-pkgs",
			args: []string{"--format", "github", "alpine:3.15"},
>>>>>>> 5d5b93ed
			want: Option{
				ReportOption: option.ReportOption{
					Severities:     []dbTypes.Severity{dbTypes.SeverityCritical},
					Output:         os.Stdout,
					VulnType:       []string{types.VulnTypeOS, types.VulnTypeLibrary},
					SecurityChecks: []string{types.SecurityCheckVulnerability},
<<<<<<< HEAD
					Format:         "json",
					ListAllPkgs:    false,
				},
				ArtifactOption: option.ArtifactOption{
					Target: "gitlab/gitlab-ce:12.7.2-ce.0",
=======
					Format:         report.FormatGitHub,
					ListAllPkgs:    true,
				},
				ArtifactOption: option.ArtifactOption{
					Target: "alpine:3.15",
>>>>>>> 5d5b93ed
				},
			},
		},

		{
			name:    "sad: skip and download db",
			args:    []string{"--skip-db-update", "--download-db-only", "alpine:3.10"},
			wantErr: "--skip-db-update and --download-db-only options can not be specified both",
		},
		{
			name: "sad: multiple image names",
			args: []string{"centos:7", "alpine:3.10"},
			logs: []string{
				"multiple targets cannot be specified",
			},
			wantErr: "arguments error",
		},
	}
	for _, tt := range tests {
		t.Run(tt.name, func(t *testing.T) {
			core, obs := observer.New(zap.InfoLevel)
			logger := zap.New(core)

			app := cli.NewApp()
			set := flag.NewFlagSet("test", 0)
			set.Bool("quiet", false, "")
			set.Bool("no-progress", false, "")
			set.Bool("reset", false, "")
			set.Bool("skip-db-update", false, "")
			set.Bool("download-db-only", false, "")
			set.Bool("list-all-pkgs", false, "")
			set.String("severity", "CRITICAL", "")
			set.String("vuln-type", "os,library", "")
			set.String("security-checks", "vuln", "")
			set.String("template", "", "")
			set.String("format", "", "")
			set.String("server", "", "")
			set.String("token", "", "")
			set.String("token-header", option.DefaultTokenHeader, "")
			set.Var(&cli.StringSlice{}, "custom-headers", "")

			ctx := cli.NewContext(app, set, nil)
			_ = set.Parse(tt.args)

			c, err := NewOption(ctx)
			require.NoError(t, err, err)

			c.GlobalOption.Logger = logger.Sugar()
			err = c.Init()

			// tests log messages
			var gotMessages []string
			for _, entry := range obs.AllUntimed() {
				gotMessages = append(gotMessages, entry.Message)
			}
			assert.Equal(t, tt.logs, gotMessages, tt.name)

			// test the error
			switch {
			case tt.wantErr != "":
				require.NotNil(t, err)
				assert.Contains(t, err.Error(), tt.wantErr, tt.name)
				return
			default:
				assert.NoError(t, err, tt.name)
			}

			tt.want.GlobalOption.Context = ctx
			tt.want.GlobalOption.Logger = logger.Sugar()
			assert.Equal(t, tt.want, c, tt.name)
		})
	}
}<|MERGE_RESOLUTION|>--- conflicted
+++ resolved
@@ -211,11 +211,7 @@
 		},
 		{
 			name: "json and list all packages",
-<<<<<<< HEAD
-			args: []string{"--format", "json", "gitlab/gitlab-ce:12.7.2-ce.0"},
-=======
 			args: []string{"--format", "json", "--list-all-pkgs", "gitlab/gitlab-ce:12.7.2-ce.0"},
->>>>>>> 5d5b93ed
 			want: Option{
 				ReportOption: option.ReportOption{
 					Severities:     []dbTypes.Severity{dbTypes.SeverityCritical},
@@ -223,11 +219,7 @@
 					VulnType:       []string{types.VulnTypeOS, types.VulnTypeLibrary},
 					SecurityChecks: []string{types.SecurityCheckVulnerability},
 					Format:         "json",
-<<<<<<< HEAD
-					ListAllPkgs:    false,
-=======
 					ListAllPkgs:    true,
->>>>>>> 5d5b93ed
 				},
 				ArtifactOption: option.ArtifactOption{
 					Target: "gitlab/gitlab-ce:12.7.2-ce.0",
@@ -254,32 +246,19 @@
 			},
 		},
 		{
-<<<<<<< HEAD
-			name: "json and list all packages",
-			args: []string{"--format", "json", "gitlab/gitlab-ce:12.7.2-ce.0"},
-=======
 			name: "github enables list-all-pkgs",
 			args: []string{"--format", "github", "alpine:3.15"},
->>>>>>> 5d5b93ed
-			want: Option{
-				ReportOption: option.ReportOption{
-					Severities:     []dbTypes.Severity{dbTypes.SeverityCritical},
-					Output:         os.Stdout,
-					VulnType:       []string{types.VulnTypeOS, types.VulnTypeLibrary},
-					SecurityChecks: []string{types.SecurityCheckVulnerability},
-<<<<<<< HEAD
-					Format:         "json",
-					ListAllPkgs:    false,
-				},
-				ArtifactOption: option.ArtifactOption{
-					Target: "gitlab/gitlab-ce:12.7.2-ce.0",
-=======
+			want: Option{
+				ReportOption: option.ReportOption{
+					Severities:     []dbTypes.Severity{dbTypes.SeverityCritical},
+					Output:         os.Stdout,
+					VulnType:       []string{types.VulnTypeOS, types.VulnTypeLibrary},
+					SecurityChecks: []string{types.SecurityCheckVulnerability},
 					Format:         report.FormatGitHub,
 					ListAllPkgs:    true,
 				},
 				ArtifactOption: option.ArtifactOption{
 					Target: "alpine:3.15",
->>>>>>> 5d5b93ed
 				},
 			},
 		},
