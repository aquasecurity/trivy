package client

import (
	"context"
	"crypto/tls"
	"net/http"

	"github.com/samber/lo"
	"github.com/twitchtv/twirp"
	"golang.org/x/xerrors"

	r "github.com/aquasecurity/trivy/pkg/rpc"
	"github.com/aquasecurity/trivy/pkg/types"
	xstrings "github.com/aquasecurity/trivy/pkg/x/strings"
	"github.com/aquasecurity/trivy/rpc/common"
	rpc "github.com/aquasecurity/trivy/rpc/scanner"
)

type options struct {
	rpcClient rpc.Scanner
}

type Option func(*options)

// WithRPCClient takes rpc client for testability
func WithRPCClient(c rpc.Scanner) Option {
	return func(opts *options) {
		opts.rpcClient = c
	}
}

// ServiceOption holds options for RPC client
type ServiceOption struct {
	RemoteURL     string
	Insecure      bool
	CustomHeaders http.Header
	PathPrefix    string
}

// Service implements the RPC client for remote scanning
type Service struct {
	customHeaders http.Header
	client        rpc.Scanner
}

// NewService is the factory method to return RPC Service
func NewService(scannerOptions ServiceOption, opts ...Option) Service {
	tr := http.DefaultTransport.(*http.Transport).Clone()
	tr.TLSClientConfig = &tls.Config{InsecureSkipVerify: scannerOptions.Insecure}
	httpClient := &http.Client{Transport: tr}

	var twirpOpts []twirp.ClientOption
	if scannerOptions.PathPrefix != "" {
		twirpOpts = append(twirpOpts, twirp.WithClientPathPrefix(scannerOptions.PathPrefix))
	}
	c := rpc.NewScannerProtobufClient(scannerOptions.RemoteURL, httpClient, twirpOpts...)

	o := &options{rpcClient: c}
	for _, opt := range opts {
		opt(o)
	}

	return Service{
		customHeaders: scannerOptions.CustomHeaders,
		client:        o.rpcClient,
	}
}

// Scan scans the image
<<<<<<< HEAD
func (s Scanner) Scan(ctx context.Context, target, artifactKey string, blobKeys []string, opts types.ScanOptions) (types.ScanResponse, error) {
=======
func (s Service) Scan(ctx context.Context, target, artifactKey string, blobKeys []string, opts types.ScanOptions) (types.Results, ftypes.OS, error) {
>>>>>>> e25de252
	ctx = WithCustomHeaders(ctx, s.customHeaders)

	// Convert to the rpc struct
	licenseCategories := make(map[string]*rpc.Licenses)
	for category, names := range opts.LicenseCategories {
		licenseCategories[string(category)] = &rpc.Licenses{Names: names}
	}

	var distro *common.OS
	if !lo.IsEmpty(opts.Distro) {
		distro = &common.OS{
			Family: string(opts.Distro.Family),
			Name:   opts.Distro.Name,
		}
	}

	var res *rpc.ScanResponse
	err := r.Retry(func() error {
		var err error
		res, err = s.client.Scan(ctx, &rpc.ScanRequest{
			Target:     target,
			ArtifactId: artifactKey,
			BlobIds:    blobKeys,
			Options: &rpc.ScanOptions{
				PkgTypes:            opts.PkgTypes,
				PkgRelationships:    xstrings.ToStringSlice(opts.PkgRelationships),
				Scanners:            xstrings.ToStringSlice(opts.Scanners),
				LicenseCategories:   licenseCategories,
				LicenseFull:         opts.LicenseFull,
				IncludeDevDeps:      opts.IncludeDevDeps,
				Distro:              distro,
				VulnSeveritySources: xstrings.ToStringSlice(opts.VulnSeveritySources),
			},
		})
		return err
	})
	if err != nil {
		return types.ScanResponse{}, xerrors.Errorf("failed to detect vulnerabilities via RPC: %w", err)
	}

	return types.ScanResponse{
		Results:        r.ConvertFromRPCResults(res.Results),
		OS:             r.ConvertFromRPCOS(res.Os),
		LayersMetadata: r.ConvertFromRPCLayersMetadata(res.LayersMetadata),
	}, nil
}<|MERGE_RESOLUTION|>--- conflicted
+++ resolved
@@ -67,11 +67,7 @@
 }
 
 // Scan scans the image
-<<<<<<< HEAD
-func (s Scanner) Scan(ctx context.Context, target, artifactKey string, blobKeys []string, opts types.ScanOptions) (types.ScanResponse, error) {
-=======
-func (s Service) Scan(ctx context.Context, target, artifactKey string, blobKeys []string, opts types.ScanOptions) (types.Results, ftypes.OS, error) {
->>>>>>> e25de252
+func (s Service) Scan(ctx context.Context, target, artifactKey string, blobKeys []string, opts types.ScanOptions) (types.ScanResponse, error) {
 	ctx = WithCustomHeaders(ctx, s.customHeaders)
 
 	// Convert to the rpc struct
