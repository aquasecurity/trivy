--- conflicted
+++ resolved
@@ -34,12 +34,8 @@
                 "Label": "{{ $severity }}"
             },
             "Title": "Trivy found a vulnerability to {{ .VulnerabilityID }} in container {{ $target }}",
-<<<<<<< HEAD
-            "Description": {{ $description }},
+            "Description": {{ escapeString $description | printf "%q" }},
             {{ if not (empty .PrimaryURL) -}}
-=======
-            "Description": {{ escapeString $description | printf "%q" }},
->>>>>>> 9898ac92
             "Remediation": {
                 "Recommendation": {
                     "Text": "More information on this vulnerability is provided in the hyperlink",
