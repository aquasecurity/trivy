module github.com/aquasecurity/trivy

go 1.25

require (
	github.com/Azure/azure-sdk-for-go/sdk/azcore v1.20.0
	github.com/Azure/azure-sdk-for-go/sdk/azidentity v1.13.1
	github.com/Azure/azure-sdk-for-go/sdk/containers/azcontainerregistry v0.2.3
	github.com/BurntSushi/toml v1.5.0
	github.com/CycloneDX/cyclonedx-go v0.9.3
	github.com/GoogleCloudPlatform/docker-credential-gcr/v2 v2.1.30
	github.com/Masterminds/sprig/v3 v3.3.0
	github.com/NYTimes/gziphandler v1.1.1
	github.com/alecthomas/chroma v0.10.0
	github.com/alicebob/miniredis/v2 v2.35.0
	github.com/apparentlymart/go-cidr v1.1.0
	github.com/aquasecurity/bolt-fixtures v0.0.0-20200903104109-d34e7f983986
	github.com/aquasecurity/go-gem-version v0.0.0-20201115065557-8eed6fe000ce
	github.com/aquasecurity/go-npm-version v0.0.2
	github.com/aquasecurity/go-pep440-version v0.0.1
	github.com/aquasecurity/go-version v0.0.1
	github.com/aquasecurity/iamgo v0.0.10
	github.com/aquasecurity/table v1.11.0
	github.com/aquasecurity/testdocker v0.0.0-20250616060700-ba6845ac6d17
	github.com/aquasecurity/tml v0.6.1
	github.com/aquasecurity/trivy-checks v1.11.3-0.20250604022615-9a7efa7c9169
	github.com/aquasecurity/trivy-db v0.0.0-20251222105351-a833f47f8f0d
	github.com/aquasecurity/trivy-java-db v0.0.0-20240109071736-184bd7481d48
	github.com/aquasecurity/trivy-kubernetes v0.9.1
	github.com/aws/aws-sdk-go-v2 v1.40.0
	github.com/aws/aws-sdk-go-v2/config v1.32.0
	github.com/aws/aws-sdk-go-v2/credentials v1.19.0
	github.com/aws/aws-sdk-go-v2/service/ec2 v1.273.0
	github.com/aws/aws-sdk-go-v2/service/ecr v1.53.1
	github.com/aws/aws-sdk-go-v2/service/s3 v1.92.0
	github.com/aws/smithy-go v1.23.2
	github.com/bitnami/go-version v0.0.0-20231130084017-bb00604d650c
	github.com/bmatcuk/doublestar/v4 v4.9.1
	github.com/cenkalti/backoff/v4 v4.3.0
	github.com/cheggaaa/pb/v3 v3.1.7
	github.com/containerd/containerd/v2 v2.2.0
	github.com/containerd/platforms v1.0.0-rc.2
	github.com/distribution/reference v0.6.0
	github.com/docker/cli v29.1.1+incompatible
	github.com/docker/docker v28.5.2+incompatible
	github.com/docker/go-connections v0.6.0
	github.com/docker/go-units v0.5.0
	github.com/fatih/color v1.18.0
	github.com/go-git/go-git/v5 v5.16.4
	github.com/go-redis/redis/v8 v8.11.5
	github.com/go-viper/mapstructure/v2 v2.4.0
	github.com/gocsaf/csaf/v3 v3.5.0
	github.com/golang-jwt/jwt/v5 v5.3.0
	github.com/google/go-containerregistry v0.20.7
	github.com/google/go-github/v62 v62.0.0
	github.com/google/licenseclassifier/v2 v2.0.0
	github.com/google/uuid v1.6.0
	github.com/hashicorp/go-getter v1.8.3
	github.com/hashicorp/go-multierror v1.1.1
	github.com/hashicorp/go-retryablehttp v0.7.8
	github.com/hashicorp/go-uuid v1.0.3
	github.com/hashicorp/go-version v1.8.0
	github.com/hashicorp/golang-lru/v2 v2.0.7
	github.com/hashicorp/hc-install v0.9.2
	github.com/hashicorp/hcl/v2 v2.24.0
	github.com/hashicorp/terraform-exec v0.24.0
	github.com/in-toto/in-toto-golang v0.9.0
	github.com/knqyf263/go-apk-version v0.0.0-20200609155635-041fdbb8563f
	github.com/knqyf263/go-deb-version v0.0.0-20241115132648-6f4aee6ccd23
	github.com/knqyf263/go-rpm-version v0.0.0-20220614171824-631e686d1075
	github.com/knqyf263/go-rpmdb v0.1.1
	github.com/knqyf263/nested v0.0.1
	github.com/kylelemons/godebug v1.1.0
	github.com/magefile/mage v1.15.0
	github.com/masahiro331/go-disk v0.0.0-20240625071113-56c933208fee
	github.com/masahiro331/go-ebs-file v0.0.0-20240917043618-e6d2bea5c32e
	github.com/masahiro331/go-ext4-filesystem v0.0.0-20240620024024-ca14e6327bbd
	github.com/masahiro331/go-mvn-version v0.0.0-20250131095131-f4974fa13b8a
	github.com/masahiro331/go-vmdk-parser v0.0.0-20221225061455-612096e4bbbd
	github.com/masahiro331/go-xfs-filesystem v0.0.0-20231205045356-1b22259a6c44
	github.com/mattn/go-shellwords v1.0.12
	github.com/mitchellh/go-homedir v1.1.0
	github.com/mitchellh/hashstructure/v2 v2.0.2
	github.com/moby/buildkit v0.26.2
	github.com/moby/docker-image-spec v1.3.1
	github.com/moby/moby/client v0.2.1 // indirect
	github.com/open-policy-agent/opa v1.11.0
	github.com/opencontainers/go-digest v1.0.0
	github.com/opencontainers/image-spec v1.1.1
	github.com/openvex/discovery v0.1.1-0.20240802171711-7c54efc57553
	github.com/openvex/go-vex v0.2.7
	github.com/owenrumney/go-sarif/v2 v2.3.3
	github.com/package-url/packageurl-go v0.1.3
	github.com/quasilyte/go-ruleguard/dsl v0.3.23
	github.com/rogpeppe/go-internal v1.14.1
	github.com/rust-secure-code/go-rustaudit v0.0.0-20250226111315-e20ec32e963c
	github.com/samber/lo v1.52.0
	github.com/sassoftware/go-rpmutils v0.4.0
	github.com/secure-systems-lab/go-securesystemslib v0.9.1
	github.com/sigstore/rekor v1.4.3
	github.com/sirupsen/logrus v1.9.4-0.20230606125235-dd1b4c2e81af
	github.com/sosedoff/gitkit v0.4.0
	github.com/spdx/tools-golang v0.5.5 // v0.5.3 with necessary changes. Can be upgraded to version 0.5.4 after release.
	github.com/spf13/cast v1.10.0
	github.com/spf13/cobra v1.10.2
	github.com/spf13/pflag v1.0.10
	github.com/spf13/viper v1.21.0
	github.com/stretchr/testify v1.11.1
	github.com/testcontainers/testcontainers-go v0.40.0
	github.com/testcontainers/testcontainers-go/modules/localstack v0.40.0
	github.com/tetratelabs/wazero v1.10.1
	github.com/twitchtv/twirp v8.1.3+incompatible
	github.com/xeipuuv/gojsonschema v1.2.0
	github.com/xlab/treeprint v1.2.0
	github.com/zalando/go-keyring v0.2.6
	github.com/zclconf/go-cty v1.17.0
	github.com/zclconf/go-cty-yaml v1.1.0
	go.etcd.io/bbolt v1.4.3
	golang.org/x/crypto v0.46.0
	golang.org/x/mod v0.31.0
	golang.org/x/net v0.48.0
	golang.org/x/sync v0.19.0
	golang.org/x/term v0.38.0
	golang.org/x/text v0.32.0
	golang.org/x/tools v0.40.0
	golang.org/x/vuln v1.1.4
	golang.org/x/xerrors v0.0.0-20240716161551-93cc26a95ae9
	google.golang.org/protobuf v1.36.10
	gopkg.in/yaml.v3 v3.0.1
	helm.sh/helm/v3 v3.19.2
	k8s.io/api v0.34.2
	k8s.io/utils v0.0.0-20250604170112-4c0f3b243397
	modernc.org/sqlite v1.40.1
)

require (
	github.com/go-ini/ini v1.67.0
	github.com/nikolalohinski/gonja/v2 v2.4.2
)

require (
	al.essio.dev/pkg/shellescape v1.5.1 // indirect
	buf.build/gen/go/bufbuild/bufplugin/protocolbuffers/go v1.36.6-20250718181942-e35f9b667443.1 // indirect
	buf.build/gen/go/bufbuild/protovalidate/protocolbuffers/go v1.36.6-20250717185734-6c6e0d3c608e.1 // indirect
	buf.build/gen/go/bufbuild/registry/connectrpc/go v1.18.1-20250721151928-2b7ae473b098.1 // indirect
	buf.build/gen/go/bufbuild/registry/protocolbuffers/go v1.36.6-20250721151928-2b7ae473b098.1 // indirect
	buf.build/gen/go/pluginrpc/pluginrpc/protocolbuffers/go v1.36.6-20241007202033-cf42259fcbfc.1 // indirect
	buf.build/go/app v0.1.0 // indirect
	buf.build/go/bufplugin v0.9.0 // indirect
	buf.build/go/interrupt v1.1.0 // indirect
	buf.build/go/protovalidate v0.14.0 // indirect
	buf.build/go/protoyaml v0.6.0 // indirect
	buf.build/go/spdx v0.2.0 // indirect
	buf.build/go/standard v0.1.0 // indirect
	cel.dev/expr v0.24.0 // indirect
	cloud.google.com/go v0.121.6 // indirect
	cloud.google.com/go/auth v0.17.0 // indirect
	cloud.google.com/go/auth/oauth2adapt v0.2.8 // indirect
	cloud.google.com/go/compute/metadata v0.9.0 // indirect
	cloud.google.com/go/iam v1.5.3 // indirect
	cloud.google.com/go/monitoring v1.24.2 // indirect
	cloud.google.com/go/storage v1.56.0 // indirect
	connectrpc.com/connect v1.18.1 // indirect
	connectrpc.com/otelconnect v0.7.2 // indirect
	cyphar.com/go-pathrs v0.2.1 // indirect
	dario.cat/mergo v1.0.2 // indirect
	github.com/Azure/azure-sdk-for-go/sdk/internal v1.11.2 // indirect
	github.com/Azure/go-ansiterm v0.0.0-20250102033503-faa5f7b0171c // indirect
	github.com/AzureAD/microsoft-authentication-library-for-go v1.6.0 // indirect
	github.com/DataDog/zstd v1.5.5 // indirect
	github.com/GoogleCloudPlatform/opentelemetry-operations-go/detectors/gcp v1.29.0 // indirect
	github.com/GoogleCloudPlatform/opentelemetry-operations-go/exporter/metric v0.53.0 // indirect
	github.com/GoogleCloudPlatform/opentelemetry-operations-go/internal/resourcemapping v0.53.0 // indirect
	github.com/Intevation/gval v1.3.0 // indirect
	github.com/Intevation/jsonpath v0.2.1 // indirect
	github.com/MakeNowJust/heredoc v1.0.0 // indirect
	github.com/Masterminds/goutils v1.1.1 // indirect
	github.com/Masterminds/semver/v3 v3.4.0 // indirect
	github.com/Masterminds/squirrel v1.5.4 // indirect
	github.com/Microsoft/go-winio v0.6.2 // indirect
	github.com/Microsoft/hcsshim v0.14.0-rc.1 // indirect
	github.com/ProtonMail/go-crypto v1.3.0 // indirect
	github.com/VividCortex/ewma v1.2.0 // indirect
	github.com/agext/levenshtein v1.2.3 // indirect
	github.com/agnivade/levenshtein v1.2.1 // indirect
	github.com/alessio/shellescape v1.4.1 // indirect
	github.com/anchore/go-struct-converter v0.0.0-20221118182256-c68fdcfa2092 // indirect
	github.com/antlr4-go/antlr/v4 v4.13.1 // indirect
	github.com/apparentlymart/go-textseg/v15 v15.0.0 // indirect
	github.com/aquasecurity/jfather v0.0.8 // indirect
	github.com/asaskevich/govalidator v0.0.0-20230301143203-a9d515a09cc2 // indirect
	github.com/aws/aws-sdk-go-v2/aws/protocol/eventstream v1.7.3 // indirect
	github.com/aws/aws-sdk-go-v2/feature/ec2/imds v1.18.14 // indirect
	github.com/aws/aws-sdk-go-v2/internal/configsources v1.4.14 // indirect
	github.com/aws/aws-sdk-go-v2/internal/endpoints/v2 v2.7.14 // indirect
	github.com/aws/aws-sdk-go-v2/internal/ini v1.8.4 // indirect
	github.com/aws/aws-sdk-go-v2/internal/v4a v1.4.14 // indirect
	github.com/aws/aws-sdk-go-v2/service/ebs v1.22.1 // indirect
	github.com/aws/aws-sdk-go-v2/service/internal/accept-encoding v1.13.3 // indirect
	github.com/aws/aws-sdk-go-v2/service/internal/checksum v1.9.5 // indirect
	github.com/aws/aws-sdk-go-v2/service/internal/presigned-url v1.13.14 // indirect
	github.com/aws/aws-sdk-go-v2/service/internal/s3shared v1.19.14 // indirect
	github.com/aws/aws-sdk-go-v2/service/signin v1.0.1 // indirect
	github.com/aws/aws-sdk-go-v2/service/sso v1.30.4 // indirect
	github.com/aws/aws-sdk-go-v2/service/ssooidc v1.35.8 // indirect
	github.com/aws/aws-sdk-go-v2/service/sts v1.41.1 // indirect
	github.com/beorn7/perks v1.0.1 // indirect
	github.com/bgentry/go-netrc v0.0.0-20140422174119-9fd32a8b3d3d // indirect
	github.com/blang/semver v3.5.1+incompatible // indirect
	github.com/blang/semver/v4 v4.0.0 // indirect
	github.com/briandowns/spinner v1.23.0 // indirect
	github.com/bufbuild/buf v1.56.0 // indirect
	github.com/bufbuild/protocompile v0.14.1 // indirect
	github.com/bufbuild/protoplugin v0.0.0-20250218205857-750e09ce93e1 // indirect
	github.com/cenkalti/backoff/v5 v5.0.3 // indirect
	github.com/cespare/xxhash/v2 v2.3.0 // indirect
	github.com/chai2010/gettext-go v1.0.2 // indirect
	github.com/cloudflare/circl v1.6.1 // indirect
	github.com/cncf/xds/go v0.0.0-20250501225837-2ac532fd4443 // indirect
	github.com/containerd/cgroups/v3 v3.1.0 // indirect
	github.com/containerd/containerd v1.7.29 // indirect
	github.com/containerd/containerd/api v1.10.0 // indirect
	github.com/containerd/continuity v0.4.5 // indirect
	github.com/containerd/errdefs v1.0.0 // indirect
	github.com/containerd/errdefs/pkg v0.3.0 // indirect
	github.com/containerd/fifo v1.1.0 // indirect
	github.com/containerd/log v0.1.0 // indirect
	github.com/containerd/plugin v1.0.0 // indirect
	github.com/containerd/stargz-snapshotter/estargz v0.18.1 // indirect
	github.com/containerd/ttrpc v1.2.7 // indirect
	github.com/containerd/typeurl/v2 v2.2.3 // indirect
	github.com/cpuguy83/dockercfg v0.3.2 // indirect
	github.com/cpuguy83/go-md2man/v2 v2.0.7 // indirect
	github.com/cyberphone/json-canonicalization v0.0.0-20231011164504-785e29786b46 // indirect
	github.com/cyphar/filepath-securejoin v0.6.0 // indirect
	github.com/danieljoos/wincred v1.2.2 // indirect
	github.com/davecgh/go-spew v1.1.2-0.20180830191138-d8f796af33cc // indirect
	github.com/decred/dcrd/dcrec/secp256k1/v4 v4.4.0 // indirect
	github.com/dgryski/go-rendezvous v0.0.0-20200823014737-9f7001d12a5f // indirect
	github.com/digitorus/pkcs7 v0.0.0-20230818184609-3a137a874352 // indirect
	github.com/digitorus/timestamp v0.0.0-20231217203849-220c5c2851b7 // indirect
	github.com/dlclark/regexp2 v1.11.0 // indirect
	github.com/docker/distribution v2.8.3+incompatible // indirect
	github.com/docker/docker-credential-helpers v0.9.3 // indirect
	github.com/dsnet/compress v0.0.2-0.20230904184137-39efe44ab707 // indirect
	github.com/dustin/go-humanize v1.0.1 // indirect
	github.com/ebitengine/purego v0.8.4 // indirect
	github.com/emicklei/go-restful/v3 v3.13.0 // indirect
	github.com/emirpasic/gods v1.18.1 // indirect
	github.com/envoyproxy/go-control-plane/envoy v1.32.4 // indirect
	github.com/envoyproxy/protoc-gen-validate v1.2.1 // indirect
	github.com/evanphx/json-patch v5.9.11+incompatible // indirect
	github.com/evanphx/json-patch/v5 v5.6.0 // indirect
	github.com/exponent-io/jsonpath v0.0.0-20210407135951-1de76d718b3f // indirect
	github.com/felixge/httpsnoop v1.0.4 // indirect
	github.com/fsnotify/fsnotify v1.9.0 // indirect
	github.com/fvbommel/sortorder v1.1.0 // indirect
	github.com/fxamacker/cbor/v2 v2.9.0 // indirect
	github.com/go-chi/chi/v5 v5.2.3 // indirect
	github.com/go-errors/errors v1.4.2 // indirect
	github.com/go-git/gcfg v1.5.1-0.20230307220236-3a3c6141e376 // indirect
	github.com/go-git/go-billy/v5 v5.6.2 // indirect
	github.com/go-gorp/gorp/v3 v3.1.0 // indirect
	github.com/go-jose/go-jose/v4 v4.1.2 // indirect
	github.com/go-logr/logr v1.4.3 // indirect
	github.com/go-logr/stdr v1.2.2 // indirect
	github.com/go-ole/go-ole v1.3.0 // indirect
	github.com/go-openapi/analysis v0.24.1 // indirect
	github.com/go-openapi/errors v0.22.4 // indirect
	github.com/go-openapi/jsonpointer v0.22.1 // indirect
	github.com/go-openapi/jsonreference v0.21.3 // indirect
	github.com/go-openapi/loads v0.23.2 // indirect
	github.com/go-openapi/runtime v0.29.2 // indirect
	github.com/go-openapi/spec v0.22.1 // indirect
	github.com/go-openapi/strfmt v0.25.0 // indirect
	github.com/go-openapi/swag v0.25.1 // indirect
	github.com/go-openapi/swag/cmdutils v0.25.1 // indirect
	github.com/go-openapi/swag/conv v0.25.1 // indirect
	github.com/go-openapi/swag/fileutils v0.25.1 // indirect
	github.com/go-openapi/swag/jsonname v0.25.1 // indirect
	github.com/go-openapi/swag/jsonutils v0.25.1 // indirect
	github.com/go-openapi/swag/loading v0.25.1 // indirect
	github.com/go-openapi/swag/mangling v0.25.1 // indirect
	github.com/go-openapi/swag/netutils v0.25.1 // indirect
	github.com/go-openapi/swag/stringutils v0.25.1 // indirect
	github.com/go-openapi/swag/typeutils v0.25.1 // indirect
	github.com/go-openapi/swag/yamlutils v0.25.1 // indirect
	github.com/go-openapi/validate v0.25.1 // indirect
	github.com/gobwas/glob v0.2.3 // indirect
	github.com/goccy/go-json v0.10.5 // indirect
<<<<<<< HEAD
	github.com/goccy/go-yaml v1.15.23 // indirect
	github.com/godbus/dbus/v5 v5.1.0 // indirect
=======
	github.com/goccy/go-yaml v1.19.0 // indirect
>>>>>>> 7a6594c7
	github.com/gofrs/flock v0.13.0 // indirect
	github.com/gofrs/uuid v4.3.1+incompatible // indirect
	github.com/gogo/protobuf v1.3.2 // indirect
	github.com/golang-jwt/jwt/v4 v4.5.2 // indirect
	github.com/golang/groupcache v0.0.0-20241129210726-2c02b8208cf8 // indirect
	github.com/golang/snappy v0.0.4 // indirect
	github.com/google/btree v1.1.3 // indirect
	github.com/google/cel-go v0.26.0 // indirect
	github.com/google/certificate-transparency-go v1.1.8 // indirect
	github.com/google/gnostic-models v0.7.0 // indirect
	github.com/google/go-cmp v0.7.0 // indirect
	github.com/google/go-github/v31 v31.0.0 // indirect
	github.com/google/go-querystring v1.1.0 // indirect
	github.com/google/s2a-go v0.1.9 // indirect
	github.com/google/safetext v0.0.0-20220905092116-b49f7bc46da2 // indirect
	github.com/googleapis/enterprise-certificate-proxy v0.3.6 // indirect
	github.com/googleapis/gax-go/v2 v2.15.0 // indirect
	github.com/gorilla/mux v1.8.1 // indirect
	github.com/gorilla/websocket v1.5.4-0.20250319132907-e064f32e3674 // indirect
	github.com/gosuri/uitable v0.0.4 // indirect
	github.com/gregjones/httpcache v0.0.0-20190611155906-901d90724c79 // indirect
	github.com/grpc-ecosystem/grpc-gateway/v2 v2.27.2 // indirect
	github.com/hashicorp/aws-sdk-go-base/v2 v2.0.0-beta.65 // indirect
	github.com/hashicorp/errwrap v1.1.0 // indirect
	github.com/hashicorp/go-cleanhttp v0.5.2 // indirect
	github.com/hashicorp/terraform-json v0.27.1 // indirect
	github.com/huandu/xstrings v1.5.0 // indirect
	github.com/inconshreveable/mousetrap v1.1.0 // indirect
	github.com/jbenet/go-context v0.0.0-20150711004518-d14ea06fba99 // indirect
	github.com/jdx/go-netrc v1.0.0 // indirect
	github.com/jedisct1/go-minisign v0.0.0-20230811132847-661be99b8267 // indirect
	github.com/jmoiron/sqlx v1.4.0 // indirect
	github.com/josephburnett/jd/v2 v2.3.0 // indirect
	github.com/json-iterator/go v1.1.12 // indirect
	github.com/kevinburke/ssh_config v1.2.0 // indirect
	github.com/klauspost/compress v1.18.1 // indirect
	github.com/klauspost/pgzip v1.2.6 // indirect
	github.com/knqyf263/labeler v0.0.0-20200423181506-7a6e545148c3 // indirect
	github.com/lann/builder v0.0.0-20180802200727-47ae307949d0 // indirect
	github.com/lann/ps v0.0.0-20150810152359-62de8c46ede0 // indirect
	github.com/lestrrat-go/blackmagic v1.0.4 // indirect
	github.com/lestrrat-go/dsig v1.0.0 // indirect
	github.com/lestrrat-go/dsig-secp256k1 v1.0.0 // indirect
	github.com/lestrrat-go/httpcc v1.0.1 // indirect
	github.com/lestrrat-go/httprc/v3 v3.0.1 // indirect
	github.com/lestrrat-go/jwx/v3 v3.0.12 // indirect
	github.com/lestrrat-go/option v1.0.1 // indirect
	github.com/lestrrat-go/option/v2 v2.0.0 // indirect
	github.com/letsencrypt/boulder v0.0.0-20240620165639-de9c06129bec // indirect
	github.com/lib/pq v1.10.9 // indirect
	github.com/liggitt/tabwriter v0.0.0-20181228230101-89fcab3d43de // indirect
	github.com/lufia/plan9stats v0.0.0-20240226150601-1dcf7310316a // indirect
	github.com/lunixbochs/struc v0.0.0-20200707160740-784aaebc1d40 // indirect
	github.com/magiconair/properties v1.8.10 // indirect
	github.com/mattn/go-colorable v0.1.14 // indirect
	github.com/mattn/go-isatty v0.0.20 // indirect
	github.com/mattn/go-runewidth v0.0.16 // indirect
	github.com/mitchellh/copystructure v1.2.0 // indirect
	github.com/mitchellh/go-wordwrap v1.0.1 // indirect
	github.com/mitchellh/mapstructure v1.5.0 // indirect
	github.com/mitchellh/reflectwalk v1.0.2 // indirect
	github.com/moby/go-archive v0.1.0 // indirect
	github.com/moby/locker v1.0.1 // indirect
	github.com/moby/moby/api v1.52.0 // indirect
	github.com/moby/patternmatcher v0.6.0 // indirect
	github.com/moby/spdystream v0.5.0 // indirect
	github.com/moby/sys/atomicwriter v0.1.0 // indirect
	github.com/moby/sys/mountinfo v0.7.2 // indirect
	github.com/moby/sys/sequential v0.6.0 // indirect
	github.com/moby/sys/signal v0.7.1 // indirect
	github.com/moby/sys/user v0.4.0 // indirect
	github.com/moby/sys/userns v0.1.0 // indirect
	github.com/moby/term v0.5.2 // indirect
	github.com/modern-go/concurrent v0.0.0-20180306012644-bacd9c7ef1dd // indirect
	github.com/modern-go/reflect2 v1.0.3-0.20250322232337-35a7c28c31ee // indirect
	github.com/monochromegane/go-gitignore v0.0.0-20200626010858-205db1a8cc00 // indirect
	github.com/morikuni/aec v1.0.0 // indirect
	github.com/munnerz/goautoneg v0.0.0-20191010083416-a7dc8b61c822 // indirect
	github.com/mxk/go-flowrate v0.0.0-20140419014527-cca7078d478f // indirect
	github.com/ncruces/go-strftime v0.1.9 // indirect
	github.com/nozzle/throttler v0.0.0-20180817012639-2ea982251481 // indirect
	github.com/oklog/ulid v1.3.1 // indirect
	github.com/oklog/ulid/v2 v2.1.1 // indirect
	github.com/opencontainers/runtime-spec v1.2.1 // indirect
	github.com/opencontainers/selinux v1.13.0 // indirect
	github.com/owenrumney/squealer v1.2.11 // indirect
	github.com/pandatix/go-cvss v0.6.2 // indirect
	github.com/pelletier/go-toml v1.9.5 // indirect
	github.com/pelletier/go-toml/v2 v2.2.4 // indirect
	github.com/peterbourgon/diskv v2.0.1+incompatible // indirect
	github.com/pjbgf/sha1cd v0.3.2 // indirect
	github.com/pkg/browser v0.0.0-20240102092130-5ac0b6a4141c // indirect
	github.com/pkg/errors v0.9.1 // indirect
	github.com/planetscale/vtprotobuf v0.6.1-0.20240319094008-0393e58bdf10 // indirect
	github.com/pmezard/go-difflib v1.0.1-0.20181226105442-5d4384ee4fb2 // indirect
	github.com/power-devops/perfstat v0.0.0-20240221224432-82ca36839d55 // indirect
	github.com/prometheus/client_golang v1.23.2 // indirect
	github.com/prometheus/client_model v0.6.2 // indirect
	github.com/prometheus/common v0.66.1 // indirect
	github.com/prometheus/procfs v0.17.0 // indirect
	github.com/quic-go/qpack v0.6.0 // indirect
	github.com/quic-go/quic-go v0.57.0 // indirect
	github.com/rcrowley/go-metrics v0.0.0-20250401214520-65e299d6c5c9 // indirect
	github.com/remyoudompheng/bigfft v0.0.0-20230129092748-24d4a6f8daec // indirect
	github.com/rivo/uniseg v0.4.7 // indirect
	github.com/rs/cors v1.11.1 // indirect
	github.com/rubenv/sql-migrate v1.8.0 // indirect
	github.com/russross/blackfriday/v2 v2.1.0 // indirect
	github.com/sagikazarmark/locafero v0.11.0 // indirect
	github.com/samber/oops v1.18.1 // indirect
	github.com/santhosh-tekuri/jsonschema/v6 v6.0.2 // indirect
	github.com/sassoftware/relic v7.2.1+incompatible // indirect
	github.com/segmentio/asm v1.2.1 // indirect
	github.com/segmentio/encoding v0.5.3 // indirect
	github.com/sergi/go-diff v1.4.0 // indirect
	github.com/shibumi/go-pathspec v1.3.0 // indirect
	github.com/shirou/gopsutil/v4 v4.25.6 // indirect
	github.com/shopspring/decimal v1.4.0 // indirect
	github.com/sigstore/cosign/v2 v2.2.4 // indirect
	github.com/sigstore/protobuf-specs v0.5.0 // indirect
	github.com/sigstore/sigstore v1.9.5 // indirect
	github.com/sigstore/timestamp-authority v1.2.2 // indirect
	github.com/skeema/knownhosts v1.3.1 // indirect
	github.com/sourcegraph/conc v0.3.1-0.20240121214520-5f936abd7ae8 // indirect
	github.com/spf13/afero v1.15.0 // indirect
	github.com/spiffe/go-spiffe/v2 v2.5.0 // indirect
	github.com/stoewer/go-strcase v1.3.1 // indirect
	github.com/stretchr/objx v0.5.2 // indirect
	github.com/subosito/gotenv v1.6.0 // indirect
	github.com/syndtr/goleveldb v1.0.1-0.20220721030215-126854af5e6d // indirect
	github.com/tchap/go-patricia/v2 v2.3.3 // indirect
	github.com/theupdateframework/go-tuf v0.7.0 // indirect
	github.com/titanous/rocacheck v0.0.0-20171023193734-afe73141d399 // indirect
	github.com/tklauser/go-sysconf v0.3.13 // indirect
	github.com/tklauser/numcpus v0.7.0 // indirect
	github.com/tonglil/versioning v0.0.0-20170205083536-8b2a4334bd1d // indirect
	github.com/tonistiigi/go-csvvalue v0.0.0-20240814133006-030d3b2625d0 // indirect
	github.com/toqueteos/webbrowser v1.2.0 // indirect
	github.com/transparency-dev/merkle v0.0.2 // indirect
	github.com/ulikunitz/xz v0.5.15 // indirect
	github.com/valyala/fastjson v1.6.4 // indirect
	github.com/vbatts/tar-split v0.12.2 // indirect
	github.com/vektah/gqlparser/v2 v2.5.31 // indirect
	github.com/vmihailenco/msgpack/v5 v5.4.1 // indirect
	github.com/vmihailenco/tagparser/v2 v2.0.0 // indirect
	github.com/x448/float16 v0.8.4 // indirect
	github.com/xanzy/ssh-agent v0.3.3 // indirect
	github.com/xeipuuv/gojsonpointer v0.0.0-20190905194746-02993c407bfb // indirect
	github.com/xeipuuv/gojsonreference v0.0.0-20180127040603-bd5ef7bd5415 // indirect
	github.com/xi2/xz v0.0.0-20171230120015-48954b6210f8 // indirect
	github.com/yashtewari/glob-intersection v0.2.0 // indirect
	github.com/yuin/gopher-lua v1.1.1 // indirect
	github.com/yusufpapurcu/wmi v1.2.4 // indirect
	github.com/zeebo/errs v1.4.0 // indirect
	go.lsp.dev/jsonrpc2 v0.10.0 // indirect
	go.lsp.dev/pkg v0.0.0-20210717090340-384b27a52fb2 // indirect
	go.lsp.dev/protocol v0.12.0 // indirect
	go.lsp.dev/uri v0.3.0 // indirect
	go.mongodb.org/mongo-driver v1.17.6 // indirect
	go.opencensus.io v0.24.0 // indirect
	go.opentelemetry.io/auto/sdk v1.2.1 // indirect
	go.opentelemetry.io/contrib/detectors/gcp v1.36.0 // indirect
	go.opentelemetry.io/contrib/instrumentation/google.golang.org/grpc/otelgrpc v0.61.0 // indirect
	go.opentelemetry.io/contrib/instrumentation/net/http/otelhttp v0.63.0 // indirect
	go.opentelemetry.io/otel v1.38.0 // indirect
	go.opentelemetry.io/otel/exporters/otlp/otlpmetric/otlpmetricgrpc v1.38.0 // indirect
	go.opentelemetry.io/otel/exporters/otlp/otlptrace v1.38.0 // indirect
	go.opentelemetry.io/otel/exporters/otlp/otlptrace/otlptracegrpc v1.38.0 // indirect
	go.opentelemetry.io/otel/metric v1.38.0 // indirect
	go.opentelemetry.io/otel/sdk v1.38.0 // indirect
	go.opentelemetry.io/otel/sdk/metric v1.38.0 // indirect
	go.opentelemetry.io/otel/trace v1.38.0 // indirect
	go.opentelemetry.io/proto/otlp v1.7.1 // indirect
	go.uber.org/multierr v1.11.0 // indirect
	go.uber.org/zap v1.27.0 // indirect
	go.yaml.in/yaml/v2 v2.4.2 // indirect
	go.yaml.in/yaml/v3 v3.0.4 // indirect
	go.yaml.in/yaml/v4 v4.0.0-rc.3 // indirect
	golang.org/x/exp v0.0.0-20250911091902-df9299821621 // indirect
	golang.org/x/oauth2 v0.33.0 // indirect
	golang.org/x/sys v0.39.0 // indirect
	golang.org/x/telemetry v0.0.0-20251203150158-8fff8a5912fc // indirect
	golang.org/x/time v0.14.0 // indirect
	golang.org/x/tools/gopls v0.21.0 // indirect
	google.golang.org/api v0.254.0 // indirect
	google.golang.org/genproto v0.0.0-20250603155806-513f23925822 // indirect
	google.golang.org/genproto/googleapis/api v0.0.0-20250825161204-c5933d9347a5 // indirect
	google.golang.org/genproto/googleapis/rpc v0.0.0-20251022142026-3a174f9686a8 // indirect
	google.golang.org/grpc v1.76.0 // indirect
	gopkg.in/evanphx/json-patch.v4 v4.12.0 // indirect
	gopkg.in/inf.v0 v0.9.1 // indirect
	gopkg.in/warnings.v0 v0.1.2 // indirect
	gopkg.in/yaml.v2 v2.4.0 // indirect
	k8s.io/apiextensions-apiserver v0.34.0 // indirect
	k8s.io/apimachinery v0.34.2 // indirect
	k8s.io/apiserver v0.34.0 // indirect
	k8s.io/cli-runtime v0.34.0 // indirect
	k8s.io/client-go v0.34.1 // indirect
	k8s.io/component-base v0.34.0 // indirect
	k8s.io/klog/v2 v2.130.1 // indirect
	k8s.io/kube-openapi v0.0.0-20250710124328-f3f2b991d03b // indirect
	k8s.io/kubectl v0.34.0 // indirect
	modernc.org/libc v1.66.10 // indirect
	modernc.org/mathutil v1.7.1 // indirect
	modernc.org/memory v1.11.0 // indirect
	mvdan.cc/sh/v3 v3.11.0 // indirect
	oras.land/oras-go/v2 v2.6.0 // indirect
	pluginrpc.com/pluginrpc v0.5.0 // indirect
	sigs.k8s.io/json v0.0.0-20241014173422-cfa47c3a1cc8 // indirect
	sigs.k8s.io/kind v0.19.0 // indirect
	sigs.k8s.io/kustomize/api v0.20.1 // indirect
	sigs.k8s.io/kustomize/kyaml v0.20.1 // indirect
	sigs.k8s.io/randfill v1.0.0 // indirect
	sigs.k8s.io/structured-merge-diff/v6 v6.3.0 // indirect
	sigs.k8s.io/yaml v1.6.0 // indirect
)

tool (
	github.com/bufbuild/buf/cmd/buf
	github.com/knqyf263/labeler
	github.com/magefile/mage
	github.com/twitchtv/twirp/protoc-gen-twirp
	golang.org/x/tools/cmd/goyacc
	golang.org/x/tools/gopls/internal/analysis/modernize/cmd/modernize
	sigs.k8s.io/kind
)<|MERGE_RESOLUTION|>--- conflicted
+++ resolved
@@ -288,12 +288,8 @@
 	github.com/go-openapi/validate v0.25.1 // indirect
 	github.com/gobwas/glob v0.2.3 // indirect
 	github.com/goccy/go-json v0.10.5 // indirect
-<<<<<<< HEAD
-	github.com/goccy/go-yaml v1.15.23 // indirect
+	github.com/goccy/go-yaml v1.19.0 // indirect
 	github.com/godbus/dbus/v5 v5.1.0 // indirect
-=======
-	github.com/goccy/go-yaml v1.19.0 // indirect
->>>>>>> 7a6594c7
 	github.com/gofrs/flock v0.13.0 // indirect
 	github.com/gofrs/uuid v4.3.1+incompatible // indirect
 	github.com/gogo/protobuf v1.3.2 // indirect
