--- conflicted
+++ resolved
@@ -397,17 +397,6 @@
 	gopkg.in/evanphx/json-patch.v4 v4.12.0 // indirect
 	gopkg.in/inf.v0 v0.9.1 // indirect
 	gopkg.in/warnings.v0 v0.1.2 // indirect
-<<<<<<< HEAD
-	k8s.io/apiextensions-apiserver v0.32.1 // indirect
-	k8s.io/apimachinery v0.32.2 // indirect
-	k8s.io/apiserver v0.32.1 // indirect
-	k8s.io/cli-runtime v0.32.2 // indirect
-	k8s.io/client-go v0.32.2 // indirect
-	k8s.io/component-base v0.32.2 // indirect
-	k8s.io/klog/v2 v2.130.1 // indirect
-	k8s.io/kube-openapi v0.0.0-20241105132330-32ad38e42d3f // indirect
-	k8s.io/kubectl v0.32.2 // indirect
-=======
 	k8s.io/apiextensions-apiserver v0.32.2 // indirect
 	k8s.io/apimachinery v0.32.3 // indirect
 	k8s.io/apiserver v0.32.2 // indirect
@@ -417,7 +406,6 @@
 	k8s.io/klog/v2 v2.130.1 // indirect
 	k8s.io/kube-openapi v0.0.0-20241105132330-32ad38e42d3f // indirect
 	k8s.io/kubectl v0.32.3 // indirect
->>>>>>> c5e03f7d
 	modernc.org/libc v1.61.13 // indirect
 	modernc.org/mathutil v1.7.1 // indirect
 	modernc.org/memory v1.8.2 // indirect
