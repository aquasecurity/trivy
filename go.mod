--- conflicted
+++ resolved
@@ -260,12 +260,8 @@
 	github.com/go-git/gcfg v1.5.1-0.20230307220236-3a3c6141e376 // indirect
 	github.com/go-git/go-billy/v5 v5.6.2 // indirect
 	github.com/go-gorp/gorp/v3 v3.1.0 // indirect
-<<<<<<< HEAD
-	github.com/go-jose/go-jose/v4 v4.1.1 // indirect
-=======
 	github.com/go-ini/ini v1.67.0 // indirect
 	github.com/go-jose/go-jose/v4 v4.1.2 // indirect
->>>>>>> f5bbb0b9
 	github.com/go-logr/logr v1.4.3 // indirect
 	github.com/go-logr/stdr v1.2.2 // indirect
 	github.com/go-ole/go-ole v1.3.0 // indirect
